# CLAUDE.md

This file provides guidance to Claude Code (claude.ai/code) when working with code in this repository.

## Important Rules

- **NEVER modify shadcn/ui components**: Do not edit, update, or modify any files in `desktop/src/components/ui/`. These are third-party components that should remain untouched. Components in this folder should only be installed using `pnpm dlx shadcn@latest add <component-name>`. If UI changes are needed, create custom components or extend them in other directories.
- **Always use pnpm**: This project uses pnpm v10.13.1 as the package manager. Never use npm or yarn.
- **API Changes**: After modifying any API endpoints in Rust, you MUST regenerate the OpenAPI schema and TypeScript client by running `cargo run --bin codegen`.

## Common Development Commands

### Building and Running

```bash
# Install dependencies (uses pnpm)
pnpm install

# Run the full application in development mode
pnpm tauri dev

# Build the desktop application
pnpm tauri build

# Run only the frontend (Vite dev server on port 1420)
pnpm dev

# Preview production build
pnpm preview
```

### Testing

```bash
# Frontend tests (Vitest in watch mode)
pnpm test

# Run a single test file
pnpm test path/to/test.tsx

# Run frontend tests once (CI mode)
pnpm test run

# Rust tests (run from desktop/src-tauri)
cd desktop/src-tauri && cargo test

# Run a single Rust test
cd desktop/src-tauri && cargo test test_name

# Run Rust tests with output
cd desktop/src-tauri && cargo test -- --nocapture
```

### Code Quality

```bash
# Format TypeScript/React code with Prettier
pnpm prettier

# Check TypeScript/React formatting
pnpm prettier --check .

# TypeScript type checking
pnpm typecheck

# Format Rust code
cd desktop/src-tauri && cargo fmt

# Check Rust formatting
cd desktop/src-tauri && cargo fmt --check

# Run Rust linter
cd desktop/src-tauri && cargo clippy --all-targets --all-features -- -D warnings
```

### OpenAPI Schema Management

```bash
# Generate OpenAPI schema from Rust code + generate TypeScript client from OpenAPI schema
cd desktop/src-tauri && cargo run --bin codegen
# This command MUST be run after modifying API endpoints
```

### Database Inspection

```bash
# Launch sqlite-web to inspect the database in browser
pnpm dbstudio

# The script will:
# - Automatically find the database location (~/Library/Application Support/com.archestra-ai.app/archestra.db on macOS)
# - Install sqlite-web via uv if not available (falls back to pip)
# - Open the database at http://localhost:8080
# - Allow browsing tables, running queries, and viewing schema
```

### OAuth Proxy Service

```bash
cd backend/oauth-proxy
npm install
npm run dev  # Development mode with nodemon
npm start    # Production mode
```

## High-Level Architecture

This is a **Tauri desktop application** that integrates AI/LLM capabilities with MCP (Model Context Protocol) support for a privacy-focused AI assistant with extensible tool support.

### Tech Stack

- **Frontend**: React 18 + TypeScript + Vite + TailwindCSS v4 + shadcn/ui components
- **State Management**: Zustand v5
- **Routing**: Tanstack React Router
- **Backend**: Rust with Tauri v2 framework, Axum web framework, SeaORM for SQLite database
- **API Layer**: HTTP gateway on port 54587 with OpenAPI schema generation using utoipa
- **AI Integration**: Ollama for local LLM support, MCP (Model Context Protocol) for tool integration
- **Testing**: Vitest + React Testing Library (frontend), Rust built-in test framework with rstest (backend)

### Key Directories

#### Frontend (`desktop/src/`)

- `components/`: Reusable UI components
  - `ui/`: Base UI components (shadcn/ui style) - DO NOT MODIFY
    - `popover.tsx`: Added for UI interactions (installed via shadcn)
  - `kibo/`: AI-specific components (messages, code blocks, reasoning)
    - `code-block.tsx`: Rich code display with syntax highlighting, file tabs, copy functionality, and theme support
  - `DeleteChatConfirmation.tsx`: Dialog for chat deletion confirmation
  - `TypewriterText.tsx`: Animated text display component
- `pages/`: Main application pages
  - `ChatPage/`: AI chat interface with streaming responses
    - `ChatHistory/`: Message display with auto-scroll behavior
      - `Messages/`: Individual message components
        - `ToolExecutionResult/`: Displays tool call results with timing, status, and collapsible sections
  - `ConnectorCatalogPage/`: MCP server catalog and management
  - `LLMProvidersPage/`: LLM model management
  - `SettingsPage/`: Application settings
- `stores/`: Zustand stores for state management
  - `chat-store.ts`: Chat state management with persistence integration
- `hooks/`: Custom React hooks including MCP client hooks
  - `use-typewriter.ts`: Hook for typewriter text animation
- `lib/`: Utility functions and helpers
  - `api/`: Generated TypeScript client from OpenAPI schema (DO NOT EDIT)
  - `api-client.ts`: Configured HTTP client instance
  - `websocket.ts`: WebSocket client service for real-time event handling
  - `utils/`:
    - `ollama.ts`: Contains `convertMCPServerToolsToOllamaTools` for MCP tool integration

#### Backend (`desktop/src-tauri/`)

- `src/database/`: Database layer with SeaORM entities and migrations
- `src/models/`: Business logic and data models
  - `chat/`: Chat management with CRUD operations and automatic title generation
  - `chat_interactions/`: Message persistence and chat history management
  - `mcp_server/`: MCP server models and definitions
  - `external_mcp_client/`: External MCP client configurations
  - `mcp_request_log/`: Request logging and analytics
- `src/gateway/`: HTTP gateway exposing the following APIs:
  - `/api`: REST API for Archestra resources (OpenAPI documented)
    - `/api/chat`: Chat CRUD operations (create, read, update, delete chats)
<<<<<<< HEAD
    - `/api/chat/stream`: SSE streaming endpoint for Vercel AI SDK v5
  - `/mcp`: Archestra MCP server endpoints
  - `/proxy/:mcp_server`: Proxies requests to MCP servers running in Archestra sandbox
  - `/llm/:provider`: Proxies requests to LLM providers
    - `/llm/ollama/*`: Proxies all requests to embedded Ollama instance
=======
    - `oauth/`: OAuth authentication flows for MCP servers (e.g., Gmail)
  - `/mcp`: Archestra MCP server endpoints
  - `/proxy/:mcp_server`: Proxies requests to MCP servers running in Archestra sandbox
  - `/llm/:provider`: Proxies requests to LLM providers
  - `/ws`: WebSocket endpoint for real-time event broadcasting
>>>>>>> 89ed7d27
- `src/ollama/`: Ollama integration module
  - `client.rs`: HTTP client for Ollama API
  - `server.rs`: Ollama server management
  - `consts.rs`: Ollama-related constants
- `src/gateway/websocket.rs`: WebSocket service for real-time event broadcasting
- `src/openapi.rs`: OpenAPI schema configuration using utoipa
- `binaries/`: Embedded Ollama binaries for different platforms
- `sandbox-exec-profiles/`: macOS sandbox profiles for security

### Core Features

1. **MCP Integration**: Supports MCP servers for extending AI capabilities with tools via rmcp library
   - **Available MCP Servers**: Context7, Filesystem, GitHub, Brave Search, PostgreSQL, Slack, Gmail, Fetch (HTTP requests), and Everything (file search)
2. **Local LLM Support**: Runs Ollama locally for privacy-focused AI interactions
3. **Chat Persistence**: Full CRUD operations for chat conversations with SQLite database storage
4. **Intelligent Chat Titles**: Automatic LLM-generated chat titles based on conversation content
5. **OAuth Authentication**: Handles OAuth flows for services like Gmail
6. **Chat Interface**: Full-featured chat UI with streaming responses and tool execution
   - **Tool Execution Display**: Shows execution time, status indicators, and collapsible argument/result sections
   - **Enhanced Code Blocks**: Syntax highlighting with Shiki, file tabs, copy functionality, and theme support
7. **Security**: Uses macOS sandbox profiles for MCP server execution
8. **API Documentation**: Auto-generated OpenAPI schema with TypeScript client
9. **Real-time Events**: WebSocket-based event broadcasting for UI updates

### Database Schema

The application uses SQLite with SeaORM for database management. Key tables include:

#### Chat Management Tables

- **chats**: Stores chat sessions with metadata

  - `id` (Primary Key): Auto-incrementing integer
  - `session_id` (Unique): UUID-v4 generated automatically via SQLite expression
  - `title` (Optional): Chat title (auto-generated after 4 messages or user-defined)
  - `llm_provider`: LLM provider used (e.g., "ollama")
  - `created_at`: Timestamp with timezone

- **chat_interactions**: Stores individual messages within chats
  - `id` (Primary Key): Auto-incrementing integer
  - `chat_id` (Foreign Key): References chats.id with CASCADE delete
  - `content` (JSON): Message data with role and content
  - `created_at`: Timestamp with timezone
  - Index on `chat_id` for query performance

The relationship ensures that deleting a chat automatically removes all associated messages via CASCADE delete.

### WebSocket Architecture

The application uses WebSockets for real-time event broadcasting between the backend and frontend, replacing Tauri-specific event system with a more flexible, standard protocol.

#### Backend WebSocket Service (`src/gateway/websocket.rs`)

- **Service Architecture**: Centralized `WebSocketService` manages connections and message broadcasting
- **Connection Management**: Maintains active connections in thread-safe `Arc<Mutex<Vec<SplitSink>>>`
- **Message Types**: Extensible enum-based system with `WebSocketMessage`:

  ```rust
  pub enum WebSocketMessage {
      ChatTitleUpdated(ChatTitleUpdatedWebSocketPayload { chat_id: i32, title: String }),
      // Future event types can be added here
  }
  ```

- **Broadcasting**: Async broadcast method sends messages to all connected clients with automatic cleanup
- **JSON Protocol**: Messages are serialized as `{type: string, payload: object}`

#### Frontend WebSocket Client (`src/lib/websocket.ts`)

- **Auto-Reconnection**: Uses `reconnecting-websocket` library with exponential backoff (1s-10s)
- **Type-Safe Handlers**: Strongly typed message handlers with TypeScript
- **Event Subscription**: Publisher-subscriber pattern for component event handling:

  ```typescript
  websocketService.subscribe("chat-title-updated", (message) => {
    // Handle the event
  });
  ```

- **Singleton Pattern**: Single WebSocket connection shared across the application

#### Current WebSocket Events

- **`chat-title-updated`**: Broadcasts when AI generates or updates a chat title
  - Payload: `{chat_id: number, title: string}`
  - Triggered after 4 chat interactions
  - Frontend automatically updates UI without refresh

### Key Patterns

#### API Endpoint Pattern (Rust)

```rust
#[utoipa::path(
    get,
    path = "/api/resource",
    tag = "resource",
    responses(
        (status = 200, description = "Success", body = Vec<Resource>),
        (status = 500, description = "Internal server error")
    )
)]
pub async fn get_resources(
    State(service): State<Arc<Service>>,
) -> Result<Json<Vec<Resource>>, StatusCode> {
    // Implementation
}
```

#### Frontend API Calls

```typescript
import { apiClient } from "@/lib/api-client";

// Always use the generated API client
const response = await apiClient.getResources();
if (response.data) {
  // Handle success
}
```

#### Zustand Store Pattern

```typescript
interface StoreState {
  items: Item[];
  isLoading: boolean;
  fetchItems: () => Promise<void>;
}

export const useItemStore = create<StoreState>((set) => ({
  items: [],
  isLoading: false,
  fetchItems: async () => {
    set({ isLoading: true });
    try {
      const response = await apiClient.getItems();
      set({ items: response.data || [] });
    } finally {
      set({ isLoading: false });
    }
  },
}));
```

#### Chat API Endpoints

The application provides RESTful endpoints for chat management:

```typescript
// List all chats (ordered by created_at DESC)
GET /api/chat
Response: ChatWithInteractions[]

// Create new chat with specified LLM provider
POST /api/chat
Body: { llm_provider: string }
Response: ChatWithInteractions

// Update chat title
PATCH /api/chat/{id}
Body: { title: string }
Response: ChatWithInteractions

// Delete chat and all messages (CASCADE deletes all interactions)
DELETE /api/chat/{id}
Response: 204 No Content
```

**Chat Persistence Workflow**:

1. Frontend uses `/api/chat/stream` endpoint via Vercel AI SDK v5's `useChat` hook
2. Chat is automatically created on first message via `/api/chat` CRUD endpoint
3. Messages are persisted during streaming via the Ollama proxy interceptor
4. Backend maintains chat session through automatic title generation after 4 messages
5. Frontend can manage chats via REST endpoints: GET, POST, PATCH, DELETE at `/api/chat`

**Chat Title Generation**:

- Triggers automatically after exactly 4 interactions (2 user + 2 assistant messages)
- Uses the same LLM model as the chat to generate a concise 5-6 word title
- Runs asynchronously in background using `tokio::spawn` with 30-second timeout
- Broadcasts `chat-title-updated` WebSocket message with `{chat_id, title}` payload
- Frontend updates UI in real-time via event listener without page refresh

**Frontend State Management**:

- Uses Zustand store (`chat-store.ts`) for centralized chat state
- Handles streaming messages with `streamingMessageId` tracking
- Supports request cancellation via `AbortController`
- Event listeners automatically sync backend changes to UI
- All API calls use generated TypeScript client for type safety

### Important Configuration

- **Package Manager**: pnpm v10.13.1 (NEVER use npm or yarn)
- **Node Version**: 24.4.1
- **Gateway Port**: 54587 (configured in `desktop/src/consts.ts`)
- **WebSocket Endpoint**: `ws://localhost:54587/ws` (configured in `desktop/src/consts.ts`)
- **TypeScript Path Alias**: `@/` maps to `./src/`
- **Prettier Config**: 120 character line width, single quotes, sorted imports
- **Pre-commit Hooks**: Prettier formatting via Husky
- **OpenAPI Generation**: Clean output directory, Prettier formatting

### Key Dependencies Added for Chat Persistence

- **Frontend**:
  - `@radix-ui/react-popover`: For popover UI component (required by shadcn/ui)
  - `reconnecting-websocket`: For WebSocket client with automatic reconnection support
- **Backend**:
  - `tokio`: Enhanced with async runtime features for spawning background tasks

### CI/CD Workflow

The GitHub Actions CI/CD pipeline consists of several workflows with concurrency controls to optimize resource usage:

#### Main Testing Workflow (`.github/workflows/linting-and-tests.yml`)

- PR title linting with conventional commits
- **Automatic Rust formatting and fixes**: CI automatically applies `cargo fix` and `cargo fmt` changes and commits them back to the PR
- Rust tests on Ubuntu, macOS (ARM64 & x86_64), and Windows
  - **Improved job naming**: CI jobs now display human-friendly names (e.g., "Rust Linting and Tests (Ubuntu)") instead of technical platform identifiers (e.g., "Rust Linting and Tests (ubuntu-latest)")
- Frontend formatting and tests
- Frontend build verification
- **Automatic OpenAPI schema updates**: CI automatically regenerates and commits OpenAPI schema and TypeScript client if they're outdated
- Zizmor security analysis for GitHub Actions

#### Pull Request Workflow (`.github/workflows/on-pull-requests.yml`)

- Runs the main testing workflow on all PRs
- **Automated Claude Code Reviews**: Uses Claude Opus 4 model to provide automated PR reviews with feedback on code quality, security, and best practices
- **Automated CLAUDE.md Updates**: Uses Claude Sonnet 4 model to automatically:
  - Update the CLAUDE.md file to reflect changes made in PRs
  - Add PR descriptions when they are missing
  - Ensure documentation stays current with codebase changes
- Both Claude jobs skip release-please PRs; the review job also skips WIP PRs
- Concurrency control cancels in-progress runs when new commits are pushed
- Consolidates functionality from the removed `claude-code-review.yml` workflow

#### Release Please Workflow (`.github/workflows/release-please.yml`)

- Manages automated releases using Google's release-please action
- Creates and maintains release PRs with changelogs
- **Triggers**: Runs on pushes to `main` branch
- **Authentication**: Uses GitHub App authentication:
  - Generates a GitHub App installation token using `actions/create-github-app-token@v2`
  - Token is created from `ARCHESTRA_RELEASER_GITHUB_APP_ID` and `ARCHESTRA_RELEASER_GITHUB_APP_PRIVATE_KEY` secrets
  - Generated token is used for both fetching existing releases and creating new ones via tauri-action
- **Version Management**: Release-please automatically manages version updates through `extra-files` configuration:
  - **Configuration**: Located in `.github/release-please/release-please-config.json`
  - **Extra Files**: Automatically updates version numbers in:
    - `desktop/package.json` (JSON format, path: `$.version`)
    - `desktop/src-tauri/Cargo.toml` (TOML format, path: `$.package.version`)
    - `desktop/src-tauri/tauri.conf.json` (JSON format, path: `$.version`)
  - **Process**: Version updates happen when release-please creates the release PR, not during the build
  - **Format**: Versions are extracted from release-please tags (format: `app-vX.Y.Z`)
- **Multi-platform desktop builds**: When a desktop release is created:
  - Builds Tauri desktop applications for Linux (ubuntu-latest) and Windows (windows-latest)
  - Uses matrix strategy with `fail-fast: false` to ensure all platforms build
  - Creates draft GitHub releases with platform-specific binaries using the generated GitHub App token
  - Tags releases with format `app-v__VERSION__`

#### Interactive Claude Workflow (`.github/workflows/claude.yml`)

- Triggers on `@claude` mentions in issues, PR comments, and reviews
- Provides comprehensive development environment with Rust and frontend tooling
- Supports extensive bash commands including testing, building, formatting, code generation, and package management
- Uses Claude Opus 4 model for complex development tasks
- Concurrency control prevents multiple Claude runs on the same issue/PR
- Pre-configured with allowed tools for pnpm, cargo, and project-specific commands

### Development Notes

- Single instance enforcement prevents multiple app instances
- The app supports deep linking with `archestra-ai://` protocol
- MCP servers are sandboxed for security on macOS
- OAuth proxy runs as a separate service on a configured port
- OpenAPI schema must be regenerated after API changes (CI will catch if forgotten)
- Frontend API calls should use the generated client, not Tauri commands
- Database migrations should be created for schema changes using SeaORM
- Use rstest fixtures from `test_fixtures` for Rust database tests
- Mock external dependencies appropriately in tests
- CI automatically formats Rust code and regenerates OpenAPI schemas, committing changes back to PRs
- CI uses GitHub Actions bot credentials for automated commits

### Testing Patterns

#### Chat Feature Testing

- **Rust Tests**: Use `rstest` fixtures for database setup in chat API tests
- **API Tests**: Test all CRUD operations with proper error cases (404, 500)
- **Integration Tests**: Verify cascade deletes and foreign key constraints
- **Frontend Tests**: Mock API responses for chat operations
- **Streaming Tests**: Test message accumulation and persistence during streaming
- **Event Tests**: Verify WebSocket messages are broadcast correctly for UI updates<|MERGE_RESOLUTION|>--- conflicted
+++ resolved
@@ -159,19 +159,13 @@
 - `src/gateway/`: HTTP gateway exposing the following APIs:
   - `/api`: REST API for Archestra resources (OpenAPI documented)
     - `/api/chat`: Chat CRUD operations (create, read, update, delete chats)
-<<<<<<< HEAD
     - `/api/chat/stream`: SSE streaming endpoint for Vercel AI SDK v5
+    - `oauth/`: OAuth authentication flows for MCP servers (e.g., Gmail)
   - `/mcp`: Archestra MCP server endpoints
   - `/proxy/:mcp_server`: Proxies requests to MCP servers running in Archestra sandbox
   - `/llm/:provider`: Proxies requests to LLM providers
     - `/llm/ollama/*`: Proxies all requests to embedded Ollama instance
-=======
-    - `oauth/`: OAuth authentication flows for MCP servers (e.g., Gmail)
-  - `/mcp`: Archestra MCP server endpoints
-  - `/proxy/:mcp_server`: Proxies requests to MCP servers running in Archestra sandbox
-  - `/llm/:provider`: Proxies requests to LLM providers
   - `/ws`: WebSocket endpoint for real-time event broadcasting
->>>>>>> 89ed7d27
 - `src/ollama/`: Ollama integration module
   - `client.rs`: HTTP client for Ollama API
   - `server.rs`: Ollama server management
