# CLAUDE.md

This file provides guidance to Claude Code (claude.ai/code) when working with code in this repository.

## Important Rules

- **NEVER modify shadcn/ui components**: Do not edit, update, or modify any files in `desktop/src/components/ui/`. These are third-party components that should remain untouched. Components in this folder should only be installed using `pnpm dlx shadcn@latest add <component-name>`. If UI changes are needed, create custom components or extend them in other directories.
- **Always use pnpm**: This project uses pnpm v10.13.1 as the package manager. Never use npm or yarn.
- **API Changes**: After modifying any API endpoints in Rust, you MUST regenerate the OpenAPI schema and TypeScript client by running both `cd desktop/src-tauri && cargo run --bin dump_openapi` and `pnpm codegen`.

## Common Development Commands

### Building and Running

```bash
# Install dependencies (uses pnpm)
pnpm install

# Run the full application in development mode
pnpm tauri dev

# Build the desktop application  
pnpm tauri build

# Run only the frontend (Vite dev server on port 1420)
pnpm dev

# Preview production build
pnpm preview
```

### Testing

```bash
# Frontend tests (Vitest in watch mode)
pnpm test

# Run a single test file
pnpm test path/to/test.tsx

# Run frontend tests once (CI mode)
pnpm test run

# Rust tests (run from desktop/src-tauri)
cd desktop/src-tauri && cargo test

# Run a single Rust test
cd desktop/src-tauri && cargo test test_name

# Run Rust tests with output
cd desktop/src-tauri && cargo test -- --nocapture
```

### Code Quality

```bash
# Format TypeScript/React code with Prettier
pnpm prettier

# Check TypeScript/React formatting
pnpm prettier --check .

# TypeScript type checking
pnpm typecheck

# Format Rust code
cd desktop/src-tauri && cargo fmt

# Check Rust formatting
cd desktop/src-tauri && cargo fmt --check

# Run Rust linter
cd desktop/src-tauri && cargo clippy --all-targets --all-features -- -D warnings
```

### OpenAPI Schema Management

```bash
# Generate OpenAPI schema from Rust code
cd desktop/src-tauri && cargo run --bin dump_openapi

# Generate TypeScript client from OpenAPI schema
pnpm codegen

# Both commands MUST be run after modifying API endpoints
```

### Database Inspection

```bash
# Launch sqlite-web to inspect the database in browser
pnpm dbstudio

# The script will:
# - Automatically find the database location (~/Library/Application Support/com.archestra-ai.app/archestra.db on macOS)
# - Install sqlite-web via uv if not available (falls back to pip)
# - Open the database at http://localhost:8080
# - Allow browsing tables, running queries, and viewing schema
```

### OAuth Proxy Service

```bash
cd backend/oauth-proxy
npm install
npm run dev  # Development mode with nodemon
npm start    # Production mode
```

## High-Level Architecture

This is a **Tauri desktop application** that integrates AI/LLM capabilities with MCP (Model Context Protocol) support for a privacy-focused AI assistant with extensible tool support.

### Tech Stack

- **Frontend**: React 18 + TypeScript + Vite + TailwindCSS v4 + shadcn/ui components
- **State Management**: Zustand v5
- **Routing**: Tanstack React Router
- **Backend**: Rust with Tauri v2 framework, Axum web framework, SeaORM for SQLite database
- **API Layer**: HTTP gateway on port 54587 with OpenAPI schema generation using utoipa
- **Services**: Node.js OAuth proxy for handling OAuth flows
- **AI Integration**: Ollama for local LLM support, MCP (Model Context Protocol) for tool integration
- **Testing**: Vitest + React Testing Library (frontend), Rust built-in test framework with rstest (backend)

### Key Directories

#### Frontend (`desktop/src/`)

- `components/`: Reusable UI components
  - `ui/`: Base UI components (shadcn/ui style) - DO NOT MODIFY
    - `popover.tsx`: Added for UI interactions (installed via shadcn)
  - `kibo/`: AI-specific components (messages, code blocks, reasoning)
  - `DeleteChatConfirmation.tsx`: Dialog for chat deletion confirmation
  - `TypewriterText.tsx`: Animated text display component
- `pages/`: Main application pages
  - `ChatPage/`: AI chat interface with streaming responses
  - `ConnectorCatalogPage/`: MCP server catalog and management
  - `LLMProvidersPage/`: LLM model management
  - `SettingsPage/`: Application settings
- `stores/`: Zustand stores for state management
  - `chat-store.ts`: Chat state management with persistence integration
- `hooks/`: Custom React hooks including MCP client hooks
  - `use-typewriter.ts`: Hook for typewriter text animation
- `lib/`: Utility functions and helpers
  - `api/`: Generated TypeScript client from OpenAPI schema (DO NOT EDIT)
  - `api-client.ts`: Configured HTTP client instance

#### Backend (`desktop/src-tauri/`)

- `src/database/`: Database layer with SeaORM entities and migrations
- `src/models/`: Business logic and data models
  - `chat/`: Chat management with CRUD operations and title generation
  - `message/`: Message persistence and chat history management
  - `mcp_server/`: MCP server models including OAuth support
  - `external_mcp_client/`: External MCP client configurations
  - `mcp_request_log/`: Request logging and analytics
- `src/gateway/`: HTTP gateway exposing the following APIs:
  - `/api`: REST API for Archestra resources (OpenAPI documented)
    - `/api/chat`: Chat CRUD operations (create, read, update, delete chats)
  - `/mcp`: Archestra MCP server endpoints
  - `/proxy/:mcp_server`: Proxies requests to MCP servers running in Archestra sandbox
  - `/llm/:provider`: Proxies requests to LLM providers
- `src/ollama.rs`: Ollama integration for local LLM and chat title generation
- `src/openapi.rs`: OpenAPI schema configuration using utoipa
- `binaries/`: Embedded Ollama binaries for different platforms
- `sandbox-exec-profiles/`: macOS sandbox profiles for security

### Core Features

1. **MCP Integration**: Supports MCP servers for extending AI capabilities with tools via rmcp library
2. **Local LLM Support**: Runs Ollama locally for privacy-focused AI interactions
3. **Chat Persistence**: Full CRUD operations for chat conversations with SQLite database storage
4. **Intelligent Chat Titles**: Automatic LLM-generated chat titles based on conversation content
5. **OAuth Authentication**: Handles OAuth flows for services like Gmail
6. **Chat Interface**: Full-featured chat UI with streaming responses and tool execution
7. **Security**: Uses macOS sandbox profiles for MCP server execution
8. **API Documentation**: Auto-generated OpenAPI schema with TypeScript client

### Database Schema

The application uses SQLite with SeaORM for database management. Key tables include:

#### Chat Management Tables

- **chats**: Stores chat sessions with metadata
  - `id` (Primary Key): Auto-incrementing chat identifier
  - `title`: Chat title (auto-generated or user-defined)
  - `llm_provider`: LLM provider used (e.g., "ollama")
  - `llm_model`: Specific model name (e.g., "llama3.2")
  - `created_at`, `updated_at`: Timestamps

- **messages**: Stores individual messages within chats
  - `id` (Primary Key): Auto-incrementing message identifier
  - `chat_id` (Foreign Key): References chats.id with CASCADE delete
  - `role`: Message role ("user", "assistant", "system")
  - `content`: Message content as text
  - `created_at`: Timestamp

The relationship ensures that deleting a chat automatically removes all associated messages.

### Key Patterns

#### API Endpoint Pattern (Rust)
```rust
#[utoipa::path(
    get,
    path = "/api/resource",
    tag = "resource",
    responses(
        (status = 200, description = "Success", body = Vec<Resource>),
        (status = 500, description = "Internal server error")
    )
)]
pub async fn get_resources(
    State(service): State<Arc<Service>>,
) -> Result<Json<Vec<Resource>>, StatusCode> {
    // Implementation
}
```

#### Frontend API Calls
```typescript
import { apiClient } from "@/lib/api-client";

// Always use the generated API client
const response = await apiClient.getResources();
if (response.data) {
  // Handle success
}
```

#### Zustand Store Pattern
```typescript
interface StoreState {
  items: Item[];
  isLoading: boolean;
  fetchItems: () => Promise<void>;
}

export const useItemStore = create<StoreState>((set) => ({
  items: [],
  isLoading: false,
  fetchItems: async () => {
    set({ isLoading: true });
    try {
      const response = await apiClient.getItems();
      set({ items: response.data || [] });
    } finally {
      set({ isLoading: false });
    }
  },
}));
```

#### Chat API Endpoints

The application provides RESTful endpoints for chat management:

```typescript
// Get all chats (ordered by updated_at DESC)
GET /api/chat
Response: Chat[]

// Get specific chat with messages
GET /api/chat/{id}  
Response: ChatWithMessages

// Create new chat
POST /api/chat
Body: { llm_provider: string, llm_model: string }
Response: Chat (with auto-generated title "New Chat")

// Delete chat and all messages (CASCADE deletes all messages)
DELETE /api/chat/{id}
Response: 204 No Content
```

**Chat Persistence Workflow**:
1. When a user sends their first message, the frontend automatically creates a new chat if none exists
2. During conversation streaming through the Ollama proxy (`/llm/ollama/api/chat`), messages are automatically saved to the database
3. User messages are saved before sending to the LLM
4. Assistant responses are captured and saved after streaming completes

**Chat Title Generation**: 
- Triggers automatically after the 4th message in a chat (2 user + 2 assistant messages)
- Uses the same LLM model as the chat to generate a concise 5-6 word title
- Runs asynchronously in the background without blocking the conversation
- Emits a `chat-title-updated` event that the frontend listens to for real-time UI updates

### Important Configuration

- **Package Manager**: pnpm v10.13.1 (NEVER use npm or yarn)
- **Node Version**: 24.4.1
- **Gateway Port**: 54587 (configured in `desktop/src/consts.ts`)
- **TypeScript Path Alias**: `@/` maps to `./src/`
- **Prettier Config**: 120 character line width, single quotes, sorted imports
- **Pre-commit Hooks**: Prettier formatting via Husky
- **OpenAPI Generation**: Clean output directory, Prettier formatting

### Key Dependencies Added for Chat Persistence

- **Frontend**: 
  - `@radix-ui/react-popover`: For popover UI component (required by shadcn/ui)
- **Backend**:
  - `tokio`: Enhanced with async runtime features for spawning background tasks

### CI/CD Workflow

The GitHub Actions CI/CD pipeline consists of several workflows with concurrency controls to optimize resource usage:

#### Main Testing Workflow (`.github/workflows/linting-and-tests.yml`)
- PR title linting with conventional commits
- **Automatic Rust formatting and fixes**: CI automatically applies `cargo fix` and `cargo fmt` changes and commits them back to the PR
- Rust tests on Ubuntu, macOS (ARM64 & x86_64), and Windows
- Frontend formatting and tests
- Frontend build verification
- **Automatic OpenAPI schema updates**: CI automatically regenerates and commits OpenAPI schema and TypeScript client if they're outdated
- Zizmor security analysis for GitHub Actions

#### Pull Request Workflow (`.github/workflows/on-pull-requests.yml`)
- Runs the main testing workflow on all PRs
- **Automated Claude Code Reviews**: Uses Claude Opus 4 model to provide automated PR reviews with feedback on code quality, security, and best practices
- **Automated CLAUDE.md Updates**: Uses Claude Sonnet 4 model to automatically:
  - Update the CLAUDE.md file to reflect changes made in PRs
  - Add PR descriptions when they are missing
  - Ensure documentation stays current with codebase changes
- Both Claude jobs skip release-please PRs; the review job also skips WIP PRs
- Concurrency control cancels in-progress runs when new commits are pushed
- Consolidates functionality from the removed `claude-code-review.yml` workflow

#### Release Please Workflow (`.github/workflows/release-please.yml`)
- Manages automated releases using Google's release-please action
- Creates and maintains release PRs with changelogs
- **Triggers**: Runs on pushes to `main` branch
- **Authentication**: Uses GitHub App authentication:
  - Generates a GitHub App installation token using `actions/create-github-app-token@v2`
  - Token is created from `ARCHESTRA_RELEASER_GITHUB_APP_ID` and `ARCHESTRA_RELEASER_GITHUB_APP_PRIVATE_KEY` secrets
  - Generated token is used for both fetching existing releases and creating new ones via tauri-action
- **Version Management**: When a desktop release is created:
  - Automatically extracts version from release-please tag (format: `app-vX.Y.Z`)
  - Updates version in three locations:
    - `desktop/package.json` (using jq)
    - `desktop/src-tauri/Cargo.toml` (using sed)
    - `desktop/src-tauri/tauri.conf.json` (using jq)
- **Multi-platform desktop builds**: When a desktop release is created:
  - Builds Tauri desktop applications for Linux (ubuntu-latest) and Windows (windows-latest)
  - Uses matrix strategy with `fail-fast: false` to ensure all platforms build
  - Creates draft GitHub releases with platform-specific binaries using the generated GitHub App token
  - Tags releases with format `app-v__VERSION__`

#### Interactive Claude Workflow (`.github/workflows/claude.yml`)
- Triggers on `@claude` mentions in issues, PR comments, and reviews  
- Provides comprehensive development environment with Rust and frontend tooling
- Supports extensive bash commands including testing, building, formatting, code generation, and package management
- Uses Claude Opus 4 model for complex development tasks
- Concurrency control prevents multiple Claude runs on the same issue/PR
- Pre-configured with allowed tools for pnpm, cargo, and project-specific commands

### Development Notes

- Single instance enforcement prevents multiple app instances
- The app supports deep linking with `archestra-ai://` protocol
- MCP servers are sandboxed for security on macOS
- OAuth proxy runs as a separate service on a configured port
- OpenAPI schema must be regenerated after API changes (CI will catch if forgotten)
- Frontend API calls should use the generated client, not Tauri commands
- Database migrations should be created for schema changes using SeaORM
<<<<<<< HEAD
- **Chat Persistence**: All chat conversations are automatically saved to SQLite database
  - The Ollama proxy (`/llm/ollama/api/chat`) transparently intercepts and saves messages:
    - User messages are parsed from the request and saved before forwarding to Ollama
    - Assistant responses are captured from the streaming chunks and saved after completion
  - Messages are saved asynchronously using spawned tasks to avoid blocking the stream
  - Chat creation is automatic when the first message is sent (using the most recent chat or creating new)
  - The `create_or_get_chat` function manages chat lifecycle seamlessly
- **Chat Title Generation**: 
  - Triggers automatically after the 4th message in a chat (2 user + 2 assistant messages)
  - Uses a background task (`generate_chat_title`) to avoid blocking the conversation flow
  - Generates titles using the same LLM model as the chat for consistency
  - Title generation prompt asks for a "brief 5-6 word title that captures the main topic"
  - Uses a 30-second timeout for title generation to prevent hanging
- **Event-Driven Updates**: 
  - Backend emits Tauri events for real-time UI updates:
    - `chat-title-updated` event with `{chatId, title}` payload
  - Frontend chat store subscribes to these events in `initializeStore()`
  - Events enable instant UI updates without polling
- **Database Relationships**: 
  - Messages have CASCADE delete foreign key constraint with chats
  - Deleting a chat automatically removes all associated messages
  - Ensures data consistency and prevents orphaned messages
- **Message Streaming Architecture**:
  - Ollama proxy uses `tokio::sync::mpsc` channels to collect streaming chunks
  - Chunks are forwarded to the client while being accumulated for storage
  - Assistant content is extracted from either streaming JSON lines or single response format
  - The `extract_assistant_content` function handles both Ollama response formats
- **Testing Patterns**:
  - Use rstest fixtures from `test_fixtures` for Rust database tests
  - The chat API includes comprehensive integration tests covering CRUD operations
  - Message persistence tests verify ordering and cascade deletion
  - Mock Ollama responses return BAD_GATEWAY in tests since server isn't running
=======
- Use rstest fixtures from `test_fixtures` for Rust database tests
- Mock external dependencies appropriately in tests
- CI automatically formats Rust code and regenerates OpenAPI schemas, committing changes back to PRs
- CI uses GitHub Actions bot credentials for automated commits
>>>>>>> ff14077d
<|MERGE_RESOLUTION|>--- conflicted
+++ resolved
@@ -19,7 +19,7 @@
 # Run the full application in development mode
 pnpm tauri dev
 
-# Build the desktop application  
+# Build the desktop application
 pnpm tauri build
 
 # Run only the frontend (Vite dev server on port 1420)
@@ -183,6 +183,7 @@
 #### Chat Management Tables
 
 - **chats**: Stores chat sessions with metadata
+
   - `id` (Primary Key): Auto-incrementing chat identifier
   - `title`: Chat title (auto-generated or user-defined)
   - `llm_provider`: LLM provider used (e.g., "ollama")
@@ -201,6 +202,7 @@
 ### Key Patterns
 
 #### API Endpoint Pattern (Rust)
+
 ```rust
 #[utoipa::path(
     get,
@@ -219,6 +221,7 @@
 ```
 
 #### Frontend API Calls
+
 ```typescript
 import { apiClient } from "@/lib/api-client";
 
@@ -230,6 +233,7 @@
 ```
 
 #### Zustand Store Pattern
+
 ```typescript
 interface StoreState {
   items: Item[];
@@ -262,7 +266,7 @@
 Response: Chat[]
 
 // Get specific chat with messages
-GET /api/chat/{id}  
+GET /api/chat/{id}
 Response: ChatWithMessages
 
 // Create new chat
@@ -276,12 +280,14 @@
 ```
 
 **Chat Persistence Workflow**:
+
 1. When a user sends their first message, the frontend automatically creates a new chat if none exists
 2. During conversation streaming through the Ollama proxy (`/llm/ollama/api/chat`), messages are automatically saved to the database
 3. User messages are saved before sending to the LLM
 4. Assistant responses are captured and saved after streaming completes
 
-**Chat Title Generation**: 
+**Chat Title Generation**:
+
 - Triggers automatically after the 4th message in a chat (2 user + 2 assistant messages)
 - Uses the same LLM model as the chat to generate a concise 5-6 word title
 - Runs asynchronously in the background without blocking the conversation
@@ -299,7 +305,7 @@
 
 ### Key Dependencies Added for Chat Persistence
 
-- **Frontend**: 
+- **Frontend**:
   - `@radix-ui/react-popover`: For popover UI component (required by shadcn/ui)
 - **Backend**:
   - `tokio`: Enhanced with async runtime features for spawning background tasks
@@ -309,6 +315,7 @@
 The GitHub Actions CI/CD pipeline consists of several workflows with concurrency controls to optimize resource usage:
 
 #### Main Testing Workflow (`.github/workflows/linting-and-tests.yml`)
+
 - PR title linting with conventional commits
 - **Automatic Rust formatting and fixes**: CI automatically applies `cargo fix` and `cargo fmt` changes and commits them back to the PR
 - Rust tests on Ubuntu, macOS (ARM64 & x86_64), and Windows
@@ -318,6 +325,7 @@
 - Zizmor security analysis for GitHub Actions
 
 #### Pull Request Workflow (`.github/workflows/on-pull-requests.yml`)
+
 - Runs the main testing workflow on all PRs
 - **Automated Claude Code Reviews**: Uses Claude Opus 4 model to provide automated PR reviews with feedback on code quality, security, and best practices
 - **Automated CLAUDE.md Updates**: Uses Claude Sonnet 4 model to automatically:
@@ -329,6 +337,7 @@
 - Consolidates functionality from the removed `claude-code-review.yml` workflow
 
 #### Release Please Workflow (`.github/workflows/release-please.yml`)
+
 - Manages automated releases using Google's release-please action
 - Creates and maintains release PRs with changelogs
 - **Triggers**: Runs on pushes to `main` branch
@@ -349,7 +358,8 @@
   - Tags releases with format `app-v__VERSION__`
 
 #### Interactive Claude Workflow (`.github/workflows/claude.yml`)
-- Triggers on `@claude` mentions in issues, PR comments, and reviews  
+
+- Triggers on `@claude` mentions in issues, PR comments, and reviews
 - Provides comprehensive development environment with Rust and frontend tooling
 - Supports extensive bash commands including testing, building, formatting, code generation, and package management
 - Uses Claude Opus 4 model for complex development tasks
@@ -365,42 +375,7 @@
 - OpenAPI schema must be regenerated after API changes (CI will catch if forgotten)
 - Frontend API calls should use the generated client, not Tauri commands
 - Database migrations should be created for schema changes using SeaORM
-<<<<<<< HEAD
-- **Chat Persistence**: All chat conversations are automatically saved to SQLite database
-  - The Ollama proxy (`/llm/ollama/api/chat`) transparently intercepts and saves messages:
-    - User messages are parsed from the request and saved before forwarding to Ollama
-    - Assistant responses are captured from the streaming chunks and saved after completion
-  - Messages are saved asynchronously using spawned tasks to avoid blocking the stream
-  - Chat creation is automatic when the first message is sent (using the most recent chat or creating new)
-  - The `create_or_get_chat` function manages chat lifecycle seamlessly
-- **Chat Title Generation**: 
-  - Triggers automatically after the 4th message in a chat (2 user + 2 assistant messages)
-  - Uses a background task (`generate_chat_title`) to avoid blocking the conversation flow
-  - Generates titles using the same LLM model as the chat for consistency
-  - Title generation prompt asks for a "brief 5-6 word title that captures the main topic"
-  - Uses a 30-second timeout for title generation to prevent hanging
-- **Event-Driven Updates**: 
-  - Backend emits Tauri events for real-time UI updates:
-    - `chat-title-updated` event with `{chatId, title}` payload
-  - Frontend chat store subscribes to these events in `initializeStore()`
-  - Events enable instant UI updates without polling
-- **Database Relationships**: 
-  - Messages have CASCADE delete foreign key constraint with chats
-  - Deleting a chat automatically removes all associated messages
-  - Ensures data consistency and prevents orphaned messages
-- **Message Streaming Architecture**:
-  - Ollama proxy uses `tokio::sync::mpsc` channels to collect streaming chunks
-  - Chunks are forwarded to the client while being accumulated for storage
-  - Assistant content is extracted from either streaming JSON lines or single response format
-  - The `extract_assistant_content` function handles both Ollama response formats
-- **Testing Patterns**:
-  - Use rstest fixtures from `test_fixtures` for Rust database tests
-  - The chat API includes comprehensive integration tests covering CRUD operations
-  - Message persistence tests verify ordering and cascade deletion
-  - Mock Ollama responses return BAD_GATEWAY in tests since server isn't running
-=======
 - Use rstest fixtures from `test_fixtures` for Rust database tests
 - Mock external dependencies appropriately in tests
 - CI automatically formats Rust code and regenerates OpenAPI schemas, committing changes back to PRs
-- CI uses GitHub Actions bot credentials for automated commits
->>>>>>> ff14077d
+- CI uses GitHub Actions bot credentials for automated commits