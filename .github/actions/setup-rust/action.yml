name: Setup Rust
description: Setup Rust + install system dependencies
inputs:
  platform:
    description: ""
    required: true
  install-tauri-driver:
    description: "Whether or not to install tauri-driver"
    required: false
    default: "false"
runs:
  using: composite
  steps:
    - uses: Swatinem/rust-cache@v2
      with:
        workspaces: desktop/src-tauri
        cache-on-failure: true

    - name: Install Rust
      uses: dtolnay/rust-toolchain@stable
      with:
        # Those targets are only used on macos runners so it's in an `if` to slightly speed up windows and linux builds.
        targets: ${{ inputs.platform == 'macos-latest' && 'aarch64-apple-darwin,x86_64-apple-darwin' || '' }}
        components: rustfmt,clippy

<<<<<<< HEAD
    # install system dependencies that Tauri needs to compile on Linux.
    # note the extra dependencies for `tauri-driver` to run which are: `webkit2gtk-driver` and `xvfb`
    # see https://v2.tauri.app/develop/tests/webdriver/ci/
    - name: Install Tauri Ubuntu Dependencies
=======
    - name: Cache Ubuntu Dependencies
>>>>>>> d789b17a
      if: inputs.platform == 'ubuntu-latest'
      uses: actions/cache@v4
      id: ubuntu-deps-cache
      with:
        path: /var/cache/apt
        key: ubuntu-deps-${{ env.UBUNTU_DEPS }}-${{ runner.os }}

    - name: Install Ubuntu Dependencies
      if: inputs.platform == 'ubuntu-latest' && steps.ubuntu-deps-cache.outputs.cache-hit != 'true'
      shell: bash
      run: |
<<<<<<< HEAD
        sudo apt update && sudo apt install -y \
            libwebkit2gtk-4.1-dev \
            build-essential \
            curl \
            wget \
            file \
            libxdo-dev \
            libssl-dev \
            libayatana-appindicator3-dev \
            librsvg2-dev \
            webkit2gtk-driver \
            xvfb

    # install the latest version of `tauri-driver`.
    # note: the tauri-driver version is independent of any other Tauri versions
    # see https://v2.tauri.app/develop/tests/webdriver/ci/
    - name: Install tauri-driver
      if: inputs.install-tauri-driver == 'true'
      shell: bash
      run: cargo install tauri-driver --locked
=======
        sudo apt-get update
        sudo apt-get install -y ${{ env.UBUNTU_DEPS }}
>>>>>>> d789b17a
<|MERGE_RESOLUTION|>--- conflicted
+++ resolved
@@ -8,6 +8,7 @@
     description: "Whether or not to install tauri-driver"
     required: false
     default: "false"
+
 runs:
   using: composite
   steps:
@@ -23,38 +24,33 @@
         targets: ${{ inputs.platform == 'macos-latest' && 'aarch64-apple-darwin,x86_64-apple-darwin' || '' }}
         components: rustfmt,clippy
 
-<<<<<<< HEAD
-    # install system dependencies that Tauri needs to compile on Linux.
-    # note the extra dependencies for `tauri-driver` to run which are: `webkit2gtk-driver` and `xvfb`
-    # see https://v2.tauri.app/develop/tests/webdriver/ci/
-    - name: Install Tauri Ubuntu Dependencies
-=======
+    - name: Define Ubuntu Dependencies
+      if: inputs.platform == 'ubuntu-latest'
+      id: deps
+      shell: bash
+      run: |
+        DEPS="libwebkit2gtk-4.1-dev build-essential curl wget file libxdo-dev libssl-dev libayatana-appindicator3-dev librsvg2-dev"
+        if [ "${{ inputs.install-tauri-driver }}" = "true" ]; then
+          DEPS="$DEPS webkit2gtk-driver xvfb"
+        fi
+        echo "ubuntu_deps=$DEPS" >> $GITHUB_OUTPUT
+        echo "cache_key=ubuntu-deps-$(echo $DEPS | tr ' ' '-')-${{ runner.os }}" >> $GITHUB_OUTPUT
+
     - name: Cache Ubuntu Dependencies
->>>>>>> d789b17a
       if: inputs.platform == 'ubuntu-latest'
       uses: actions/cache@v4
       id: ubuntu-deps-cache
       with:
         path: /var/cache/apt
-        key: ubuntu-deps-${{ env.UBUNTU_DEPS }}-${{ runner.os }}
+        key: ${{ steps.deps.outputs.cache_key }}
 
-    - name: Install Ubuntu Dependencies
+    # install system dependencies that Tauri needs to compile on Linux.
+    # note the extra dependencies for `tauri-driver` to run which are: `webkit2gtk-driver` and `xvfb`
+    # see https://v2.tauri.app/develop/tests/webdriver/ci/
+    - name: Install Tauri Ubuntu Dependencies
       if: inputs.platform == 'ubuntu-latest' && steps.ubuntu-deps-cache.outputs.cache-hit != 'true'
       shell: bash
-      run: |
-<<<<<<< HEAD
-        sudo apt update && sudo apt install -y \
-            libwebkit2gtk-4.1-dev \
-            build-essential \
-            curl \
-            wget \
-            file \
-            libxdo-dev \
-            libssl-dev \
-            libayatana-appindicator3-dev \
-            librsvg2-dev \
-            webkit2gtk-driver \
-            xvfb
+      run: sudo apt update && sudo apt-get install -y ${{ steps.deps.outputs.ubuntu_deps }}
 
     # install the latest version of `tauri-driver`.
     # note: the tauri-driver version is independent of any other Tauri versions
@@ -62,8 +58,4 @@
     - name: Install tauri-driver
       if: inputs.install-tauri-driver == 'true'
       shell: bash
-      run: cargo install tauri-driver --locked
-=======
-        sudo apt-get update
-        sudo apt-get install -y ${{ env.UBUNTU_DEPS }}
->>>>>>> d789b17a
+      run: cargo install tauri-driver --locked