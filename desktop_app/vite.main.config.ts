--- conflicted
+++ resolved
@@ -1,30 +1,11 @@
+import path from "path";
 import { defineConfig } from "vite";
-import path from "path";
 
 // https://vitejs.dev/config
 export default defineConfig({
-<<<<<<< HEAD
-  build: {
-    rollupOptions: {
-      /**
-       * See these following resources for more information:
-       * https://github.com/WiseLibs/better-sqlite3/issues/126#issuecomment-2365187024
-       * https://stackoverflow.com/a/79443950
-       */
-      external: [
-        '@ai-sdk/openai',
-        'ai',
-        'better-sqlite3',
-        'cors',
-        'dotenv',
-        'express',
-        'ollama-ai-provider',
-      ],
-=======
   resolve: {
     alias: {
       "@": path.resolve(__dirname, "./src"),
->>>>>>> b796409e
     },
   },
 });