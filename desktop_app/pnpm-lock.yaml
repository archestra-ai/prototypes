lockfileVersion: '9.0'

settings:
  autoInstallPeers: true
  excludeLinksFromLockfile: false

importers:

  .:
    dependencies:
      '@ai-sdk/openai':
        specifier: ^2.0.0
        version: 2.0.0(zod@3.25.76)
      '@ai-sdk/react':
        specifier: ^2.0.0
        version: 2.0.0(react@19.1.1)(zod@3.25.76)
      '@radix-ui/react-slot':
        specifier: ^1.2.3
        version: 1.2.3(@types/react@19.1.9)(react@19.1.1)
      '@types/cors':
        specifier: ^2.8.19
        version: 2.8.19
      '@types/express':
        specifier: ^5.0.3
        version: 5.0.3
      '@vitejs/plugin-react':
        specifier: ^4.7.0
        version: 4.7.0(vite@5.4.19(@types/node@24.1.0)(lightningcss@1.30.1))
      ai:
        specifier: ^5.0.0
        version: 5.0.0(zod@3.25.76)
<<<<<<< HEAD
      better-sqlite3:
        specifier: ^12.2.0
        version: 12.2.0
=======
      class-variance-authority:
        specifier: ^0.7.1
        version: 0.7.1
      clsx:
        specifier: ^2.1.1
        version: 2.1.1
>>>>>>> b796409e
      cors:
        specifier: ^2.8.5
        version: 2.8.5
      dotenv:
        specifier: ^17.2.1
        version: 17.2.1
      drizzle-orm:
        specifier: ^0.44.4
        version: 0.44.4(@libsql/client@0.15.10)(@opentelemetry/api@1.9.0)(@types/better-sqlite3@7.6.13)(better-sqlite3@12.2.0)
      electron-squirrel-startup:
        specifier: ^1.0.1
        version: 1.0.1
      express:
        specifier: ^5.1.0
        version: 5.1.0
      lucide-react:
        specifier: ^0.536.0
        version: 0.536.0(react@19.1.1)
      ollama-ai-provider:
        specifier: ^1.2.0
        version: 1.2.0(zod@3.25.76)
      react:
        specifier: ^19.1.1
        version: 19.1.1
      react-dom:
        specifier: ^19.1.1
        version: 19.1.1(react@19.1.1)
      tailwind-merge:
        specifier: ^3.3.1
        version: 3.3.1
      tw-animate-css:
        specifier: ^1.3.6
        version: 1.3.6
    devDependencies:
      '@electron-forge/cli':
        specifier: ^7.8.2
        version: 7.8.2(encoding@0.1.13)
      '@electron-forge/maker-deb':
        specifier: ^7.8.2
        version: 7.8.2
      '@electron-forge/maker-rpm':
        specifier: ^7.8.2
        version: 7.8.2
      '@electron-forge/maker-squirrel':
        specifier: ^7.8.2
        version: 7.8.2
      '@electron-forge/maker-zip':
        specifier: ^7.8.2
        version: 7.8.2
      '@electron-forge/plugin-auto-unpack-natives':
        specifier: ^7.8.2
        version: 7.8.2
      '@electron-forge/plugin-fuses':
        specifier: ^7.8.2
        version: 7.8.2(@electron/fuses@1.8.0)
      '@electron-forge/plugin-vite':
        specifier: ^7.8.2
        version: 7.8.2
      '@electron/fuses':
        specifier: ^1.8.0
        version: 1.8.0
<<<<<<< HEAD
      '@types/better-sqlite3':
        specifier: ^7.6.13
        version: 7.6.13
=======
      '@tailwindcss/vite':
        specifier: ^4.1.11
        version: 4.1.11(vite@5.4.19(@types/node@24.1.0)(lightningcss@1.30.1))
>>>>>>> b796409e
      '@types/electron-squirrel-startup':
        specifier: ^1.0.2
        version: 1.0.2
      '@types/node':
        specifier: ^24.1.0
        version: 24.1.0
      '@types/react':
        specifier: ^19.1.9
        version: 19.1.9
      '@types/react-dom':
        specifier: ^19.1.7
        version: 19.1.7(@types/react@19.1.9)
      '@typescript-eslint/eslint-plugin':
        specifier: ^5.62.0
        version: 5.62.0(@typescript-eslint/parser@5.62.0(eslint@8.57.1)(typescript@4.5.5))(eslint@8.57.1)(typescript@4.5.5)
      '@typescript-eslint/parser':
        specifier: ^5.62.0
        version: 5.62.0(eslint@8.57.1)(typescript@4.5.5)
      drizzle-kit:
        specifier: ^0.31.4
        version: 0.31.4
      electron:
        specifier: 37.2.5
        version: 37.2.5
      eslint:
        specifier: ^8.57.1
        version: 8.57.1
      eslint-plugin-import:
        specifier: ^2.32.0
        version: 2.32.0(@typescript-eslint/parser@5.62.0(eslint@8.57.1)(typescript@4.5.5))(eslint@8.57.1)
<<<<<<< HEAD
      tsx:
        specifier: ^4.20.3
        version: 4.20.3
=======
      tailwindcss:
        specifier: ^4.1.11
        version: 4.1.11
>>>>>>> b796409e
      typescript:
        specifier: ~4.5.4
        version: 4.5.5
      vite:
        specifier: ^5.4.19
        version: 5.4.19(@types/node@24.1.0)(lightningcss@1.30.1)

packages:

  '@ai-sdk/gateway@1.0.0':
    resolution: {integrity: sha512-VEm87DyRx1yIPywbTy8ntoyh4jEDv1rJ88m+2I7zOm08jJI5BhFtAWh0OF6YzZu1Vu4NxhOWO4ssGdsqydDQ3A==}
    engines: {node: '>=18'}
    peerDependencies:
      zod: ^3.25.76 || ^4

  '@ai-sdk/openai@2.0.0':
    resolution: {integrity: sha512-G0WY5K81JwGpuX9HEmP2VTdt3N9m43qPnGT4fWkXcpu6Y2B05nnjs8k1r/csCJd8+TkYC6esjBABQYHxdMOejQ==}
    engines: {node: '>=18'}
    peerDependencies:
      zod: ^3.25.76 || ^4

  '@ai-sdk/provider-utils@2.2.8':
    resolution: {integrity: sha512-fqhG+4sCVv8x7nFzYnFo19ryhAa3w096Kmc3hWxMQfW/TubPOmt3A6tYZhl4mUfQWWQMsuSkLrtjlWuXBVSGQA==}
    engines: {node: '>=18'}
    peerDependencies:
      zod: ^3.23.8

  '@ai-sdk/provider-utils@3.0.0':
    resolution: {integrity: sha512-BoQZtGcBxkeSH1zK+SRYNDtJPIPpacTeiMZqnG4Rv6xXjEwM0FH4MGs9c+PlhyEWmQCzjRM2HAotEydFhD4dYw==}
    engines: {node: '>=18'}
    peerDependencies:
      zod: ^3.25.76 || ^4

  '@ai-sdk/provider@1.1.3':
    resolution: {integrity: sha512-qZMxYJ0qqX/RfnuIaab+zp8UAeJn/ygXXAffR5I4N0n1IrvA6qBsjc8hXLmBiMV2zoXlifkacF7sEFnYnjBcqg==}
    engines: {node: '>=18'}

  '@ai-sdk/provider@2.0.0':
    resolution: {integrity: sha512-6o7Y2SeO9vFKB8lArHXehNuusnpddKPk7xqL7T2/b+OvXMRIXUO1rR4wcv1hAFUAT9avGZshty3Wlua/XA7TvA==}
    engines: {node: '>=18'}

  '@ai-sdk/react@2.0.0':
    resolution: {integrity: sha512-am4xt+Zh+hMBNmnSOG9cEg7vlDqAg+Du4wGgFskHO6xRXYpntjJB1zP9H2ZCB1hNL5Y8vRmE2quZEWDUuNrnGA==}
    engines: {node: '>=18'}
    peerDependencies:
      react: ^18 || ^19 || ^19.0.0-rc
      zod: ^3.25.76 || ^4
    peerDependenciesMeta:
      zod:
        optional: true

<<<<<<< HEAD
  '@drizzle-team/brocli@0.10.2':
    resolution: {integrity: sha512-z33Il7l5dKjUgGULTqBsQBQwckHh5AbIuxhdsIxDDiZAzBOrZO6q9ogcWC65kU382AfynTfgNumVcNIjuIua6w==}
=======
  '@ampproject/remapping@2.3.0':
    resolution: {integrity: sha512-30iZtAPgz+LTIYoeivqYo853f02jBYSd5uGnGpkFV0M3xOt9aN73erkgYAmZU43x4VfqcnLxW9Kpg3R5LC4YYw==}
    engines: {node: '>=6.0.0'}

  '@babel/code-frame@7.27.1':
    resolution: {integrity: sha512-cjQ7ZlQ0Mv3b47hABuTevyTuYN4i+loJKGeV9flcCgIK37cCXRh+L1bd3iBHlynerhQ7BhCkn2BPbQUL+rGqFg==}
    engines: {node: '>=6.9.0'}

  '@babel/compat-data@7.28.0':
    resolution: {integrity: sha512-60X7qkglvrap8mn1lh2ebxXdZYtUcpd7gsmy9kLaBJ4i/WdY8PqTSdxyA8qraikqKQK5C1KRBKXqznrVapyNaw==}
    engines: {node: '>=6.9.0'}

  '@babel/core@7.28.0':
    resolution: {integrity: sha512-UlLAnTPrFdNGoFtbSXwcGFQBtQZJCNjaN6hQNP3UPvuNXT1i82N26KL3dZeIpNalWywr9IuQuncaAfUaS1g6sQ==}
    engines: {node: '>=6.9.0'}

  '@babel/generator@7.28.0':
    resolution: {integrity: sha512-lJjzvrbEeWrhB4P3QBsH7tey117PjLZnDbLiQEKjQ/fNJTjuq4HSqgFA+UNSwZT8D7dxxbnuSBMsa1lrWzKlQg==}
    engines: {node: '>=6.9.0'}

  '@babel/helper-compilation-targets@7.27.2':
    resolution: {integrity: sha512-2+1thGUUWWjLTYTHZWK1n8Yga0ijBz1XAhUXcKy81rd5g6yh7hGqMp45v7cadSbEHc9G3OTv45SyneRN3ps4DQ==}
    engines: {node: '>=6.9.0'}

  '@babel/helper-globals@7.28.0':
    resolution: {integrity: sha512-+W6cISkXFa1jXsDEdYA8HeevQT/FULhxzR99pxphltZcVaugps53THCeiWA8SguxxpSp3gKPiuYfSWopkLQ4hw==}
    engines: {node: '>=6.9.0'}

  '@babel/helper-module-imports@7.27.1':
    resolution: {integrity: sha512-0gSFWUPNXNopqtIPQvlD5WgXYI5GY2kP2cCvoT8kczjbfcfuIljTbcWrulD1CIPIX2gt1wghbDy08yE1p+/r3w==}
    engines: {node: '>=6.9.0'}

  '@babel/helper-module-transforms@7.27.3':
    resolution: {integrity: sha512-dSOvYwvyLsWBeIRyOeHXp5vPj5l1I011r52FM1+r1jCERv+aFXYk4whgQccYEGYxK2H3ZAIA8nuPkQ0HaUo3qg==}
    engines: {node: '>=6.9.0'}
    peerDependencies:
      '@babel/core': ^7.0.0

  '@babel/helper-plugin-utils@7.27.1':
    resolution: {integrity: sha512-1gn1Up5YXka3YYAHGKpbideQ5Yjf1tDa9qYcgysz+cNCXukyLl6DjPXhD3VRwSb8c0J9tA4b2+rHEZtc6R0tlw==}
    engines: {node: '>=6.9.0'}

  '@babel/helper-string-parser@7.27.1':
    resolution: {integrity: sha512-qMlSxKbpRlAridDExk92nSobyDdpPijUq2DW6oDnUqd0iOGxmQjyqhMIihI9+zv4LPyZdRje2cavWPbCbWm3eA==}
    engines: {node: '>=6.9.0'}

  '@babel/helper-validator-identifier@7.27.1':
    resolution: {integrity: sha512-D2hP9eA+Sqx1kBZgzxZh0y1trbuU+JoDkiEwqhQ36nodYqJwyEIhPSdMNd7lOm/4io72luTPWH20Yda0xOuUow==}
    engines: {node: '>=6.9.0'}

  '@babel/helper-validator-option@7.27.1':
    resolution: {integrity: sha512-YvjJow9FxbhFFKDSuFnVCe2WxXk1zWc22fFePVNEaWJEu8IrZVlda6N0uHwzZrUM1il7NC9Mlp4MaJYbYd9JSg==}
    engines: {node: '>=6.9.0'}

  '@babel/helpers@7.28.2':
    resolution: {integrity: sha512-/V9771t+EgXz62aCcyofnQhGM8DQACbRhvzKFsXKC9QM+5MadF8ZmIm0crDMaz3+o0h0zXfJnd4EhbYbxsrcFw==}
    engines: {node: '>=6.9.0'}

  '@babel/parser@7.28.0':
    resolution: {integrity: sha512-jVZGvOxOuNSsuQuLRTh13nU0AogFlw32w/MT+LV6D3sP5WdbW61E77RnkbaO2dUvmPAYrBDJXGn5gGS6tH4j8g==}
    engines: {node: '>=6.0.0'}
    hasBin: true

  '@babel/plugin-transform-react-jsx-self@7.27.1':
    resolution: {integrity: sha512-6UzkCs+ejGdZ5mFFC/OCUrv028ab2fp1znZmCZjAOBKiBK2jXD1O+BPSfX8X2qjJ75fZBMSnQn3Rq2mrBJK2mw==}
    engines: {node: '>=6.9.0'}
    peerDependencies:
      '@babel/core': ^7.0.0-0

  '@babel/plugin-transform-react-jsx-source@7.27.1':
    resolution: {integrity: sha512-zbwoTsBruTeKB9hSq73ha66iFeJHuaFkUbwvqElnygoNbj/jHRsSeokowZFN3CZ64IvEqcmmkVe89OPXc7ldAw==}
    engines: {node: '>=6.9.0'}
    peerDependencies:
      '@babel/core': ^7.0.0-0

  '@babel/template@7.27.2':
    resolution: {integrity: sha512-LPDZ85aEJyYSd18/DkjNh4/y1ntkE5KwUHWTiqgRxruuZL2F1yuHligVHLvcHY2vMHXttKFpJn6LwfI7cw7ODw==}
    engines: {node: '>=6.9.0'}

  '@babel/traverse@7.28.0':
    resolution: {integrity: sha512-mGe7UK5wWyh0bKRfupsUchrQGqvDbZDbKJw+kcRGSmdHVYrv+ltd0pnpDTVpiTqnaBru9iEvA8pz8W46v0Amwg==}
    engines: {node: '>=6.9.0'}

  '@babel/types@7.28.2':
    resolution: {integrity: sha512-ruv7Ae4J5dUYULmeXw1gmb7rYRz57OWCPM57pHojnLq/3Z1CK2lNSLTCVjxVk1F/TZHwOZZrOWi0ur95BbLxNQ==}
    engines: {node: '>=6.9.0'}
>>>>>>> b796409e

  '@electron-forge/cli@7.8.2':
    resolution: {integrity: sha512-5QA81eLTFaBji3RBuTAqGQ0DNJ6iPFdCNalJK4ItDT0UyoCIRUiGOILPdH0Z+JngWucPruVVxY9VYUfFR/LSXA==}
    engines: {node: '>= 16.4.0'}
    hasBin: true

  '@electron-forge/core-utils@7.8.2':
    resolution: {integrity: sha512-trOgh26Ri/V1MTCSaVAZlfRX5CSioM42+q6xunpkMZMgSwLoALZdp0/uFj43xw8rustsdgdWjStjx2427LG7xA==}
    engines: {node: '>= 16.4.0'}

  '@electron-forge/core@7.8.2':
    resolution: {integrity: sha512-+/GuR8ckccQL9ptJPKwFYc/PrH9OZt4wRCLk931NSrEKiegmasnMoDCoH/QACjkioho8MFA80lom3TDNOGZUAQ==}
    engines: {node: '>= 16.4.0'}

  '@electron-forge/maker-base@7.8.2':
    resolution: {integrity: sha512-+OK+9vxD+YAH6V77NCokE/mRNn6AX6pE7AKZ3mUvl3a11/GKhuO7Nz8AhshTnvC75F1WYs6TmGBag7fSUZZulA==}
    engines: {node: '>= 16.4.0'}

  '@electron-forge/maker-deb@7.8.2':
    resolution: {integrity: sha512-CaQtCxVa1tAJRj5OO9Q33xX8wv2g8Hb7RYUqds4/cim8+aGBxVvRm7RQG+UwrzUEj0Gc0H3Wsbz2MyLURwh4DA==}
    engines: {node: '>= 16.4.0'}

  '@electron-forge/maker-rpm@7.8.2':
    resolution: {integrity: sha512-1jfvUAtfhOXG4+K6gMBdZZDWibD5odtHiB6olb39Lb6+YQAzDIarNV2HT27K7jwcH8AngzfC13C0FY0X8MrQjg==}
    engines: {node: '>= 16.4.0'}

  '@electron-forge/maker-squirrel@7.8.2':
    resolution: {integrity: sha512-PDuzzOfTqW4n4UuC9NdaXVG1Frqs0+QYbOJqntFCcG+CkSv+wQeTaiJpG3JkMFJ4F/Y8r7WnZk8VJ/uyFjXgqg==}
    engines: {node: '>= 16.4.0'}

  '@electron-forge/maker-zip@7.8.2':
    resolution: {integrity: sha512-1Bck3fGJLTWRKBcgZCFRaRRB9LJuccbge3pDbBQem0RulkiszlMd+8Jko1zY/OpJRKX5oHE7bQmptYklbBu1GA==}
    engines: {node: '>= 16.4.0'}

  '@electron-forge/plugin-auto-unpack-natives@7.8.2':
    resolution: {integrity: sha512-la3YgXCB7GtaU2lzVYKze/hr/Zbz1HD/XKv3Jf54oMQ4I9vlIgIZ8fcYm1J4RwJNjqbxPgw1EaPEhU0x41w6HA==}
    engines: {node: '>= 16.4.0'}

  '@electron-forge/plugin-base@7.8.2':
    resolution: {integrity: sha512-KY5j3gT0VsPNqVlAWchJLxMT+jcUozkI2Z/nsDymaqVGGfJix29H2CcvulVbfr8aqiLGNw8K/qhWL911ScEm4g==}
    engines: {node: '>= 16.4.0'}

  '@electron-forge/plugin-fuses@7.8.2':
    resolution: {integrity: sha512-BrN26y8xRuz43aJasktLvze2rh9XIxN6m4FR5NJvXbdcS0vUQvLSOgRm9koV5YL0/zr99OS5FXLiw04U+kKy1g==}
    engines: {node: '>= 16.4.0'}
    peerDependencies:
      '@electron/fuses': '>=1.0.0'

  '@electron-forge/plugin-vite@7.8.2':
    resolution: {integrity: sha512-7eR+Xc2pHoYPmGmjETycXxYDjG0uIqfCWzrbswC2yfZylm95zl+Qj5BNzdfNssSRAjPH2QtcpVjX1GFUfIbFJw==}
    engines: {node: '>= 16.4.0'}

  '@electron-forge/publisher-base@7.8.2':
    resolution: {integrity: sha512-Ap9fN83pA4/09RJEGYY0Vk2mdmbvx7kuTS+hTS91Xz+330Ju3j+8g9/HcBGUlvqF2F3t6HAvgpz434UM7Ui47w==}
    engines: {node: '>= 16.4.0'}

  '@electron-forge/shared-types@7.8.2':
    resolution: {integrity: sha512-1JnWaJs5vtiT51WxcXrDVFGls5UUOpAUNX5pT0j3/RJuq/CEfVQmH62tUo6ORbBasNLRgRgphXg6n8BfRte5/w==}
    engines: {node: '>= 16.4.0'}

  '@electron-forge/template-base@7.8.2':
    resolution: {integrity: sha512-tba5yMu2V9IXXvVzjd/2CcLSFvA/j/E9bHVstIbN2M62jF1CPABvylDFeNuNnx/zcqigZQeLhWoafz2Jp6iv6g==}
    engines: {node: '>= 16.4.0'}

  '@electron-forge/template-vite-typescript@7.8.2':
    resolution: {integrity: sha512-GBT52WB3VzhUNM6lSzA1WbK/xihL9yWkegLdNq7I3LbTCPr/3BWfXhXI84hyPrMXw2ZCjY4kmfyN5K7B4bJzVA==}
    engines: {node: '>= 16.4.0'}

  '@electron-forge/template-vite@7.8.2':
    resolution: {integrity: sha512-7ORxTpTFlfiGNNjsBHFjpuWSMDKMGBE1CN97nIsFIZhBsTjM/vix4FZirfO8Mdd+J3a9b71wqZ9VDGkSifXL0g==}
    engines: {node: '>= 16.4.0'}

  '@electron-forge/template-webpack-typescript@7.8.2':
    resolution: {integrity: sha512-8i0P5KD6FF1pT7Qru0pz0gcQtn6k/v0Ld4kQ6FVarDUBI5aMllyIVgs9XcoU5RGuBrPoVKJze37Efh4o1A1Vfg==}
    engines: {node: '>= 16.4.0'}

  '@electron-forge/template-webpack@7.8.2':
    resolution: {integrity: sha512-Hpwtb5kIbtwQTZ3idCybC1b6go158mTk2ktBxJryjYgcc7bXQBV36J1dXfl6iONXvGE1y4/s2EiRORsh/qtDPA==}
    engines: {node: '>= 16.4.0'}

  '@electron-forge/tracer@7.8.2':
    resolution: {integrity: sha512-59M5PJT9otyVBtenZnOvjZLyB5H1JPqvrY4r9n9V7uFyuAI52a0TYyaCIcfzLchb/k+aDyeozfrqNFwvS6wTSA==}
    engines: {node: '>= 14.17.5'}

  '@electron/asar@3.4.1':
    resolution: {integrity: sha512-i4/rNPRS84t0vSRa2HorerGRXWyF4vThfHesw0dmcWHp+cspK743UanA0suA5Q5y8kzY2y6YKrvbIUn69BCAiA==}
    engines: {node: '>=10.12.0'}
    hasBin: true

  '@electron/fuses@1.8.0':
    resolution: {integrity: sha512-zx0EIq78WlY/lBb1uXlziZmDZI4ubcCXIMJ4uGjXzZW0nS19TjSPeXPAjzzTmKQlJUZm0SbmZhPKP7tuQ1SsEw==}
    hasBin: true

  '@electron/get@2.0.3':
    resolution: {integrity: sha512-Qkzpg2s9GnVV2I2BjRksUi43U5e6+zaQMcjoJy0C+C5oxaKl+fmckGDQFtRpZpZV0NQekuZZ+tGz7EA9TVnQtQ==}
    engines: {node: '>=12'}

  '@electron/get@3.1.0':
    resolution: {integrity: sha512-F+nKc0xW+kVbBRhFzaMgPy3KwmuNTYX1fx6+FxxoSnNgwYX6LD7AKBTWkU0MQ6IBoe7dz069CNkR673sPAgkCQ==}
    engines: {node: '>=14'}

  '@electron/node-gyp@https://codeload.github.com/electron/node-gyp/tar.gz/06b29aafb7708acef8b3669835c8a7857ebc92d2':
    resolution: {tarball: https://codeload.github.com/electron/node-gyp/tar.gz/06b29aafb7708acef8b3669835c8a7857ebc92d2}
    version: 10.2.0-electron.1
    engines: {node: '>=12.13.0'}
    hasBin: true

  '@electron/notarize@2.5.0':
    resolution: {integrity: sha512-jNT8nwH1f9X5GEITXaQ8IF/KdskvIkOFfB2CvwumsveVidzpSc+mvhhTMdAGSYF3O+Nq49lJ7y+ssODRXu06+A==}
    engines: {node: '>= 10.0.0'}

  '@electron/osx-sign@1.3.3':
    resolution: {integrity: sha512-KZ8mhXvWv2rIEgMbWZ4y33bDHyUKMXnx4M0sTyPNK/vcB81ImdeY9Ggdqy0SWbMDgmbqyQ+phgejh6V3R2QuSg==}
    engines: {node: '>=12.0.0'}
    hasBin: true

  '@electron/packager@18.3.6':
    resolution: {integrity: sha512-1eXHB5t+SQKvUiDpWGpvr90ZSSbXj+isrh3YbjCTjKT4bE4SQrKSBfukEAaBvp67+GXHFtCHjQgN9qSTFIge+Q==}
    engines: {node: '>= 16.13.0'}
    hasBin: true

  '@electron/rebuild@3.7.2':
    resolution: {integrity: sha512-19/KbIR/DAxbsCkiaGMXIdPnMCJLkcf8AvGnduJtWBs/CBwiAjY1apCqOLVxrXg+rtXFCngbXhBanWjxLUt1Mg==}
    engines: {node: '>=12.13.0'}
    hasBin: true

  '@electron/universal@2.0.3':
    resolution: {integrity: sha512-Wn9sPYIVFRFl5HmwMJkARCCf7rqK/EurkfQ/rJZ14mHP3iYTjZSIOSVonEAnhWeAXwtw7zOekGRlc6yTtZ0t+g==}
    engines: {node: '>=16.4'}

  '@electron/windows-sign@1.2.2':
    resolution: {integrity: sha512-dfZeox66AvdPtb2lD8OsIIQh12Tp0GNCRUDfBHIKGpbmopZto2/A8nSpYYLoedPIHpqkeblZ/k8OV0Gy7PYuyQ==}
    engines: {node: '>=14.14'}
    hasBin: true

  '@esbuild-kit/core-utils@3.3.2':
    resolution: {integrity: sha512-sPRAnw9CdSsRmEtnsl2WXWdyquogVpB3yZ3dgwJfe8zrOzTsV7cJvmwrKVa+0ma5BoiGJ+BoqkMvawbayKUsqQ==}
    deprecated: 'Merged into tsx: https://tsx.is'

  '@esbuild-kit/esm-loader@2.6.5':
    resolution: {integrity: sha512-FxEMIkJKnodyA1OaCUoEvbYRkoZlLZ4d/eXFu9Fh8CbBBgP5EmZxrfTRyN0qpXZ4vOvqnE5YdRdcrmUUXuU+dA==}
    deprecated: 'Merged into tsx: https://tsx.is'

  '@esbuild/aix-ppc64@0.21.5':
    resolution: {integrity: sha512-1SDgH6ZSPTlggy1yI6+Dbkiz8xzpHJEVAlF/AM1tHPLsf5STom9rwtjE4hKAF20FfXXNTFqEYXyJNWh1GiZedQ==}
    engines: {node: '>=12'}
    cpu: [ppc64]
    os: [aix]

  '@esbuild/aix-ppc64@0.25.8':
    resolution: {integrity: sha512-urAvrUedIqEiFR3FYSLTWQgLu5tb+m0qZw0NBEasUeo6wuqatkMDaRT+1uABiGXEu5vqgPd7FGE1BhsAIy9QVA==}
    engines: {node: '>=18'}
    cpu: [ppc64]
    os: [aix]

  '@esbuild/android-arm64@0.18.20':
    resolution: {integrity: sha512-Nz4rJcchGDtENV0eMKUNa6L12zz2zBDXuhj/Vjh18zGqB44Bi7MBMSXjgunJgjRhCmKOjnPuZp4Mb6OKqtMHLQ==}
    engines: {node: '>=12'}
    cpu: [arm64]
    os: [android]

  '@esbuild/android-arm64@0.21.5':
    resolution: {integrity: sha512-c0uX9VAUBQ7dTDCjq+wdyGLowMdtR/GoC2U5IYk/7D1H1JYC0qseD7+11iMP2mRLN9RcCMRcjC4YMclCzGwS/A==}
    engines: {node: '>=12'}
    cpu: [arm64]
    os: [android]

  '@esbuild/android-arm64@0.25.8':
    resolution: {integrity: sha512-OD3p7LYzWpLhZEyATcTSJ67qB5D+20vbtr6vHlHWSQYhKtzUYrETuWThmzFpZtFsBIxRvhO07+UgVA9m0i/O1w==}
    engines: {node: '>=18'}
    cpu: [arm64]
    os: [android]

  '@esbuild/android-arm@0.18.20':
    resolution: {integrity: sha512-fyi7TDI/ijKKNZTUJAQqiG5T7YjJXgnzkURqmGj13C6dCqckZBLdl4h7bkhHt/t0WP+zO9/zwroDvANaOqO5Sw==}
    engines: {node: '>=12'}
    cpu: [arm]
    os: [android]

  '@esbuild/android-arm@0.21.5':
    resolution: {integrity: sha512-vCPvzSjpPHEi1siZdlvAlsPxXl7WbOVUBBAowWug4rJHb68Ox8KualB+1ocNvT5fjv6wpkX6o/iEpbDrf68zcg==}
    engines: {node: '>=12'}
    cpu: [arm]
    os: [android]

  '@esbuild/android-arm@0.25.8':
    resolution: {integrity: sha512-RONsAvGCz5oWyePVnLdZY/HHwA++nxYWIX1atInlaW6SEkwq6XkP3+cb825EUcRs5Vss/lGh/2YxAb5xqc07Uw==}
    engines: {node: '>=18'}
    cpu: [arm]
    os: [android]

  '@esbuild/android-x64@0.18.20':
    resolution: {integrity: sha512-8GDdlePJA8D6zlZYJV/jnrRAi6rOiNaCC/JclcXpB+KIuvfBN4owLtgzY2bsxnx666XjJx2kDPUmnTtR8qKQUg==}
    engines: {node: '>=12'}
    cpu: [x64]
    os: [android]

  '@esbuild/android-x64@0.21.5':
    resolution: {integrity: sha512-D7aPRUUNHRBwHxzxRvp856rjUHRFW1SdQATKXH2hqA0kAZb1hKmi02OpYRacl0TxIGz/ZmXWlbZgjwWYaCakTA==}
    engines: {node: '>=12'}
    cpu: [x64]
    os: [android]

  '@esbuild/android-x64@0.25.8':
    resolution: {integrity: sha512-yJAVPklM5+4+9dTeKwHOaA+LQkmrKFX96BM0A/2zQrbS6ENCmxc4OVoBs5dPkCCak2roAD+jKCdnmOqKszPkjA==}
    engines: {node: '>=18'}
    cpu: [x64]
    os: [android]

  '@esbuild/darwin-arm64@0.18.20':
    resolution: {integrity: sha512-bxRHW5kHU38zS2lPTPOyuyTm+S+eobPUnTNkdJEfAddYgEcll4xkT8DB9d2008DtTbl7uJag2HuE5NZAZgnNEA==}
    engines: {node: '>=12'}
    cpu: [arm64]
    os: [darwin]

  '@esbuild/darwin-arm64@0.21.5':
    resolution: {integrity: sha512-DwqXqZyuk5AiWWf3UfLiRDJ5EDd49zg6O9wclZ7kUMv2WRFr4HKjXp/5t8JZ11QbQfUS6/cRCKGwYhtNAY88kQ==}
    engines: {node: '>=12'}
    cpu: [arm64]
    os: [darwin]

  '@esbuild/darwin-arm64@0.25.8':
    resolution: {integrity: sha512-Jw0mxgIaYX6R8ODrdkLLPwBqHTtYHJSmzzd+QeytSugzQ0Vg4c5rDky5VgkoowbZQahCbsv1rT1KW72MPIkevw==}
    engines: {node: '>=18'}
    cpu: [arm64]
    os: [darwin]

  '@esbuild/darwin-x64@0.18.20':
    resolution: {integrity: sha512-pc5gxlMDxzm513qPGbCbDukOdsGtKhfxD1zJKXjCCcU7ju50O7MeAZ8c4krSJcOIJGFR+qx21yMMVYwiQvyTyQ==}
    engines: {node: '>=12'}
    cpu: [x64]
    os: [darwin]

  '@esbuild/darwin-x64@0.21.5':
    resolution: {integrity: sha512-se/JjF8NlmKVG4kNIuyWMV/22ZaerB+qaSi5MdrXtd6R08kvs2qCN4C09miupktDitvh8jRFflwGFBQcxZRjbw==}
    engines: {node: '>=12'}
    cpu: [x64]
    os: [darwin]

  '@esbuild/darwin-x64@0.25.8':
    resolution: {integrity: sha512-Vh2gLxxHnuoQ+GjPNvDSDRpoBCUzY4Pu0kBqMBDlK4fuWbKgGtmDIeEC081xi26PPjn+1tct+Bh8FjyLlw1Zlg==}
    engines: {node: '>=18'}
    cpu: [x64]
    os: [darwin]

  '@esbuild/freebsd-arm64@0.18.20':
    resolution: {integrity: sha512-yqDQHy4QHevpMAaxhhIwYPMv1NECwOvIpGCZkECn8w2WFHXjEwrBn3CeNIYsibZ/iZEUemj++M26W3cNR5h+Tw==}
    engines: {node: '>=12'}
    cpu: [arm64]
    os: [freebsd]

  '@esbuild/freebsd-arm64@0.21.5':
    resolution: {integrity: sha512-5JcRxxRDUJLX8JXp/wcBCy3pENnCgBR9bN6JsY4OmhfUtIHe3ZW0mawA7+RDAcMLrMIZaf03NlQiX9DGyB8h4g==}
    engines: {node: '>=12'}
    cpu: [arm64]
    os: [freebsd]

  '@esbuild/freebsd-arm64@0.25.8':
    resolution: {integrity: sha512-YPJ7hDQ9DnNe5vxOm6jaie9QsTwcKedPvizTVlqWG9GBSq+BuyWEDazlGaDTC5NGU4QJd666V0yqCBL2oWKPfA==}
    engines: {node: '>=18'}
    cpu: [arm64]
    os: [freebsd]

  '@esbuild/freebsd-x64@0.18.20':
    resolution: {integrity: sha512-tgWRPPuQsd3RmBZwarGVHZQvtzfEBOreNuxEMKFcd5DaDn2PbBxfwLcj4+aenoh7ctXcbXmOQIn8HI6mCSw5MQ==}
    engines: {node: '>=12'}
    cpu: [x64]
    os: [freebsd]

  '@esbuild/freebsd-x64@0.21.5':
    resolution: {integrity: sha512-J95kNBj1zkbMXtHVH29bBriQygMXqoVQOQYA+ISs0/2l3T9/kj42ow2mpqerRBxDJnmkUDCaQT/dfNXWX/ZZCQ==}
    engines: {node: '>=12'}
    cpu: [x64]
    os: [freebsd]

  '@esbuild/freebsd-x64@0.25.8':
    resolution: {integrity: sha512-MmaEXxQRdXNFsRN/KcIimLnSJrk2r5H8v+WVafRWz5xdSVmWLoITZQXcgehI2ZE6gioE6HirAEToM/RvFBeuhw==}
    engines: {node: '>=18'}
    cpu: [x64]
    os: [freebsd]

  '@esbuild/linux-arm64@0.18.20':
    resolution: {integrity: sha512-2YbscF+UL7SQAVIpnWvYwM+3LskyDmPhe31pE7/aoTMFKKzIc9lLbyGUpmmb8a8AixOL61sQ/mFh3jEjHYFvdA==}
    engines: {node: '>=12'}
    cpu: [arm64]
    os: [linux]

  '@esbuild/linux-arm64@0.21.5':
    resolution: {integrity: sha512-ibKvmyYzKsBeX8d8I7MH/TMfWDXBF3db4qM6sy+7re0YXya+K1cem3on9XgdT2EQGMu4hQyZhan7TeQ8XkGp4Q==}
    engines: {node: '>=12'}
    cpu: [arm64]
    os: [linux]

  '@esbuild/linux-arm64@0.25.8':
    resolution: {integrity: sha512-WIgg00ARWv/uYLU7lsuDK00d/hHSfES5BzdWAdAig1ioV5kaFNrtK8EqGcUBJhYqotlUByUKz5Qo6u8tt7iD/w==}
    engines: {node: '>=18'}
    cpu: [arm64]
    os: [linux]

  '@esbuild/linux-arm@0.18.20':
    resolution: {integrity: sha512-/5bHkMWnq1EgKr1V+Ybz3s1hWXok7mDFUMQ4cG10AfW3wL02PSZi5kFpYKrptDsgb2WAJIvRcDm+qIvXf/apvg==}
    engines: {node: '>=12'}
    cpu: [arm]
    os: [linux]

  '@esbuild/linux-arm@0.21.5':
    resolution: {integrity: sha512-bPb5AHZtbeNGjCKVZ9UGqGwo8EUu4cLq68E95A53KlxAPRmUyYv2D6F0uUI65XisGOL1hBP5mTronbgo+0bFcA==}
    engines: {node: '>=12'}
    cpu: [arm]
    os: [linux]

  '@esbuild/linux-arm@0.25.8':
    resolution: {integrity: sha512-FuzEP9BixzZohl1kLf76KEVOsxtIBFwCaLupVuk4eFVnOZfU+Wsn+x5Ryam7nILV2pkq2TqQM9EZPsOBuMC+kg==}
    engines: {node: '>=18'}
    cpu: [arm]
    os: [linux]

  '@esbuild/linux-ia32@0.18.20':
    resolution: {integrity: sha512-P4etWwq6IsReT0E1KHU40bOnzMHoH73aXp96Fs8TIT6z9Hu8G6+0SHSw9i2isWrD2nbx2qo5yUqACgdfVGx7TA==}
    engines: {node: '>=12'}
    cpu: [ia32]
    os: [linux]

  '@esbuild/linux-ia32@0.21.5':
    resolution: {integrity: sha512-YvjXDqLRqPDl2dvRODYmmhz4rPeVKYvppfGYKSNGdyZkA01046pLWyRKKI3ax8fbJoK5QbxblURkwK/MWY18Tg==}
    engines: {node: '>=12'}
    cpu: [ia32]
    os: [linux]

  '@esbuild/linux-ia32@0.25.8':
    resolution: {integrity: sha512-A1D9YzRX1i+1AJZuFFUMP1E9fMaYY+GnSQil9Tlw05utlE86EKTUA7RjwHDkEitmLYiFsRd9HwKBPEftNdBfjg==}
    engines: {node: '>=18'}
    cpu: [ia32]
    os: [linux]

  '@esbuild/linux-loong64@0.18.20':
    resolution: {integrity: sha512-nXW8nqBTrOpDLPgPY9uV+/1DjxoQ7DoB2N8eocyq8I9XuqJ7BiAMDMf9n1xZM9TgW0J8zrquIb/A7s3BJv7rjg==}
    engines: {node: '>=12'}
    cpu: [loong64]
    os: [linux]

  '@esbuild/linux-loong64@0.21.5':
    resolution: {integrity: sha512-uHf1BmMG8qEvzdrzAqg2SIG/02+4/DHB6a9Kbya0XDvwDEKCoC8ZRWI5JJvNdUjtciBGFQ5PuBlpEOXQj+JQSg==}
    engines: {node: '>=12'}
    cpu: [loong64]
    os: [linux]

  '@esbuild/linux-loong64@0.25.8':
    resolution: {integrity: sha512-O7k1J/dwHkY1RMVvglFHl1HzutGEFFZ3kNiDMSOyUrB7WcoHGf96Sh+64nTRT26l3GMbCW01Ekh/ThKM5iI7hQ==}
    engines: {node: '>=18'}
    cpu: [loong64]
    os: [linux]

  '@esbuild/linux-mips64el@0.18.20':
    resolution: {integrity: sha512-d5NeaXZcHp8PzYy5VnXV3VSd2D328Zb+9dEq5HE6bw6+N86JVPExrA6O68OPwobntbNJ0pzCpUFZTo3w0GyetQ==}
    engines: {node: '>=12'}
    cpu: [mips64el]
    os: [linux]

  '@esbuild/linux-mips64el@0.21.5':
    resolution: {integrity: sha512-IajOmO+KJK23bj52dFSNCMsz1QP1DqM6cwLUv3W1QwyxkyIWecfafnI555fvSGqEKwjMXVLokcV5ygHW5b3Jbg==}
    engines: {node: '>=12'}
    cpu: [mips64el]
    os: [linux]

  '@esbuild/linux-mips64el@0.25.8':
    resolution: {integrity: sha512-uv+dqfRazte3BzfMp8PAQXmdGHQt2oC/y2ovwpTteqrMx2lwaksiFZ/bdkXJC19ttTvNXBuWH53zy/aTj1FgGw==}
    engines: {node: '>=18'}
    cpu: [mips64el]
    os: [linux]

  '@esbuild/linux-ppc64@0.18.20':
    resolution: {integrity: sha512-WHPyeScRNcmANnLQkq6AfyXRFr5D6N2sKgkFo2FqguP44Nw2eyDlbTdZwd9GYk98DZG9QItIiTlFLHJHjxP3FA==}
    engines: {node: '>=12'}
    cpu: [ppc64]
    os: [linux]

  '@esbuild/linux-ppc64@0.21.5':
    resolution: {integrity: sha512-1hHV/Z4OEfMwpLO8rp7CvlhBDnjsC3CttJXIhBi+5Aj5r+MBvy4egg7wCbe//hSsT+RvDAG7s81tAvpL2XAE4w==}
    engines: {node: '>=12'}
    cpu: [ppc64]
    os: [linux]

  '@esbuild/linux-ppc64@0.25.8':
    resolution: {integrity: sha512-GyG0KcMi1GBavP5JgAkkstMGyMholMDybAf8wF5A70CALlDM2p/f7YFE7H92eDeH/VBtFJA5MT4nRPDGg4JuzQ==}
    engines: {node: '>=18'}
    cpu: [ppc64]
    os: [linux]

  '@esbuild/linux-riscv64@0.18.20':
    resolution: {integrity: sha512-WSxo6h5ecI5XH34KC7w5veNnKkju3zBRLEQNY7mv5mtBmrP/MjNBCAlsM2u5hDBlS3NGcTQpoBvRzqBcRtpq1A==}
    engines: {node: '>=12'}
    cpu: [riscv64]
    os: [linux]

  '@esbuild/linux-riscv64@0.21.5':
    resolution: {integrity: sha512-2HdXDMd9GMgTGrPWnJzP2ALSokE/0O5HhTUvWIbD3YdjME8JwvSCnNGBnTThKGEB91OZhzrJ4qIIxk/SBmyDDA==}
    engines: {node: '>=12'}
    cpu: [riscv64]
    os: [linux]

  '@esbuild/linux-riscv64@0.25.8':
    resolution: {integrity: sha512-rAqDYFv3yzMrq7GIcen3XP7TUEG/4LK86LUPMIz6RT8A6pRIDn0sDcvjudVZBiiTcZCY9y2SgYX2lgK3AF+1eg==}
    engines: {node: '>=18'}
    cpu: [riscv64]
    os: [linux]

  '@esbuild/linux-s390x@0.18.20':
    resolution: {integrity: sha512-+8231GMs3mAEth6Ja1iK0a1sQ3ohfcpzpRLH8uuc5/KVDFneH6jtAJLFGafpzpMRO6DzJ6AvXKze9LfFMrIHVQ==}
    engines: {node: '>=12'}
    cpu: [s390x]
    os: [linux]

  '@esbuild/linux-s390x@0.21.5':
    resolution: {integrity: sha512-zus5sxzqBJD3eXxwvjN1yQkRepANgxE9lgOW2qLnmr8ikMTphkjgXu1HR01K4FJg8h1kEEDAqDcZQtbrRnB41A==}
    engines: {node: '>=12'}
    cpu: [s390x]
    os: [linux]

  '@esbuild/linux-s390x@0.25.8':
    resolution: {integrity: sha512-Xutvh6VjlbcHpsIIbwY8GVRbwoviWT19tFhgdA7DlenLGC/mbc3lBoVb7jxj9Z+eyGqvcnSyIltYUrkKzWqSvg==}
    engines: {node: '>=18'}
    cpu: [s390x]
    os: [linux]

  '@esbuild/linux-x64@0.18.20':
    resolution: {integrity: sha512-UYqiqemphJcNsFEskc73jQ7B9jgwjWrSayxawS6UVFZGWrAAtkzjxSqnoclCXxWtfwLdzU+vTpcNYhpn43uP1w==}
    engines: {node: '>=12'}
    cpu: [x64]
    os: [linux]

  '@esbuild/linux-x64@0.21.5':
    resolution: {integrity: sha512-1rYdTpyv03iycF1+BhzrzQJCdOuAOtaqHTWJZCWvijKD2N5Xu0TtVC8/+1faWqcP9iBCWOmjmhoH94dH82BxPQ==}
    engines: {node: '>=12'}
    cpu: [x64]
    os: [linux]

  '@esbuild/linux-x64@0.25.8':
    resolution: {integrity: sha512-ASFQhgY4ElXh3nDcOMTkQero4b1lgubskNlhIfJrsH5OKZXDpUAKBlNS0Kx81jwOBp+HCeZqmoJuihTv57/jvQ==}
    engines: {node: '>=18'}
    cpu: [x64]
    os: [linux]

  '@esbuild/netbsd-arm64@0.25.8':
    resolution: {integrity: sha512-d1KfruIeohqAi6SA+gENMuObDbEjn22olAR7egqnkCD9DGBG0wsEARotkLgXDu6c4ncgWTZJtN5vcgxzWRMzcw==}
    engines: {node: '>=18'}
    cpu: [arm64]
    os: [netbsd]

  '@esbuild/netbsd-x64@0.18.20':
    resolution: {integrity: sha512-iO1c++VP6xUBUmltHZoMtCUdPlnPGdBom6IrO4gyKPFFVBKioIImVooR5I83nTew5UOYrk3gIJhbZh8X44y06A==}
    engines: {node: '>=12'}
    cpu: [x64]
    os: [netbsd]

  '@esbuild/netbsd-x64@0.21.5':
    resolution: {integrity: sha512-Woi2MXzXjMULccIwMnLciyZH4nCIMpWQAs049KEeMvOcNADVxo0UBIQPfSmxB3CWKedngg7sWZdLvLczpe0tLg==}
    engines: {node: '>=12'}
    cpu: [x64]
    os: [netbsd]

  '@esbuild/netbsd-x64@0.25.8':
    resolution: {integrity: sha512-nVDCkrvx2ua+XQNyfrujIG38+YGyuy2Ru9kKVNyh5jAys6n+l44tTtToqHjino2My8VAY6Lw9H7RI73XFi66Cg==}
    engines: {node: '>=18'}
    cpu: [x64]
    os: [netbsd]

  '@esbuild/openbsd-arm64@0.25.8':
    resolution: {integrity: sha512-j8HgrDuSJFAujkivSMSfPQSAa5Fxbvk4rgNAS5i3K+r8s1X0p1uOO2Hl2xNsGFppOeHOLAVgYwDVlmxhq5h+SQ==}
    engines: {node: '>=18'}
    cpu: [arm64]
    os: [openbsd]

  '@esbuild/openbsd-x64@0.18.20':
    resolution: {integrity: sha512-e5e4YSsuQfX4cxcygw/UCPIEP6wbIL+se3sxPdCiMbFLBWu0eiZOJ7WoD+ptCLrmjZBK1Wk7I6D/I3NglUGOxg==}
    engines: {node: '>=12'}
    cpu: [x64]
    os: [openbsd]

  '@esbuild/openbsd-x64@0.21.5':
    resolution: {integrity: sha512-HLNNw99xsvx12lFBUwoT8EVCsSvRNDVxNpjZ7bPn947b8gJPzeHWyNVhFsaerc0n3TsbOINvRP2byTZ5LKezow==}
    engines: {node: '>=12'}
    cpu: [x64]
    os: [openbsd]

  '@esbuild/openbsd-x64@0.25.8':
    resolution: {integrity: sha512-1h8MUAwa0VhNCDp6Af0HToI2TJFAn1uqT9Al6DJVzdIBAd21m/G0Yfc77KDM3uF3T/YaOgQq3qTJHPbTOInaIQ==}
    engines: {node: '>=18'}
    cpu: [x64]
    os: [openbsd]

  '@esbuild/openharmony-arm64@0.25.8':
    resolution: {integrity: sha512-r2nVa5SIK9tSWd0kJd9HCffnDHKchTGikb//9c7HX+r+wHYCpQrSgxhlY6KWV1nFo1l4KFbsMlHk+L6fekLsUg==}
    engines: {node: '>=18'}
    cpu: [arm64]
    os: [openharmony]

  '@esbuild/sunos-x64@0.18.20':
    resolution: {integrity: sha512-kDbFRFp0YpTQVVrqUd5FTYmWo45zGaXe0X8E1G/LKFC0v8x0vWrhOWSLITcCn63lmZIxfOMXtCfti/RxN/0wnQ==}
    engines: {node: '>=12'}
    cpu: [x64]
    os: [sunos]

  '@esbuild/sunos-x64@0.21.5':
    resolution: {integrity: sha512-6+gjmFpfy0BHU5Tpptkuh8+uw3mnrvgs+dSPQXQOv3ekbordwnzTVEb4qnIvQcYXq6gzkyTnoZ9dZG+D4garKg==}
    engines: {node: '>=12'}
    cpu: [x64]
    os: [sunos]

  '@esbuild/sunos-x64@0.25.8':
    resolution: {integrity: sha512-zUlaP2S12YhQ2UzUfcCuMDHQFJyKABkAjvO5YSndMiIkMimPmxA+BYSBikWgsRpvyxuRnow4nS5NPnf9fpv41w==}
    engines: {node: '>=18'}
    cpu: [x64]
    os: [sunos]

  '@esbuild/win32-arm64@0.18.20':
    resolution: {integrity: sha512-ddYFR6ItYgoaq4v4JmQQaAI5s7npztfV4Ag6NrhiaW0RrnOXqBkgwZLofVTlq1daVTQNhtI5oieTvkRPfZrePg==}
    engines: {node: '>=12'}
    cpu: [arm64]
    os: [win32]

  '@esbuild/win32-arm64@0.21.5':
    resolution: {integrity: sha512-Z0gOTd75VvXqyq7nsl93zwahcTROgqvuAcYDUr+vOv8uHhNSKROyU961kgtCD1e95IqPKSQKH7tBTslnS3tA8A==}
    engines: {node: '>=12'}
    cpu: [arm64]
    os: [win32]

  '@esbuild/win32-arm64@0.25.8':
    resolution: {integrity: sha512-YEGFFWESlPva8hGL+zvj2z/SaK+pH0SwOM0Nc/d+rVnW7GSTFlLBGzZkuSU9kFIGIo8q9X3ucpZhu8PDN5A2sQ==}
    engines: {node: '>=18'}
    cpu: [arm64]
    os: [win32]

  '@esbuild/win32-ia32@0.18.20':
    resolution: {integrity: sha512-Wv7QBi3ID/rROT08SABTS7eV4hX26sVduqDOTe1MvGMjNd3EjOz4b7zeexIR62GTIEKrfJXKL9LFxTYgkyeu7g==}
    engines: {node: '>=12'}
    cpu: [ia32]
    os: [win32]

  '@esbuild/win32-ia32@0.21.5':
    resolution: {integrity: sha512-SWXFF1CL2RVNMaVs+BBClwtfZSvDgtL//G/smwAc5oVK/UPu2Gu9tIaRgFmYFFKrmg3SyAjSrElf0TiJ1v8fYA==}
    engines: {node: '>=12'}
    cpu: [ia32]
    os: [win32]

  '@esbuild/win32-ia32@0.25.8':
    resolution: {integrity: sha512-hiGgGC6KZ5LZz58OL/+qVVoZiuZlUYlYHNAmczOm7bs2oE1XriPFi5ZHHrS8ACpV5EjySrnoCKmcbQMN+ojnHg==}
    engines: {node: '>=18'}
    cpu: [ia32]
    os: [win32]

  '@esbuild/win32-x64@0.18.20':
    resolution: {integrity: sha512-kTdfRcSiDfQca/y9QIkng02avJ+NCaQvrMejlsB3RRv5sE9rRoeBPISaZpKxHELzRxZyLvNts1P27W3wV+8geQ==}
    engines: {node: '>=12'}
    cpu: [x64]
    os: [win32]

  '@esbuild/win32-x64@0.21.5':
    resolution: {integrity: sha512-tQd/1efJuzPC6rCFwEvLtci/xNFcTZknmXs98FYDfGE4wP9ClFV98nyKrzJKVPMhdDnjzLhdUyMX4PsQAPjwIw==}
    engines: {node: '>=12'}
    cpu: [x64]
    os: [win32]

  '@esbuild/win32-x64@0.25.8':
    resolution: {integrity: sha512-cn3Yr7+OaaZq1c+2pe+8yxC8E144SReCQjN6/2ynubzYjvyqZjTXfQJpAcQpsdJq3My7XADANiYGHoFC69pLQw==}
    engines: {node: '>=18'}
    cpu: [x64]
    os: [win32]

  '@eslint-community/eslint-utils@4.7.0':
    resolution: {integrity: sha512-dyybb3AcajC7uha6CvhdVRJqaKyn7w2YKqKyAN37NKYgZT36w+iRb0Dymmc5qEJ549c/S31cMMSFd75bteCpCw==}
    engines: {node: ^12.22.0 || ^14.17.0 || >=16.0.0}
    peerDependencies:
      eslint: ^6.0.0 || ^7.0.0 || >=8.0.0

  '@eslint-community/regexpp@4.12.1':
    resolution: {integrity: sha512-CCZCDJuduB9OUkFkY2IgppNZMi2lBQgD2qzwXkEia16cge2pijY/aXi96CJMquDMn3nJdlPV1A5KrJEXwfLNzQ==}
    engines: {node: ^12.0.0 || ^14.0.0 || >=16.0.0}

  '@eslint/eslintrc@2.1.4':
    resolution: {integrity: sha512-269Z39MS6wVJtsoUl10L60WdkhJVdPG24Q4eZTH3nnF6lpvSShEK3wQjDX9JRWAUPvPh7COouPpU9IrqaZFvtQ==}
    engines: {node: ^12.22.0 || ^14.17.0 || >=16.0.0}

  '@eslint/js@8.57.1':
    resolution: {integrity: sha512-d9zaMRSTIKDLhctzH12MtXvJKSSUhaHcjV+2Z+GK+EEY7XKpP5yR4x+N3TAcHTcu963nIr+TMcCb4DBCYX1z6Q==}
    engines: {node: ^12.22.0 || ^14.17.0 || >=16.0.0}

  '@gar/promisify@1.1.3':
    resolution: {integrity: sha512-k2Ty1JcVojjJFwrg/ThKi2ujJ7XNLYaFGNB/bWT9wGR+oSMJHMa5w+CUq6p/pVrKeNNgA7pCqEcjSnHVoqJQFw==}

  '@humanwhocodes/config-array@0.13.0':
    resolution: {integrity: sha512-DZLEEqFWQFiyK6h5YIeynKx7JlvCYWL0cImfSRXZ9l4Sg2efkFGTuFf6vzXjK1cq6IYkU+Eg/JizXw+TD2vRNw==}
    engines: {node: '>=10.10.0'}
    deprecated: Use @eslint/config-array instead

  '@humanwhocodes/module-importer@1.0.1':
    resolution: {integrity: sha512-bxveV4V8v5Yb4ncFTT3rPSgZBOpCkjfK0y4oVVVJwIuDVBRMDXrPyXRL988i5ap9m9bnyEEjWfm5WkBmtffLfA==}
    engines: {node: '>=12.22'}

  '@humanwhocodes/object-schema@2.0.3':
    resolution: {integrity: sha512-93zYdMES/c1D69yZiKDBj0V24vqNzB/koF26KPaagAfd3P/4gUlh3Dys5ogAK+Exi9QyzlD8x/08Zt7wIKcDcA==}
    deprecated: Use @eslint/object-schema instead

<<<<<<< HEAD
  '@libsql/client@0.15.10':
    resolution: {integrity: sha512-J9cJQwrgH92JlPBYjUGxPIH5G9z3j/V/aPnQvcmmCgjatdVb/f7bzK3yNq15Phc+gVuKMwox3toXL+58qUMylg==}

  '@libsql/core@0.15.10':
    resolution: {integrity: sha512-fAMD+GnGQNdZ9zxeNC8AiExpKnou/97GJWkiDDZbTRHj3c9dvF1y4jsRQ0WE72m/CqTdbMGyU98yL0SJ9hQVeg==}

  '@libsql/darwin-arm64@0.5.17':
    resolution: {integrity: sha512-WTYG2skZsUnZmfZ2v7WFj7s3/5s2PfrYBZOWBKOnxHA8g4XCDc/4bFDaqob9Q2e88+GC7cWeJ8VNkVBFpD2Xxg==}
    cpu: [arm64]
    os: [darwin]

  '@libsql/darwin-x64@0.5.17':
    resolution: {integrity: sha512-ab0RlTR4KYrxgjNrZhAhY/10GibKoq6G0W4oi0kdm+eYiAv/Ip8GDMpSaZdAcoKA4T+iKR/ehczKHnMEB8MFxA==}
    cpu: [x64]
    os: [darwin]

  '@libsql/hrana-client@0.7.0':
    resolution: {integrity: sha512-OF8fFQSkbL7vJY9rfuegK1R7sPgQ6kFMkDamiEccNUvieQ+3urzfDFI616oPl8V7T9zRmnTkSjMOImYCAVRVuw==}

  '@libsql/isomorphic-fetch@0.3.1':
    resolution: {integrity: sha512-6kK3SUK5Uu56zPq/Las620n5aS9xJq+jMBcNSOmjhNf/MUvdyji4vrMTqD7ptY7/4/CAVEAYDeotUz60LNQHtw==}
    engines: {node: '>=18.0.0'}

  '@libsql/isomorphic-ws@0.1.5':
    resolution: {integrity: sha512-DtLWIH29onUYR00i0GlQ3UdcTRC6EP4u9w/h9LxpUZJWRMARk6dQwZ6Jkd+QdwVpuAOrdxt18v0K2uIYR3fwFg==}

  '@libsql/linux-arm-gnueabihf@0.5.17':
    resolution: {integrity: sha512-PcASh4k47RqC+kMWAbLUKf1y6Do0q8vnUGi0yhKY4ghJcimMExViBimjbjYRSa+WIb/zh3QxNoXOhQAXx3tiuw==}
    cpu: [arm]
    os: [linux]

  '@libsql/linux-arm-musleabihf@0.5.17':
    resolution: {integrity: sha512-vxOkSLG9Wspit+SNle84nuIzMtr2G2qaxFzW7BhsZBjlZ8+kErf9RXcT2YJQdJYxmBYRbsOrc91gg0jLEQVCqg==}
    cpu: [arm]
    os: [linux]

  '@libsql/linux-arm64-gnu@0.5.17':
    resolution: {integrity: sha512-L8jnaN01TxjBJlDuDTX2W2BKzBkAOhcnKfCOf3xzvvygblxnDOK0whkYwIXeTfwtd/rr4jN/d6dZD/bcHiDxEQ==}
    cpu: [arm64]
    os: [linux]

  '@libsql/linux-arm64-musl@0.5.17':
    resolution: {integrity: sha512-HfFD7TzQtmmTwyQsuiHhWZdMRtdNpKJ1p4tbMMTMRECk+971NFHrj69D64cc2ClVTAmn7fA9XibKPil7WN/Q7w==}
    cpu: [arm64]
    os: [linux]

  '@libsql/linux-x64-gnu@0.5.17':
    resolution: {integrity: sha512-5l3XxWqUPVFrtX0xnZaXwqsXs0BFbP4w6ahRFTPSdXU50YBfUOajFznJRB6bJTMsCvraDSD0IkHhjSNfrE1CuQ==}
    cpu: [x64]
    os: [linux]

  '@libsql/linux-x64-musl@0.5.17':
    resolution: {integrity: sha512-FvSpWlwc+dIeYIFYlsSv+UdQ/NiZWr+SstwVji+QZ//8NnvzwWQU9cgP+Vpps6Qiq4jyYQm9chJhTYOVT9Y3BA==}
    cpu: [x64]
    os: [linux]

  '@libsql/win32-x64-msvc@0.5.17':
    resolution: {integrity: sha512-f5bGH8+3A5sn6Lrqg8FsQ09a1pYXPnKGXGTFiAYlfQXVst1tUTxDTugnuWcJYKXyzDe/T7ccxyIZXeSmPOhq8A==}
    cpu: [x64]
    os: [win32]
=======
  '@isaacs/fs-minipass@4.0.1':
    resolution: {integrity: sha512-wgm9Ehl2jpeqP3zw/7mo3kRHFp5MEDhqAdwy1fTGkHAwnkGOVsgpvQhL8B5n1qlb01jV3n/bI0ZfZp5lWA1k4w==}
    engines: {node: '>=18.0.0'}

  '@jridgewell/gen-mapping@0.3.12':
    resolution: {integrity: sha512-OuLGC46TjB5BbN1dH8JULVVZY4WTdkF7tV9Ys6wLL1rubZnCMstOhNHueU5bLCrnRuDhKPDM4g6sw4Bel5Gzqg==}

  '@jridgewell/resolve-uri@3.1.2':
    resolution: {integrity: sha512-bRISgCIjP20/tbWSPWMEi54QVPRZExkuD9lJL+UIxUKtwVJA8wW1Trb1jMs1RFXo1CBTNZ/5hpC9QvmKWdopKw==}
    engines: {node: '>=6.0.0'}

  '@jridgewell/sourcemap-codec@1.5.4':
    resolution: {integrity: sha512-VT2+G1VQs/9oz078bLrYbecdZKs912zQlkelYpuf+SXF+QvZDYJlbx/LSx+meSAwdDFnF8FVXW92AVjjkVmgFw==}

  '@jridgewell/trace-mapping@0.3.29':
    resolution: {integrity: sha512-uw6guiW/gcAGPDhLmd77/6lW8QLeiV5RUTsAX46Db6oLhGaVj4lhnPwb184s1bkc8kdVg/+h988dro8GRDpmYQ==}
>>>>>>> b796409e

  '@malept/cross-spawn-promise@1.1.1':
    resolution: {integrity: sha512-RTBGWL5FWQcg9orDOCcp4LvItNzUPcyEU9bwaeJX0rJ1IQxzucC48Y0/sQLp/g6t99IQgAlGIaesJS+gTn7tVQ==}
    engines: {node: '>= 10'}

  '@malept/cross-spawn-promise@2.0.0':
    resolution: {integrity: sha512-1DpKU0Z5ThltBwjNySMC14g0CkbyhCaz9FkhxqNsZI6uAPJXFS8cMXlBKo26FJ8ZuW6S9GCMcR9IO5k2X5/9Fg==}
    engines: {node: '>= 12.13.0'}

  '@neon-rs/load@0.0.4':
    resolution: {integrity: sha512-kTPhdZyTQxB+2wpiRcFWrDcejc4JI6tkPuS7UZCG4l6Zvc5kU/gGQ/ozvHTh1XR5tS+UlfAfGuPajjzQjCiHCw==}

  '@nodelib/fs.scandir@2.1.5':
    resolution: {integrity: sha512-vq24Bq3ym5HEQm2NKCr3yXDwjc7vTsEThRDnkp2DK9p1uqLR+DHurm/NOTo0KG7HYHU7eppKZj3MyqYuMBf62g==}
    engines: {node: '>= 8'}

  '@nodelib/fs.stat@2.0.5':
    resolution: {integrity: sha512-RkhPPp2zrqDAQA/2jNhnztcPAlv64XdhIp7a7454A5ovI7Bukxgt7MX7udwAu3zg1DcpPU0rz3VV1SeaqvY4+A==}
    engines: {node: '>= 8'}

  '@nodelib/fs.walk@1.2.8':
    resolution: {integrity: sha512-oGB+UxlgWcgQkgwo8GcEGwemoTFt3FIO9ababBmaGwXIoBKZ+GTy0pP185beGg7Llih/NSHSV2XAs1lnznocSg==}
    engines: {node: '>= 8'}

  '@npmcli/fs@2.1.2':
    resolution: {integrity: sha512-yOJKRvohFOaLqipNtwYB9WugyZKhC/DZC4VYPmpaCzDBrA8YpK3qHZ8/HGscMnE4GqbkLNuVcCnxkeQEdGt6LQ==}
    engines: {node: ^12.13.0 || ^14.15.0 || >=16.0.0}

  '@npmcli/move-file@2.0.1':
    resolution: {integrity: sha512-mJd2Z5TjYWq/ttPLLGqArdtnC74J6bOzg4rMDnN+p1xTacZ2yPRCk2y0oSWQtygLR9YVQXgOcONrwtnk3JupxQ==}
    engines: {node: ^12.13.0 || ^14.15.0 || >=16.0.0}
    deprecated: This functionality has been moved to @npmcli/fs

  '@opentelemetry/api@1.9.0':
    resolution: {integrity: sha512-3giAOQvZiH5F9bMlMiv8+GSPMeqg0dbaeo58/0SlA9sxSqZhnUtxzX9/2FzyhS9sWQf5S0GJE0AKBrFqjpeYcg==}
    engines: {node: '>=8.0.0'}

  '@radix-ui/react-compose-refs@1.1.2':
    resolution: {integrity: sha512-z4eqJvfiNnFMHIIvXP3CY57y2WJs5g2v3X0zm9mEJkrkNv4rDxu+sg9Jh8EkXyeqBkB7SOcboo9dMVqhyrACIg==}
    peerDependencies:
      '@types/react': '*'
      react: ^16.8 || ^17.0 || ^18.0 || ^19.0 || ^19.0.0-rc
    peerDependenciesMeta:
      '@types/react':
        optional: true

  '@radix-ui/react-slot@1.2.3':
    resolution: {integrity: sha512-aeNmHnBxbi2St0au6VBVC7JXFlhLlOnvIIlePNniyUNAClzmtAUEY8/pBiK3iHjufOlwA+c20/8jngo7xcrg8A==}
    peerDependencies:
      '@types/react': '*'
      react: ^16.8 || ^17.0 || ^18.0 || ^19.0 || ^19.0.0-rc
    peerDependenciesMeta:
      '@types/react':
        optional: true

  '@rolldown/pluginutils@1.0.0-beta.27':
    resolution: {integrity: sha512-+d0F4MKMCbeVUJwG96uQ4SgAznZNSq93I3V+9NHA4OpvqG8mRCpGdKmK8l/dl02h2CCDHwW2FqilnTyDcAnqjA==}

  '@rollup/rollup-android-arm-eabi@4.46.2':
    resolution: {integrity: sha512-Zj3Hl6sN34xJtMv7Anwb5Gu01yujyE/cLBDB2gnHTAHaWS1Z38L7kuSG+oAh0giZMqG060f/YBStXtMH6FvPMA==}
    cpu: [arm]
    os: [android]

  '@rollup/rollup-android-arm64@4.46.2':
    resolution: {integrity: sha512-nTeCWY83kN64oQ5MGz3CgtPx8NSOhC5lWtsjTs+8JAJNLcP3QbLCtDDgUKQc/Ro/frpMq4SHUaHN6AMltcEoLQ==}
    cpu: [arm64]
    os: [android]

  '@rollup/rollup-darwin-arm64@4.46.2':
    resolution: {integrity: sha512-HV7bW2Fb/F5KPdM/9bApunQh68YVDU8sO8BvcW9OngQVN3HHHkw99wFupuUJfGR9pYLLAjcAOA6iO+evsbBaPQ==}
    cpu: [arm64]
    os: [darwin]

  '@rollup/rollup-darwin-x64@4.46.2':
    resolution: {integrity: sha512-SSj8TlYV5nJixSsm/y3QXfhspSiLYP11zpfwp6G/YDXctf3Xkdnk4woJIF5VQe0of2OjzTt8EsxnJDCdHd2xMA==}
    cpu: [x64]
    os: [darwin]

  '@rollup/rollup-freebsd-arm64@4.46.2':
    resolution: {integrity: sha512-ZyrsG4TIT9xnOlLsSSi9w/X29tCbK1yegE49RYm3tu3wF1L/B6LVMqnEWyDB26d9Ecx9zrmXCiPmIabVuLmNSg==}
    cpu: [arm64]
    os: [freebsd]

  '@rollup/rollup-freebsd-x64@4.46.2':
    resolution: {integrity: sha512-pCgHFoOECwVCJ5GFq8+gR8SBKnMO+xe5UEqbemxBpCKYQddRQMgomv1104RnLSg7nNvgKy05sLsY51+OVRyiVw==}
    cpu: [x64]
    os: [freebsd]

  '@rollup/rollup-linux-arm-gnueabihf@4.46.2':
    resolution: {integrity: sha512-EtP8aquZ0xQg0ETFcxUbU71MZlHaw9MChwrQzatiE8U/bvi5uv/oChExXC4mWhjiqK7azGJBqU0tt5H123SzVA==}
    cpu: [arm]
    os: [linux]

  '@rollup/rollup-linux-arm-musleabihf@4.46.2':
    resolution: {integrity: sha512-qO7F7U3u1nfxYRPM8HqFtLd+raev2K137dsV08q/LRKRLEc7RsiDWihUnrINdsWQxPR9jqZ8DIIZ1zJJAm5PjQ==}
    cpu: [arm]
    os: [linux]

  '@rollup/rollup-linux-arm64-gnu@4.46.2':
    resolution: {integrity: sha512-3dRaqLfcOXYsfvw5xMrxAk9Lb1f395gkoBYzSFcc/scgRFptRXL9DOaDpMiehf9CO8ZDRJW2z45b6fpU5nwjng==}
    cpu: [arm64]
    os: [linux]

  '@rollup/rollup-linux-arm64-musl@4.46.2':
    resolution: {integrity: sha512-fhHFTutA7SM+IrR6lIfiHskxmpmPTJUXpWIsBXpeEwNgZzZZSg/q4i6FU4J8qOGyJ0TR+wXBwx/L7Ho9z0+uDg==}
    cpu: [arm64]
    os: [linux]

  '@rollup/rollup-linux-loongarch64-gnu@4.46.2':
    resolution: {integrity: sha512-i7wfGFXu8x4+FRqPymzjD+Hyav8l95UIZ773j7J7zRYc3Xsxy2wIn4x+llpunexXe6laaO72iEjeeGyUFmjKeA==}
    cpu: [loong64]
    os: [linux]

  '@rollup/rollup-linux-ppc64-gnu@4.46.2':
    resolution: {integrity: sha512-B/l0dFcHVUnqcGZWKcWBSV2PF01YUt0Rvlurci5P+neqY/yMKchGU8ullZvIv5e8Y1C6wOn+U03mrDylP5q9Yw==}
    cpu: [ppc64]
    os: [linux]

  '@rollup/rollup-linux-riscv64-gnu@4.46.2':
    resolution: {integrity: sha512-32k4ENb5ygtkMwPMucAb8MtV8olkPT03oiTxJbgkJa7lJ7dZMr0GCFJlyvy+K8iq7F/iuOr41ZdUHaOiqyR3iQ==}
    cpu: [riscv64]
    os: [linux]

  '@rollup/rollup-linux-riscv64-musl@4.46.2':
    resolution: {integrity: sha512-t5B2loThlFEauloaQkZg9gxV05BYeITLvLkWOkRXogP4qHXLkWSbSHKM9S6H1schf/0YGP/qNKtiISlxvfmmZw==}
    cpu: [riscv64]
    os: [linux]

  '@rollup/rollup-linux-s390x-gnu@4.46.2':
    resolution: {integrity: sha512-YKjekwTEKgbB7n17gmODSmJVUIvj8CX7q5442/CK80L8nqOUbMtf8b01QkG3jOqyr1rotrAnW6B/qiHwfcuWQA==}
    cpu: [s390x]
    os: [linux]

  '@rollup/rollup-linux-x64-gnu@4.46.2':
    resolution: {integrity: sha512-Jj5a9RUoe5ra+MEyERkDKLwTXVu6s3aACP51nkfnK9wJTraCC8IMe3snOfALkrjTYd2G1ViE1hICj0fZ7ALBPA==}
    cpu: [x64]
    os: [linux]

  '@rollup/rollup-linux-x64-musl@4.46.2':
    resolution: {integrity: sha512-7kX69DIrBeD7yNp4A5b81izs8BqoZkCIaxQaOpumcJ1S/kmqNFjPhDu1LHeVXv0SexfHQv5cqHsxLOjETuqDuA==}
    cpu: [x64]
    os: [linux]

  '@rollup/rollup-win32-arm64-msvc@4.46.2':
    resolution: {integrity: sha512-wiJWMIpeaak/jsbaq2HMh/rzZxHVW1rU6coyeNNpMwk5isiPjSTx0a4YLSlYDwBH/WBvLz+EtsNqQScZTLJy3g==}
    cpu: [arm64]
    os: [win32]

  '@rollup/rollup-win32-ia32-msvc@4.46.2':
    resolution: {integrity: sha512-gBgaUDESVzMgWZhcyjfs9QFK16D8K6QZpwAaVNJxYDLHWayOta4ZMjGm/vsAEy3hvlS2GosVFlBlP9/Wb85DqQ==}
    cpu: [ia32]
    os: [win32]

  '@rollup/rollup-win32-x64-msvc@4.46.2':
    resolution: {integrity: sha512-CvUo2ixeIQGtF6WvuB87XWqPQkoFAFqW+HUo/WzHwuHDvIwZCtjdWXoYCcr06iKGydiqTclC4jU/TNObC/xKZg==}
    cpu: [x64]
    os: [win32]

  '@rtsao/scc@1.1.0':
    resolution: {integrity: sha512-zt6OdqaDoOnJ1ZYsCYGt9YmWzDXl4vQdKTyJev62gFhRGKdx7mcT54V9KIjg+d2wi9EXsPvAPKe7i7WjfVWB8g==}

  '@sindresorhus/is@4.6.0':
    resolution: {integrity: sha512-t09vSN3MdfsyCHoFcTRCH/iUtG7OJ0CsjzB8cjAmKc/va/kIgeDI/TxsigdncE/4be734m0cvIYwNaV4i2XqAw==}
    engines: {node: '>=10'}

  '@standard-schema/spec@1.0.0':
    resolution: {integrity: sha512-m2bOd0f2RT9k8QJx1JN85cZYyH1RqFBdlwtkSlf4tBDYLCiiZnv1fIIwacK6cqwXavOydf0NPToMQgpKq+dVlA==}

  '@szmarczak/http-timer@4.0.6':
    resolution: {integrity: sha512-4BAffykYOgO+5nzBWYwE3W90sBgLJoUPRWWcL8wlyiM8IB8ipJz3UMJ9KXQd1RKQXpKp8Tutn80HZtWsu2u76w==}
    engines: {node: '>=10'}

  '@tailwindcss/node@4.1.11':
    resolution: {integrity: sha512-yzhzuGRmv5QyU9qLNg4GTlYI6STedBWRE7NjxP45CsFYYq9taI0zJXZBMqIC/c8fViNLhmrbpSFS57EoxUmD6Q==}

  '@tailwindcss/oxide-android-arm64@4.1.11':
    resolution: {integrity: sha512-3IfFuATVRUMZZprEIx9OGDjG3Ou3jG4xQzNTvjDoKmU9JdmoCohQJ83MYd0GPnQIu89YoJqvMM0G3uqLRFtetg==}
    engines: {node: '>= 10'}
    cpu: [arm64]
    os: [android]

  '@tailwindcss/oxide-darwin-arm64@4.1.11':
    resolution: {integrity: sha512-ESgStEOEsyg8J5YcMb1xl8WFOXfeBmrhAwGsFxxB2CxY9evy63+AtpbDLAyRkJnxLy2WsD1qF13E97uQyP1lfQ==}
    engines: {node: '>= 10'}
    cpu: [arm64]
    os: [darwin]

  '@tailwindcss/oxide-darwin-x64@4.1.11':
    resolution: {integrity: sha512-EgnK8kRchgmgzG6jE10UQNaH9Mwi2n+yw1jWmof9Vyg2lpKNX2ioe7CJdf9M5f8V9uaQxInenZkOxnTVL3fhAw==}
    engines: {node: '>= 10'}
    cpu: [x64]
    os: [darwin]

  '@tailwindcss/oxide-freebsd-x64@4.1.11':
    resolution: {integrity: sha512-xdqKtbpHs7pQhIKmqVpxStnY1skuNh4CtbcyOHeX1YBE0hArj2romsFGb6yUmzkq/6M24nkxDqU8GYrKrz+UcA==}
    engines: {node: '>= 10'}
    cpu: [x64]
    os: [freebsd]

  '@tailwindcss/oxide-linux-arm-gnueabihf@4.1.11':
    resolution: {integrity: sha512-ryHQK2eyDYYMwB5wZL46uoxz2zzDZsFBwfjssgB7pzytAeCCa6glsiJGjhTEddq/4OsIjsLNMAiMlHNYnkEEeg==}
    engines: {node: '>= 10'}
    cpu: [arm]
    os: [linux]

  '@tailwindcss/oxide-linux-arm64-gnu@4.1.11':
    resolution: {integrity: sha512-mYwqheq4BXF83j/w75ewkPJmPZIqqP1nhoghS9D57CLjsh3Nfq0m4ftTotRYtGnZd3eCztgbSPJ9QhfC91gDZQ==}
    engines: {node: '>= 10'}
    cpu: [arm64]
    os: [linux]

  '@tailwindcss/oxide-linux-arm64-musl@4.1.11':
    resolution: {integrity: sha512-m/NVRFNGlEHJrNVk3O6I9ggVuNjXHIPoD6bqay/pubtYC9QIdAMpS+cswZQPBLvVvEF6GtSNONbDkZrjWZXYNQ==}
    engines: {node: '>= 10'}
    cpu: [arm64]
    os: [linux]

  '@tailwindcss/oxide-linux-x64-gnu@4.1.11':
    resolution: {integrity: sha512-YW6sblI7xukSD2TdbbaeQVDysIm/UPJtObHJHKxDEcW2exAtY47j52f8jZXkqE1krdnkhCMGqP3dbniu1Te2Fg==}
    engines: {node: '>= 10'}
    cpu: [x64]
    os: [linux]

  '@tailwindcss/oxide-linux-x64-musl@4.1.11':
    resolution: {integrity: sha512-e3C/RRhGunWYNC3aSF7exsQkdXzQ/M+aYuZHKnw4U7KQwTJotnWsGOIVih0s2qQzmEzOFIJ3+xt7iq67K/p56Q==}
    engines: {node: '>= 10'}
    cpu: [x64]
    os: [linux]

  '@tailwindcss/oxide-wasm32-wasi@4.1.11':
    resolution: {integrity: sha512-Xo1+/GU0JEN/C/dvcammKHzeM6NqKovG+6921MR6oadee5XPBaKOumrJCXvopJ/Qb5TH7LX/UAywbqrP4lax0g==}
    engines: {node: '>=14.0.0'}
    cpu: [wasm32]
    bundledDependencies:
      - '@napi-rs/wasm-runtime'
      - '@emnapi/core'
      - '@emnapi/runtime'
      - '@tybys/wasm-util'
      - '@emnapi/wasi-threads'
      - tslib

  '@tailwindcss/oxide-win32-arm64-msvc@4.1.11':
    resolution: {integrity: sha512-UgKYx5PwEKrac3GPNPf6HVMNhUIGuUh4wlDFR2jYYdkX6pL/rn73zTq/4pzUm8fOjAn5L8zDeHp9iXmUGOXZ+w==}
    engines: {node: '>= 10'}
    cpu: [arm64]
    os: [win32]

  '@tailwindcss/oxide-win32-x64-msvc@4.1.11':
    resolution: {integrity: sha512-YfHoggn1j0LK7wR82TOucWc5LDCguHnoS879idHekmmiR7g9HUtMw9MI0NHatS28u/Xlkfi9w5RJWgz2Dl+5Qg==}
    engines: {node: '>= 10'}
    cpu: [x64]
    os: [win32]

  '@tailwindcss/oxide@4.1.11':
    resolution: {integrity: sha512-Q69XzrtAhuyfHo+5/HMgr1lAiPP/G40OMFAnws7xcFEYqcypZmdW8eGXaOUIeOl1dzPJBPENXgbjsOyhg2nkrg==}
    engines: {node: '>= 10'}

  '@tailwindcss/vite@4.1.11':
    resolution: {integrity: sha512-RHYhrR3hku0MJFRV+fN2gNbDNEh3dwKvY8XJvTxCSXeMOsCRSr+uKvDWQcbizrHgjML6ZmTE5OwMrl5wKcujCw==}
    peerDependencies:
      vite: ^5.2.0 || ^6 || ^7

  '@tootallnate/once@2.0.0':
    resolution: {integrity: sha512-XCuKFP5PS55gnMVu3dty8KPatLqUoy/ZYzDzAGCQ8JNFCkLXzmI7vNHCR+XpbZaMWQK/vQubr7PkYq8g470J/A==}
    engines: {node: '>= 10'}

<<<<<<< HEAD
  '@types/better-sqlite3@7.6.13':
    resolution: {integrity: sha512-NMv9ASNARoKksWtsq/SHakpYAYnhBrQgGD8zkLYk/jaK8jUGn08CfEdTRgYhMypUQAfzSP8W6gNLe0q19/t4VA==}
=======
  '@types/babel__core@7.20.5':
    resolution: {integrity: sha512-qoQprZvz5wQFJwMDqeseRXWv3rqMvhgpbXFfVyWhbx9X47POIA6i/+dXefEmZKoAgOaTdaIgNSMqMIU61yRyzA==}

  '@types/babel__generator@7.27.0':
    resolution: {integrity: sha512-ufFd2Xi92OAVPYsy+P4n7/U7e68fex0+Ee8gSG9KX7eo084CWiQ4sdxktvdl0bOPupXtVJPY19zk6EwWqUQ8lg==}

  '@types/babel__template@7.4.4':
    resolution: {integrity: sha512-h/NUaSyG5EyxBIp8YRxo4RMe2/qQgvyowRwVMzhYhBCONbW8PUsg4lkFMrhgZhUe5z3L3MiLDuvyJ/CaPa2A8A==}

  '@types/babel__traverse@7.28.0':
    resolution: {integrity: sha512-8PvcXf70gTDZBgt9ptxJ8elBeBjcLOAcOtoO/mPJjtji1+CdGbHgm77om1GrsPxsiE+uXIpNSK64UYaIwQXd4Q==}
>>>>>>> b796409e

  '@types/body-parser@1.19.6':
    resolution: {integrity: sha512-HLFeCYgz89uk22N5Qg3dvGvsv46B8GLvKKo1zKG4NybA8U2DiEO3w9lqGg29t/tfLRJpJ6iQxnVw4OnB7MoM9g==}

  '@types/cacheable-request@6.0.3':
    resolution: {integrity: sha512-IQ3EbTzGxIigb1I3qPZc1rWJnH0BmSKv5QYTalEwweFvyBDLSAe24zP0le/hyi7ecGfZVlIVAg4BZqb8WBwKqw==}

  '@types/connect@3.4.38':
    resolution: {integrity: sha512-K6uROf1LD88uDQqJCktA4yzL1YYAK6NgfsI0v/mTgyPKWsX1CnJ0XPSDhViejru1GcRkLWb8RlzFYJRqGUbaug==}

  '@types/cors@2.8.19':
    resolution: {integrity: sha512-mFNylyeyqN93lfe/9CSxOGREz8cpzAhH+E93xJ4xWQf62V8sQ/24reV2nyzUWM6H6Xji+GGHpkbLe7pVoUEskg==}

  '@types/electron-squirrel-startup@1.0.2':
    resolution: {integrity: sha512-AzxnvBzNh8K/0SmxMmZtpJf1/IWoGXLP+pQDuUaVkPyotI8ryvAtBSqgxR/qOSvxWHYWrxkeNsJ+Ca5xOuUxJQ==}

  '@types/estree@1.0.8':
    resolution: {integrity: sha512-dWHzHa2WqEXI/O1E9OjrocMTKJl2mSrEolh1Iomrv6U+JuNwaHXsXx9bLu5gG7BUWFIN0skIQJQ/L1rIex4X6w==}

  '@types/express-serve-static-core@5.0.7':
    resolution: {integrity: sha512-R+33OsgWw7rOhD1emjU7dzCDHucJrgJXMA5PYCzJxVil0dsyx5iBEPHqpPfiKNJQb7lZ1vxwoLR4Z87bBUpeGQ==}

  '@types/express@5.0.3':
    resolution: {integrity: sha512-wGA0NX93b19/dZC1J18tKWVIYWyyF2ZjT9vin/NRu0qzzvfVzWjs04iq2rQ3H65vCTQYlRqs3YHfY7zjdV+9Kw==}

  '@types/fs-extra@9.0.13':
    resolution: {integrity: sha512-nEnwB++1u5lVDM2UI4c1+5R+FYaKfaAzS4OococimjVm3nQw3TuzH5UNsocrcTBbhnerblyHj4A49qXbIiZdpA==}

  '@types/http-cache-semantics@4.0.4':
    resolution: {integrity: sha512-1m0bIFVc7eJWyve9S0RnuRgcQqF/Xd5QsUZAZeQFr1Q3/p9JWoQQEqmVy+DPTNpGXwhgIetAoYF8JSc33q29QA==}

  '@types/http-errors@2.0.5':
    resolution: {integrity: sha512-r8Tayk8HJnX0FztbZN7oVqGccWgw98T/0neJphO91KkmOzug1KkofZURD4UaD5uH8AqcFLfdPErnBod0u71/qg==}

  '@types/json-schema@7.0.15':
    resolution: {integrity: sha512-5+fP8P8MFNC+AyZCDxrB2pkZFPGzqQWUzpSeuuVLvm8VMcorNYavBqoFcxK8bQz4Qsbn4oUEEem4wDLfcysGHA==}

  '@types/json5@0.0.29':
    resolution: {integrity: sha512-dRLjCWHYg4oaA77cxO64oO+7JwCwnIzkZPdrrC71jQmQtlhM556pwKo5bUzqvZndkVbeFLIIi+9TC40JNF5hNQ==}

  '@types/keyv@3.1.4':
    resolution: {integrity: sha512-BQ5aZNSCpj7D6K2ksrRCTmKRLEpnPvWDiLPfoGyhZ++8YtiK9d/3DBKPJgry359X/P1PfruyYwvnvwFjuEiEIg==}

  '@types/mime@1.3.5':
    resolution: {integrity: sha512-/pyBZWSLD2n0dcHE3hq8s8ZvcETHtEuF+3E7XVt0Ig2nvsVQXdghHVcEkIWjy9A0wKfTn97a/PSDYohKIlnP/w==}

  '@types/node@22.17.0':
    resolution: {integrity: sha512-bbAKTCqX5aNVryi7qXVMi+OkB3w/OyblodicMbvE38blyAz7GxXf6XYhklokijuPwwVg9sDLKRxt0ZHXQwZVfQ==}

  '@types/node@24.1.0':
    resolution: {integrity: sha512-ut5FthK5moxFKH2T1CUOC6ctR67rQRvvHdFLCD2Ql6KXmMuCrjsSsRI9UsLCm9M18BMwClv4pn327UvB7eeO1w==}

  '@types/qs@6.14.0':
    resolution: {integrity: sha512-eOunJqu0K1923aExK6y8p6fsihYEn/BYuQ4g0CxAAgFc4b/ZLN4CrsRZ55srTdqoiLzU2B2evC+apEIxprEzkQ==}

  '@types/range-parser@1.2.7':
    resolution: {integrity: sha512-hKormJbkJqzQGhziax5PItDUTMAM9uE2XXQmM37dyd4hVM+5aVl7oVxMVUiVQn2oCQFN/LKCZdvSM0pFRqbSmQ==}

  '@types/react-dom@19.1.7':
    resolution: {integrity: sha512-i5ZzwYpqjmrKenzkoLM2Ibzt6mAsM7pxB6BCIouEVVmgiqaMj1TjaK7hnA36hbW5aZv20kx7Lw6hWzPWg0Rurw==}
    peerDependencies:
      '@types/react': ^19.0.0

  '@types/react@19.1.9':
    resolution: {integrity: sha512-WmdoynAX8Stew/36uTSVMcLJJ1KRh6L3IZRx1PZ7qJtBqT3dYTgyDTx8H1qoRghErydW7xw9mSJ3wS//tCRpFA==}

  '@types/responselike@1.0.3':
    resolution: {integrity: sha512-H/+L+UkTV33uf49PH5pCAUBVPNj2nDBXTN+qS1dOwyyg24l3CcicicCA7ca+HMvJBZcFgl5r8e+RR6elsb4Lyw==}

  '@types/semver@7.7.0':
    resolution: {integrity: sha512-k107IF4+Xr7UHjwDc7Cfd6PRQfbdkiRabXGRjo07b4WyPahFBZCZ1sE+BNxYIJPPg73UkfOsVOLwqVc/6ETrIA==}

  '@types/send@0.17.5':
    resolution: {integrity: sha512-z6F2D3cOStZvuk2SaP6YrwkNO65iTZcwA2ZkSABegdkAh/lf+Aa/YQndZVfmEXT5vgAp6zv06VQ3ejSVjAny4w==}

  '@types/serve-static@1.15.8':
    resolution: {integrity: sha512-roei0UY3LhpOJvjbIP6ZZFngyLKl5dskOtDhxY5THRSpO+ZI+nzJ+m5yUMzGrp89YRa7lvknKkMYjqQFGwA7Sg==}

  '@types/ws@8.18.1':
    resolution: {integrity: sha512-ThVF6DCVhA8kUGy+aazFQ4kXQ7E1Ty7A3ypFOe0IcJV8O/M511G99AW24irKrW56Wt44yG9+ij8FaqoBGkuBXg==}

  '@types/yauzl@2.10.3':
    resolution: {integrity: sha512-oJoftv0LSuaDZE3Le4DbKX+KS9G36NzOeSap90UIK0yMA/NhKJhqlSGtNDORNRaIbQfzjXDrQa0ytJ6mNRGz/Q==}

  '@typescript-eslint/eslint-plugin@5.62.0':
    resolution: {integrity: sha512-TiZzBSJja/LbhNPvk6yc0JrX9XqhQ0hdh6M2svYfsHGejaKFIAGd9MQ+ERIMzLGlN/kZoYIgdxFV0PuljTKXag==}
    engines: {node: ^12.22.0 || ^14.17.0 || >=16.0.0}
    peerDependencies:
      '@typescript-eslint/parser': ^5.0.0
      eslint: ^6.0.0 || ^7.0.0 || ^8.0.0
      typescript: '*'
    peerDependenciesMeta:
      typescript:
        optional: true

  '@typescript-eslint/parser@5.62.0':
    resolution: {integrity: sha512-VlJEV0fOQ7BExOsHYAGrgbEiZoi8D+Bl2+f6V2RrXerRSylnp+ZBHmPvaIa8cz0Ajx7WO7Z5RqfgYg7ED1nRhA==}
    engines: {node: ^12.22.0 || ^14.17.0 || >=16.0.0}
    peerDependencies:
      eslint: ^6.0.0 || ^7.0.0 || ^8.0.0
      typescript: '*'
    peerDependenciesMeta:
      typescript:
        optional: true

  '@typescript-eslint/scope-manager@5.62.0':
    resolution: {integrity: sha512-VXuvVvZeQCQb5Zgf4HAxc04q5j+WrNAtNh9OwCsCgpKqESMTu3tF/jhZ3xG6T4NZwWl65Bg8KuS2uEvhSfLl0w==}
    engines: {node: ^12.22.0 || ^14.17.0 || >=16.0.0}

  '@typescript-eslint/type-utils@5.62.0':
    resolution: {integrity: sha512-xsSQreu+VnfbqQpW5vnCJdq1Z3Q0U31qiWmRhr98ONQmcp/yhiPJFPq8MXiJVLiksmOKSjIldZzkebzHuCGzew==}
    engines: {node: ^12.22.0 || ^14.17.0 || >=16.0.0}
    peerDependencies:
      eslint: '*'
      typescript: '*'
    peerDependenciesMeta:
      typescript:
        optional: true

  '@typescript-eslint/types@5.62.0':
    resolution: {integrity: sha512-87NVngcbVXUahrRTqIK27gD2t5Cu1yuCXxbLcFtCzZGlfyVWWh8mLHkoxzjsB6DDNnvdL+fW8MiwPEJyGJQDgQ==}
    engines: {node: ^12.22.0 || ^14.17.0 || >=16.0.0}

  '@typescript-eslint/typescript-estree@5.62.0':
    resolution: {integrity: sha512-CmcQ6uY7b9y694lKdRB8FEel7JbU/40iSAPomu++SjLMntB+2Leay2LO6i8VnJk58MtE9/nQSFIH6jpyRWyYzA==}
    engines: {node: ^12.22.0 || ^14.17.0 || >=16.0.0}
    peerDependencies:
      typescript: '*'
    peerDependenciesMeta:
      typescript:
        optional: true

  '@typescript-eslint/utils@5.62.0':
    resolution: {integrity: sha512-n8oxjeb5aIbPFEtmQxQYOLI0i9n5ySBEY/ZEHHZqKQSFnxio1rv6dthascc9dLuwrL0RC5mPCxB7vnAVGAYWAQ==}
    engines: {node: ^12.22.0 || ^14.17.0 || >=16.0.0}
    peerDependencies:
      eslint: ^6.0.0 || ^7.0.0 || ^8.0.0

  '@typescript-eslint/visitor-keys@5.62.0':
    resolution: {integrity: sha512-07ny+LHRzQXepkGg6w0mFY41fVUNBrL2Roj/++7V1txKugfjm/Ci/qSND03r2RhlJhJYMcTn9AhhSSqQp0Ysyw==}
    engines: {node: ^12.22.0 || ^14.17.0 || >=16.0.0}

  '@ungap/structured-clone@1.3.0':
    resolution: {integrity: sha512-WmoN8qaIAo7WTYWbAZuG8PYEhn5fkz7dZrqTBZ7dtt//lL2Gwms1IcnQ5yHqjDfX8Ft5j4YzDM23f87zBfDe9g==}

  '@vitejs/plugin-react@4.7.0':
    resolution: {integrity: sha512-gUu9hwfWvvEDBBmgtAowQCojwZmJ5mcLn3aufeCsitijs3+f2NsrPtlAWIR6OPiqljl96GVCUbLe0HyqIpVaoA==}
    engines: {node: ^14.18.0 || >=16.0.0}
    peerDependencies:
      vite: ^4.2.0 || ^5.0.0 || ^6.0.0 || ^7.0.0

  '@xmldom/xmldom@0.8.10':
    resolution: {integrity: sha512-2WALfTl4xo2SkGCYRt6rDTFfk9R1czmBvUQy12gK2KuRKIpWEhcbbzy8EZXtz/jkRqHX8bFEc6FC1HjX4TUWYw==}
    engines: {node: '>=10.0.0'}

  abbrev@1.1.1:
    resolution: {integrity: sha512-nne9/IiQ/hzIhY6pdDnbBtz7DjPTKrY00P/zvPSm5pOFkl6xuGrGnXn/VtTNNfNtAfZ9/1RtehkszU9qcTii0Q==}

  accepts@2.0.0:
    resolution: {integrity: sha512-5cvg6CtKwfgdmVqY1WIiXKc3Q1bkRqGLi+2W/6ao+6Y7gu/RCwRuAhGEzh5B4KlszSuTLgZYuqFqo5bImjNKng==}
    engines: {node: '>= 0.6'}

  acorn-jsx@5.3.2:
    resolution: {integrity: sha512-rq9s+JNhf0IChjtDXxllJ7g41oZk5SlXtp0LHwyA5cejwn7vKmKp4pPri6YEePv2PU65sAsegbXtIinmDFDXgQ==}
    peerDependencies:
      acorn: ^6.0.0 || ^7.0.0 || ^8.0.0

  acorn@8.15.0:
    resolution: {integrity: sha512-NZyJarBfL7nWwIq+FDL6Zp/yHEhePMNnnJ0y3qfieCrmNvYct8uvtiV41UvlSe6apAfk0fY1FbWx+NwfmpvtTg==}
    engines: {node: '>=0.4.0'}
    hasBin: true

  agent-base@6.0.2:
    resolution: {integrity: sha512-RZNwNclF7+MS/8bDg70amg32dyeZGZxiDuQmZxKLAlQjr3jGyLx+4Kkk58UO7D2QdgFIQCovuSuZESne6RG6XQ==}
    engines: {node: '>= 6.0.0'}

  agentkeepalive@4.6.0:
    resolution: {integrity: sha512-kja8j7PjmncONqaTsB8fQ+wE2mSU2DJ9D4XKoJ5PFWIdRMa6SLSN1ff4mOr4jCbfRSsxR4keIiySJU0N9T5hIQ==}
    engines: {node: '>= 8.0.0'}

  aggregate-error@3.1.0:
    resolution: {integrity: sha512-4I7Td01quW/RpocfNayFdFVk1qSuoh0E7JrbRJ16nH01HhKFQ88INq9Sd+nd72zqRySlr9BmDA8xlEJ6vJMrYA==}
    engines: {node: '>=8'}

  ai@5.0.0:
    resolution: {integrity: sha512-F4jOhOSeiZD8lXpF4l1hRqyM1jbqoLKGVZNxAP467wmQCsWUtElMa3Ki5PrDMq6qvUNC3deUKfERDAsfj7IDlg==}
    engines: {node: '>=18'}
    peerDependencies:
      zod: ^3.25.76 || ^4

  ajv@6.12.6:
    resolution: {integrity: sha512-j3fVLgvTo527anyYyJOGTYJbG+vnnQYvE0m5mmkc1TK+nxAppkCLMIL0aZ4dblVCNoGShhm+kzE4ZUykBoMg4g==}

  ansi-escapes@5.0.0:
    resolution: {integrity: sha512-5GFMVX8HqE/TB+FuBJGuO5XG0WrsA6ptUqoODaT/n9mmUaZFkqnBueB4leqGBCmrUHnCnC4PCZTCd0E7QQ83bA==}
    engines: {node: '>=12'}

  ansi-regex@5.0.1:
    resolution: {integrity: sha512-quJQXlTSUGL2LH9SUXo8VwsY4soanhgo6LNSm84E1LBcE8s3O0wpdiRzyR9z/ZZJMlMWv37qOOb9pdJlMUEKFQ==}
    engines: {node: '>=8'}

  ansi-regex@6.1.0:
    resolution: {integrity: sha512-7HSX4QQb4CspciLpVFwyRe79O3xsIZDDLER21kERQ71oaPodF8jL725AgJMFAYbooIqolJoRLuM81SpeUkpkvA==}
    engines: {node: '>=12'}

  ansi-styles@4.3.0:
    resolution: {integrity: sha512-zbB9rCJAT1rbjiVDb2hqKFHNYLxgtk8NURxZ3IZwD3F6NtxbXZQCnnSi1Lkx+IDohdPlFp222wVALIheZJQSEg==}
    engines: {node: '>=8'}

  ansi-styles@6.2.1:
    resolution: {integrity: sha512-bN798gFfQX+viw3R7yrGWRqnrN2oRkEkUjjl4JNn4E8GxxbjtG3FbrEIIY3l8/hrwUwIeCZvi4QuOTP4MErVug==}
    engines: {node: '>=12'}

  argparse@2.0.1:
    resolution: {integrity: sha512-8+9WqebbFzpX9OR+Wa6O29asIogeRMzcGtAINdpMHHyAg10f05aSFVBbcEqGf/PXw1EjAZ+q2/bEBg3DvurK3Q==}

  array-buffer-byte-length@1.0.2:
    resolution: {integrity: sha512-LHE+8BuR7RYGDKvnrmcuSq3tDcKv9OFEXQt/HpbZhY7V6h0zlUXutnAD82GiFx9rdieCMjkvtcsPqBwgUl1Iiw==}
    engines: {node: '>= 0.4'}

  array-includes@3.1.9:
    resolution: {integrity: sha512-FmeCCAenzH0KH381SPT5FZmiA/TmpndpcaShhfgEN9eCVjnFBqq3l1xrI42y8+PPLI6hypzou4GXw00WHmPBLQ==}
    engines: {node: '>= 0.4'}

  array-union@2.1.0:
    resolution: {integrity: sha512-HGyxoOTYUyCM6stUe6EJgnd4EoewAI7zMdfqO+kGjnlZmBDz/cR5pf8r/cR4Wq60sL/p0IkcjUEEPwS3GFrIyw==}
    engines: {node: '>=8'}

  array.prototype.findlastindex@1.2.6:
    resolution: {integrity: sha512-F/TKATkzseUExPlfvmwQKGITM3DGTK+vkAsCZoDc5daVygbJBnjEUCbgkAvVFsgfXfX4YIqZ/27G3k3tdXrTxQ==}
    engines: {node: '>= 0.4'}

  array.prototype.flat@1.3.3:
    resolution: {integrity: sha512-rwG/ja1neyLqCuGZ5YYrznA62D4mZXg0i1cIskIUKSiqF3Cje9/wXAls9B9s1Wa2fomMsIv8czB8jZcPmxCXFg==}
    engines: {node: '>= 0.4'}

  array.prototype.flatmap@1.3.3:
    resolution: {integrity: sha512-Y7Wt51eKJSyi80hFrJCePGGNo5ktJCslFuboqJsbf57CCPcm5zztluPlc4/aD8sWsKvlwatezpV4U1efk8kpjg==}
    engines: {node: '>= 0.4'}

  arraybuffer.prototype.slice@1.0.4:
    resolution: {integrity: sha512-BNoCY6SXXPQ7gF2opIP4GBE+Xw7U+pHMYKuzjgCN3GwiaIR09UUeKfheyIry77QtrCBlC0KK0q5/TER/tYh3PQ==}
    engines: {node: '>= 0.4'}

  async-function@1.0.0:
    resolution: {integrity: sha512-hsU18Ae8CDTR6Kgu9DYf0EbCr/a5iGL0rytQDobUcdpYOKokk8LEjVphnXkDkgpi0wYVsqrXuP0bZxJaTqdgoA==}
    engines: {node: '>= 0.4'}

  at-least-node@1.0.0:
    resolution: {integrity: sha512-+q/t7Ekv1EDY2l6Gda6LLiX14rU9TV20Wa3ofeQmwPFZbOMo9DXrLbOjFaaclkXKWidIaopwAObQDqwWtGUjqg==}
    engines: {node: '>= 4.0.0'}

  author-regex@1.0.0:
    resolution: {integrity: sha512-KbWgR8wOYRAPekEmMXrYYdc7BRyhn2Ftk7KWfMUnQ43hFdojWEFRxhhRUm3/OFEdPa1r0KAvTTg9YQK57xTe0g==}
    engines: {node: '>=0.8'}

  available-typed-arrays@1.0.7:
    resolution: {integrity: sha512-wvUjBtSGN7+7SjNpq/9M2Tg350UZD3q62IFZLbRAR1bSMlCo1ZaeW+BJ+D090e4hIIZLBcTDWe4Mh4jvUDajzQ==}
    engines: {node: '>= 0.4'}

  balanced-match@1.0.2:
    resolution: {integrity: sha512-3oSeUO0TMV67hN1AmbXsK4yaqU7tjiHlbxRDZOpH0KW9+CeX4bRAaX0Anxt0tx2MrpRpWwQaPwIlISEJhYU5Pw==}

  base64-js@1.5.1:
    resolution: {integrity: sha512-AKpaYlHn8t4SVbOHCy+b5+KKgvR4vrsD8vbvrbiQJps7fKDTkjkDry6ji0rUJjC0kzbNePLwzxq8iypo41qeWA==}

  better-sqlite3@12.2.0:
    resolution: {integrity: sha512-eGbYq2CT+tos1fBwLQ/tkBt9J5M3JEHjku4hbvQUePCckkvVf14xWj+1m7dGoK81M/fOjFT7yM9UMeKT/+vFLQ==}
    engines: {node: 20.x || 22.x || 23.x || 24.x}

  bindings@1.5.0:
    resolution: {integrity: sha512-p2q/t/mhvuOj/UeLlV6566GD/guowlr0hHxClI0W9m7MWYkL1F0hLo+0Aexs9HSPCtR1SXQ0TD3MMKrXZajbiQ==}

  bl@4.1.0:
    resolution: {integrity: sha512-1W07cM9gS6DcLperZfFSj+bWLtaPGSOHWhPiGzXmvVJbRLdG82sH/Kn8EtW1VqWVA54AKf2h5k5BbnIbwF3h6w==}

  bluebird@3.7.2:
    resolution: {integrity: sha512-XpNj6GDQzdfW+r2Wnn7xiSAd7TM3jzkxGXBGTtWKuSXv1xUV+azxAm8jdWZN06QTQk+2N2XB9jRDkvbmQmcRtg==}

  body-parser@2.2.0:
    resolution: {integrity: sha512-02qvAaxv8tp7fBa/mw1ga98OGm+eCbqzJOKoRt70sLmfEEi+jyBYVTDGfCL/k06/4EMk/z01gCe7HoCH/f2LTg==}
    engines: {node: '>=18'}

  boolean@3.2.0:
    resolution: {integrity: sha512-d0II/GO9uf9lfUHH2BQsjxzRJZBdsjgsBiW4BvhWk/3qoKwQFjIDVN19PfX8F2D/r9PCMTtLWjYVCFrpeYUzsw==}
    deprecated: Package no longer supported. Contact Support at https://www.npmjs.com/support for more info.

  brace-expansion@1.1.12:
    resolution: {integrity: sha512-9T9UjW3r0UW5c1Q7GTwllptXwhvYmEzFhzMfZ9H7FQWt+uZePjZPjBP/W1ZEyZ1twGWom5/56TF4lPcqjnDHcg==}

  brace-expansion@2.0.2:
    resolution: {integrity: sha512-Jt0vHyM+jmUBqojB7E1NIYadt0vI0Qxjxd2TErW94wDz+E2LAm5vKMXXwg6ZZBTHPuUlDgQHKXvjGBdfcF1ZDQ==}

  braces@3.0.3:
    resolution: {integrity: sha512-yQbXgO/OSZVD2IsiLlro+7Hf6Q18EJrKSEsdoMzKePKXct3gvD8oLcOQdIzGupr5Fj+EDe8gO/lxc1BzfMpxvA==}
    engines: {node: '>=8'}

  browserslist@4.25.1:
    resolution: {integrity: sha512-KGj0KoOMXLpSNkkEI6Z6mShmQy0bc1I+T7K9N81k4WWMrfz+6fQ6es80B/YLAeRoKvjYE1YSHHOW1qe9xIVzHw==}
    engines: {node: ^6 || ^7 || ^8 || ^9 || ^10 || ^11 || ^12 || >=13.7}
    hasBin: true

  buffer-crc32@0.2.13:
    resolution: {integrity: sha512-VO9Ht/+p3SN7SKWqcrgEzjGbRSJYTx+Q1pTQC0wrWqHx0vpJraQ6GtHx8tvcg1rlK1byhU5gccxgOgj7B0TDkQ==}

  buffer-from@1.1.2:
    resolution: {integrity: sha512-E+XQCRwSbaaiChtv6k6Dwgc+bx+Bs6vuKJHHl5kox/BaKbhiXzqQOwK4cO22yElGp2OCmjwVhT3HmxgyPGnJfQ==}

  buffer@5.7.1:
    resolution: {integrity: sha512-EHcyIPBQ4BSGlvjB16k5KgAJ27CIsHY/2JBmCRReo48y9rQ3MaUzWX3KVlBa4U7MyX02HdVj0K7C3WaB3ju7FQ==}

  bytes@3.1.2:
    resolution: {integrity: sha512-/Nf7TyzTx6S3yRJObOAV7956r8cr2+Oj8AC5dt8wSP3BQAoeX58NoHyCU8P8zGkNXStjTSi6fzO6F0pBdcYbEg==}
    engines: {node: '>= 0.8'}

  cacache@16.1.3:
    resolution: {integrity: sha512-/+Emcj9DAXxX4cwlLmRI9c166RuL3w30zp4R7Joiv2cQTtTtA+jeuCAjH3ZlGnYS3tKENSrKhAzVVP9GVyzeYQ==}
    engines: {node: ^12.13.0 || ^14.15.0 || >=16.0.0}

  cacheable-lookup@5.0.4:
    resolution: {integrity: sha512-2/kNscPhpcxrOigMZzbiWF7dz8ilhb/nIHU3EyZiXWXpeq/au8qJ8VhdftMkty3n7Gj6HIGalQG8oiBNB3AJgA==}
    engines: {node: '>=10.6.0'}

  cacheable-request@7.0.4:
    resolution: {integrity: sha512-v+p6ongsrp0yTGbJXjgxPow2+DL93DASP4kXCDKb8/bwRtt9OEF3whggkkDkGNzgcWy2XaF4a8nZglC7uElscg==}
    engines: {node: '>=8'}

  call-bind-apply-helpers@1.0.2:
    resolution: {integrity: sha512-Sp1ablJ0ivDkSzjcaJdxEunN5/XvksFJ2sMBFfq6x0ryhQV/2b/KwFe21cMpmHtPOSij8K99/wSfoEuTObmuMQ==}
    engines: {node: '>= 0.4'}

  call-bind@1.0.8:
    resolution: {integrity: sha512-oKlSFMcMwpUg2ednkhQ454wfWiU/ul3CkJe/PEHcTKuiX6RpbehUiFMXu13HalGZxfUwCQzZG747YXBn1im9ww==}
    engines: {node: '>= 0.4'}

  call-bound@1.0.4:
    resolution: {integrity: sha512-+ys997U96po4Kx/ABpBCqhA9EuxJaQWDQg7295H4hBphv3IZg0boBKuwYpt4YXp6MZ5AmZQnU/tyMTlRpaSejg==}
    engines: {node: '>= 0.4'}

  callsites@3.1.0:
    resolution: {integrity: sha512-P8BjAsXvZS+VIDUI11hHCQEv74YT67YUi5JJFNWIqL235sBmjX4+qx9Muvls5ivyNENctx46xQLQ3aTuE7ssaQ==}
    engines: {node: '>=6'}

  caniuse-lite@1.0.30001731:
    resolution: {integrity: sha512-lDdp2/wrOmTRWuoB5DpfNkC0rJDU8DqRa6nYL6HK6sytw70QMopt/NIc/9SM7ylItlBWfACXk0tEn37UWM/+mg==}

  chalk@4.1.2:
    resolution: {integrity: sha512-oKnbhFyRIXpUuez8iBMmyEa4nbj4IOQyuhc/wy9kY7/WVPcwIO9VA668Pu8RkO7+0G76SLROeyw9CpQ061i4mA==}
    engines: {node: '>=10'}

  chownr@1.1.4:
    resolution: {integrity: sha512-jJ0bqzaylmJtVnNgzTeSOs8DPavpbYgEr/b0YL8/2GO3xJEhInFmhKMUnEJQjZumK7KXGFhUy89PrsJWlakBVg==}

  chownr@2.0.0:
    resolution: {integrity: sha512-bIomtDF5KGpdogkLd9VspvFzk9KfpyyGlS8YFVZl7TGPBHL5snIOnxeshwVgPteQ9b4Eydl+pVbIyE1DcvCWgQ==}
    engines: {node: '>=10'}

  chownr@3.0.0:
    resolution: {integrity: sha512-+IxzY9BZOQd/XuYPRmrvEVjF/nqj5kgT4kEq7VofrDoM1MxoRjEWkrCC3EtLi59TVawxTAn+orJwFQcrqEN1+g==}
    engines: {node: '>=18'}

  chrome-trace-event@1.0.4:
    resolution: {integrity: sha512-rNjApaLzuwaOTjCiT8lSDdGN1APCiqkChLMJxJPWLunPAt5fy8xgU9/jNOchV84wfIxrA0lRQB7oCT8jrn/wrQ==}
    engines: {node: '>=6.0'}

  class-variance-authority@0.7.1:
    resolution: {integrity: sha512-Ka+9Trutv7G8M6WT6SeiRWz792K5qEqIGEGzXKhAE6xOWAY6pPH8U+9IY3oCMv6kqTmLsv7Xh/2w2RigkePMsg==}

  clean-stack@2.2.0:
    resolution: {integrity: sha512-4diC9HaTE+KRAMWhDhrGOECgWZxoevMc5TlkObMqNSsVU62PYzXZ/SMTjzyGAFF1YusgxGcSWTEXBhp0CPwQ1A==}
    engines: {node: '>=6'}

  cli-cursor@3.1.0:
    resolution: {integrity: sha512-I/zHAwsKf9FqGoXM4WWRACob9+SNukZTd94DWF57E4toouRulbCxcUh6RKUEOQlYTHJnzkPMySvPNaaSLNfLZw==}
    engines: {node: '>=8'}

  cli-cursor@4.0.0:
    resolution: {integrity: sha512-VGtlMu3x/4DOtIUwEkRezxUZ2lBacNJCHash0N0WeZDBS+7Ux1dm3XWAgWYxLJFMMdOeXMHXorshEFhbMSGelg==}
    engines: {node: ^12.20.0 || ^14.13.1 || >=16.0.0}

  cli-spinners@2.9.2:
    resolution: {integrity: sha512-ywqV+5MmyL4E7ybXgKys4DugZbX0FC6LnwrhjuykIjnK9k8OQacQ7axGKnjDXWNhns0xot3bZI5h55H8yo9cJg==}
    engines: {node: '>=6'}

  cli-truncate@3.1.0:
    resolution: {integrity: sha512-wfOBkjXteqSnI59oPcJkcPl/ZmwvMMOj340qUIY1SKZCv0B9Cf4D4fAucRkIKQmsIuYK3x1rrgU7MeGRruiuiA==}
    engines: {node: ^12.20.0 || ^14.13.1 || >=16.0.0}

  cliui@7.0.4:
    resolution: {integrity: sha512-OcRE68cOsVMXp1Yvonl/fzkQOyjLSu/8bhPDfQt0e0/Eb283TKP20Fs2MqoPsr9SwA595rRCA+QMzYc9nBP+JQ==}

  cliui@8.0.1:
    resolution: {integrity: sha512-BSeNnyus75C4//NQ9gQt1/csTXyo/8Sb+afLAkzAptFuMsod9HFokGNudZpi/oQV73hnVK+sR+5PVRMd+Dr7YQ==}
    engines: {node: '>=12'}

  clone-response@1.0.3:
    resolution: {integrity: sha512-ROoL94jJH2dUVML2Y/5PEDNaSHgeOdSDicUyS7izcF63G6sTc/FTjLub4b8Il9S8S0beOfYt0TaA5qvFK+w0wA==}

  clone@1.0.4:
    resolution: {integrity: sha512-JQHZ2QMW6l3aH/j6xCqQThY/9OH4D/9ls34cgkUBiEeocRTU04tHfKPBsUK1PqZCUQM7GiA0IIXJSuXHI64Kbg==}
    engines: {node: '>=0.8'}

  clsx@2.1.1:
    resolution: {integrity: sha512-eYm0QWBtUrBWZWG0d386OGAw16Z995PiOVo2B7bjWSbHedGl5e0ZWaq65kOGgUSNesEIDkB9ISbTg/JK9dhCZA==}
    engines: {node: '>=6'}

  color-convert@2.0.1:
    resolution: {integrity: sha512-RRECPsj7iu/xb5oKYcsFHSppFNnsj/52OVTRKb4zP5onXwVF3zVmmToNcOfGC+CRDpfK/U584fMg38ZHCaElKQ==}
    engines: {node: '>=7.0.0'}

  color-name@1.1.4:
    resolution: {integrity: sha512-dOy+3AuW3a2wNbZHIuMZpTcgjGuLU/uBL/ubcZF9OXbDo8ff4O8yVp5Bf0efS8uEoYo5q4Fx7dY9OgQGXgAsQA==}

  colorette@2.0.20:
    resolution: {integrity: sha512-IfEDxwoWIjkeXL1eXcDiow4UbKjhLdq6/EuSVR9GMN7KVH3r9gQ83e73hsz1Nd1T3ijd5xv1wcWRYO+D6kCI2w==}

  commander@11.1.0:
    resolution: {integrity: sha512-yPVavfyCcRhmorC7rWlkHn15b4wDVgVmBA7kV4QVBsF7kv/9TKJAbAXVTxvTnwP8HHKjRCJDClKbciiYS7p0DQ==}
    engines: {node: '>=16'}

  commander@5.1.0:
    resolution: {integrity: sha512-P0CysNDQ7rtVw4QIQtm+MRxV66vKFSvlsQvGYXZWR3qFU0jlMKHZZZgw8e+8DSah4UDKMqnknRDQz+xuQXQ/Zg==}
    engines: {node: '>= 6'}

  commander@9.5.0:
    resolution: {integrity: sha512-KRs7WVDKg86PWiuAqhDrAQnTXZKraVcCc6vFdL14qrZ/DcWwuRo7VoiYXalXO7S5GKpqYiVEwCbgFDfxNHKJBQ==}
    engines: {node: ^12.20.0 || >=14}

  compare-version@0.1.2:
    resolution: {integrity: sha512-pJDh5/4wrEnXX/VWRZvruAGHkzKdr46z11OlTPN+VrATlWWhSKewNCJ1futCO5C7eJB3nPMFZA1LeYtcFboZ2A==}
    engines: {node: '>=0.10.0'}

  concat-map@0.0.1:
    resolution: {integrity: sha512-/Srv4dswyQNBfohGpz9o6Yb3Gz3SrUDqBH5rTuhGR7ahtlbYKnVxw2bCFMRljaA7EXHaXZ8wsHdodFvbkhKmqg==}

  content-disposition@1.0.0:
    resolution: {integrity: sha512-Au9nRL8VNUut/XSzbQA38+M78dzP4D+eqg3gfJHMIHHYa3bg067xj1KxMUWj+VULbiZMowKngFFbKczUrNJ1mg==}
    engines: {node: '>= 0.6'}

  content-type@1.0.5:
    resolution: {integrity: sha512-nTjqfcBFEipKdXCv4YDQWCfmcLZKm81ldF0pAopTvyrFGVbcR6P/VAAd5G7N+0tTr8QqiU0tFadD6FK4NtJwOA==}
    engines: {node: '>= 0.6'}

  convert-source-map@2.0.0:
    resolution: {integrity: sha512-Kvp459HrV2FEJ1CAsi1Ku+MY3kasH19TFykTz2xWmMeq6bk2NU3XXvfJ+Q61m0xktWwt+1HSYf3JZsTms3aRJg==}

  cookie-signature@1.2.2:
    resolution: {integrity: sha512-D76uU73ulSXrD1UXF4KE2TMxVVwhsnCgfAyTg9k8P6KGZjlXKrOLe4dJQKI3Bxi5wjesZoFXJWElNWBjPZMbhg==}
    engines: {node: '>=6.6.0'}

  cookie@0.7.2:
    resolution: {integrity: sha512-yki5XnKuf750l50uGTllt6kKILY4nQ1eNIQatoXEByZ5dWgnKqbnqmTrBE5B4N7lrMJKQ2ytWMiTO2o0v6Ew/w==}
    engines: {node: '>= 0.6'}

  cors@2.8.5:
    resolution: {integrity: sha512-KIHbLJqu73RGr/hnbrO9uBeixNGuvSQjul/jdFvS/KFSIH1hWVd1ng7zOHx+YrEfInLG7q4n6GHQ9cDtxv/P6g==}
    engines: {node: '>= 0.10'}

  cross-dirname@0.1.0:
    resolution: {integrity: sha512-+R08/oI0nl3vfPcqftZRpytksBXDzOUveBq/NBVx0sUp1axwzPQrKinNx5yd5sxPu8j1wIy8AfnVQ+5eFdha6Q==}

  cross-spawn@6.0.6:
    resolution: {integrity: sha512-VqCUuhcd1iB+dsv8gxPttb5iZh/D0iubSP21g36KXdEuf6I5JiioesUVjpCdHV9MZRUfVFlvwtIUyPfxo5trtw==}
    engines: {node: '>=4.8'}

  cross-spawn@7.0.6:
    resolution: {integrity: sha512-uV2QOWP2nWzsy2aMp8aRibhi9dlzF5Hgh5SHaB9OiTGEyDTiJJyx0uy51QXdyWbtAHNua4XJzUKca3OzKUd3vA==}
    engines: {node: '>= 8'}

  cross-zip@4.0.1:
    resolution: {integrity: sha512-n63i0lZ0rvQ6FXiGQ+/JFCKAUyPFhLQYJIqKaa+tSJtfKeULF/IDNDAbdnSIxgS4NTuw2b0+lj8LzfITuq+ZxQ==}
    engines: {node: '>=12.10'}

  csstype@3.1.3:
    resolution: {integrity: sha512-M1uQkMl8rQK/szD0LNhtqxIPLpimGm8sOBwU7lLnCpSbTyY3yeU1Vc7l4KT5zT4s/yOxHH5O7tIuuLOCnLADRw==}

  data-uri-to-buffer@4.0.1:
    resolution: {integrity: sha512-0R9ikRb668HB7QDxT1vkpuUBtqc53YyAwMwGeUFKRojY/NWKvdZ+9UYtRfGmhqNbRkTSVpMbmyhXipFFv2cb/A==}
    engines: {node: '>= 12'}

  data-view-buffer@1.0.2:
    resolution: {integrity: sha512-EmKO5V3OLXh1rtK2wgXRansaK1/mtVdTUEiEI0W8RkvgT05kfxaH29PliLnpLP73yYO6142Q72QNa8Wx/A5CqQ==}
    engines: {node: '>= 0.4'}

  data-view-byte-length@1.0.2:
    resolution: {integrity: sha512-tuhGbE6CfTM9+5ANGf+oQb72Ky/0+s3xKUpHvShfiz2RxMFgFPjsXuRLBVMtvMs15awe45SRb83D6wH4ew6wlQ==}
    engines: {node: '>= 0.4'}

  data-view-byte-offset@1.0.1:
    resolution: {integrity: sha512-BS8PfmtDGnrgYdOonGZQdLZslWIeCGFP9tpan0hi1Co2Zr2NKADsvGYA8XxuG/4UWgJ6Cjtv+YJnB6MM69QGlQ==}
    engines: {node: '>= 0.4'}

  debug@2.6.9:
    resolution: {integrity: sha512-bC7ElrdJaJnPbAP+1EotYvqZsb3ecl5wi6Bfi6BJTUcNowp6cvspg0jXznRTKDjm/E7AdgFBVeAPVMNcKGsHMA==}
    peerDependencies:
      supports-color: '*'
    peerDependenciesMeta:
      supports-color:
        optional: true

  debug@3.2.7:
    resolution: {integrity: sha512-CFjzYYAi4ThfiQvizrFQevTTXHtnCqWfe7x1AhgEscTz6ZbLbfoLRLPugTQyBth6f8ZERVUSyWHFD/7Wu4t1XQ==}
    peerDependencies:
      supports-color: '*'
    peerDependenciesMeta:
      supports-color:
        optional: true

  debug@4.4.1:
    resolution: {integrity: sha512-KcKCqiftBJcZr++7ykoDIEwSa3XWowTfNPo92BYxjXiyYEVrUQh2aLyhxBCwww+heortUFxEJYcRzosstTEBYQ==}
    engines: {node: '>=6.0'}
    peerDependencies:
      supports-color: '*'
    peerDependenciesMeta:
      supports-color:
        optional: true

  decompress-response@6.0.0:
    resolution: {integrity: sha512-aW35yZM6Bb/4oJlZncMH2LCoZtJXTRxES17vE3hoRiowU2kWHaJKFkSBDnDR+cm9J+9QhXmREyIfv0pji9ejCQ==}
    engines: {node: '>=10'}

  deep-extend@0.6.0:
    resolution: {integrity: sha512-LOHxIOaPYdHlJRtCQfDIVZtfw/ufM8+rVj649RIHzcm/vGwQRXFt6OPqIFWsm2XEMrNIEtWR64sY1LEKD2vAOA==}
    engines: {node: '>=4.0.0'}

  deep-is@0.1.4:
    resolution: {integrity: sha512-oIPzksmTg4/MriiaYGO+okXDT7ztn/w3Eptv/+gSIdMdKsJo0u4CfYNFJPy+4SKMuCqGw2wxnA+URMg3t8a/bQ==}

  defaults@1.0.4:
    resolution: {integrity: sha512-eFuaLoy/Rxalv2kr+lqMlUnrDWV+3j4pljOIJgLIhI058IQfWJ7vXhyEIHu+HtC738klGALYxOKDO0bQP3tg8A==}

  defer-to-connect@2.0.1:
    resolution: {integrity: sha512-4tvttepXG1VaYGrRibk5EwJd1t4udunSOVMdLSAL6mId1ix438oPwPZMALY41FCijukO1L0twNcGsdzS7dHgDg==}
    engines: {node: '>=10'}

  define-data-property@1.1.4:
    resolution: {integrity: sha512-rBMvIzlpA8v6E+SJZoo++HAYqsLrkg7MSfIinMPFhmkorw7X+dOXVJQs+QT69zGkzMyfDnIMN2Wid1+NbL3T+A==}
    engines: {node: '>= 0.4'}

  define-properties@1.2.1:
    resolution: {integrity: sha512-8QmQKqEASLd5nx0U1B1okLElbUuuttJ/AnYmRXbbbGDWh6uS208EjD4Xqq/I9wK7u0v6O08XhTWnt5XtEbR6Dg==}
    engines: {node: '>= 0.4'}

  depd@2.0.0:
    resolution: {integrity: sha512-g7nH6P6dyDioJogAAGprGpCtVImJhpPk/roCzdb3fIh61/s/nPsfR6onyMwkCAR/OlC3yBC0lESvUoQEAssIrw==}
    engines: {node: '>= 0.8'}

  dequal@2.0.3:
    resolution: {integrity: sha512-0je+qPKHEMohvfRTCEo3CrPG6cAzAYgmzKyxRiYSSDkS6eGJdyVJm7WaYA5ECaAD9wLB2T4EEeymA5aFVcYXCA==}
    engines: {node: '>=6'}

  detect-libc@2.0.2:
    resolution: {integrity: sha512-UX6sGumvvqSaXgdKGUsgZWqcUyIXZ/vZTrlRT/iobiKhGL0zL4d3osHj3uqllWJK+i+sixDS/3COVEOFbupFyw==}
    engines: {node: '>=8'}

  detect-libc@2.0.4:
    resolution: {integrity: sha512-3UDv+G9CsCKO1WKMGw9fwq/SWJYbI0c5Y7LU1AXYoDdbhE2AHQ6N6Nb34sG8Fj7T5APy8qXDCKuuIHd1BR0tVA==}
    engines: {node: '>=8'}

  detect-node@2.1.0:
    resolution: {integrity: sha512-T0NIuQpnTvFDATNuHN5roPwSBG83rFsuO+MXXH9/3N1eFbn4wcPjttvjMLEPWJ0RGUYgQE7cGgS3tNxbqCGM7g==}

  dir-compare@4.2.0:
    resolution: {integrity: sha512-2xMCmOoMrdQIPHdsTawECdNPwlVFB9zGcz3kuhmBO6U3oU+UQjsue0i8ayLKpgBcm+hcXPMVSGUN9d+pvJ6+VQ==}

  dir-glob@3.0.1:
    resolution: {integrity: sha512-WkrWp9GR4KXfKGYzOLmTuGVi1UWFfws377n9cc55/tb6DuqyF6pcQ5AbiHEshaDpY9v6oaSr2XCDidGmMwdzIA==}
    engines: {node: '>=8'}

  doctrine@2.1.0:
    resolution: {integrity: sha512-35mSku4ZXK0vfCuHEDAwt55dg2jNajHZ1odvF+8SSr82EsZY4QmXfuWso8oEd8zRhVObSN18aM0CjSdoBX7zIw==}
    engines: {node: '>=0.10.0'}

  doctrine@3.0.0:
    resolution: {integrity: sha512-yS+Q5i3hBf7GBkd4KG8a7eBNNWNGLTaEwwYWUijIYM7zrlYDM0BFXHjjPWlWZ1Rg7UaddZeIDmi9jF3HmqiQ2w==}
    engines: {node: '>=6.0.0'}

  dotenv@17.2.1:
    resolution: {integrity: sha512-kQhDYKZecqnM0fCnzI5eIv5L4cAe/iRI+HqMbO/hbRdTAeXDG+M9FjipUxNfbARuEg4iHIbhnhs78BCHNbSxEQ==}
    engines: {node: '>=12'}

  drizzle-kit@0.31.4:
    resolution: {integrity: sha512-tCPWVZWZqWVx2XUsVpJRnH9Mx0ClVOf5YUHerZ5so1OKSlqww4zy1R5ksEdGRcO3tM3zj0PYN6V48TbQCL1RfA==}
    hasBin: true

  drizzle-orm@0.44.4:
    resolution: {integrity: sha512-ZyzKFpTC/Ut3fIqc2c0dPZ6nhchQXriTsqTNs4ayRgl6sZcFlMs9QZKPSHXK4bdOf41GHGWf+FrpcDDYwW+W6Q==}
    peerDependencies:
      '@aws-sdk/client-rds-data': '>=3'
      '@cloudflare/workers-types': '>=4'
      '@electric-sql/pglite': '>=0.2.0'
      '@libsql/client': '>=0.10.0'
      '@libsql/client-wasm': '>=0.10.0'
      '@neondatabase/serverless': '>=0.10.0'
      '@op-engineering/op-sqlite': '>=2'
      '@opentelemetry/api': ^1.4.1
      '@planetscale/database': '>=1.13'
      '@prisma/client': '*'
      '@tidbcloud/serverless': '*'
      '@types/better-sqlite3': '*'
      '@types/pg': '*'
      '@types/sql.js': '*'
      '@upstash/redis': '>=1.34.7'
      '@vercel/postgres': '>=0.8.0'
      '@xata.io/client': '*'
      better-sqlite3: '>=7'
      bun-types: '*'
      expo-sqlite: '>=14.0.0'
      gel: '>=2'
      knex: '*'
      kysely: '*'
      mysql2: '>=2'
      pg: '>=8'
      postgres: '>=3'
      prisma: '*'
      sql.js: '>=1'
      sqlite3: '>=5'
    peerDependenciesMeta:
      '@aws-sdk/client-rds-data':
        optional: true
      '@cloudflare/workers-types':
        optional: true
      '@electric-sql/pglite':
        optional: true
      '@libsql/client':
        optional: true
      '@libsql/client-wasm':
        optional: true
      '@neondatabase/serverless':
        optional: true
      '@op-engineering/op-sqlite':
        optional: true
      '@opentelemetry/api':
        optional: true
      '@planetscale/database':
        optional: true
      '@prisma/client':
        optional: true
      '@tidbcloud/serverless':
        optional: true
      '@types/better-sqlite3':
        optional: true
      '@types/pg':
        optional: true
      '@types/sql.js':
        optional: true
      '@upstash/redis':
        optional: true
      '@vercel/postgres':
        optional: true
      '@xata.io/client':
        optional: true
      better-sqlite3:
        optional: true
      bun-types:
        optional: true
      expo-sqlite:
        optional: true
      gel:
        optional: true
      knex:
        optional: true
      kysely:
        optional: true
      mysql2:
        optional: true
      pg:
        optional: true
      postgres:
        optional: true
      prisma:
        optional: true
      sql.js:
        optional: true
      sqlite3:
        optional: true

  dunder-proto@1.0.1:
    resolution: {integrity: sha512-KIN/nDJBQRcXw0MLVhZE9iQHmG68qAVIBg9CqmUYjmQIhgij9U5MFvrqkUL5FbtyyzZuOeOt0zdeRe4UY7ct+A==}
    engines: {node: '>= 0.4'}

  eastasianwidth@0.2.0:
    resolution: {integrity: sha512-I88TYZWc9XiYHRQ4/3c5rjjfgkjhLyW2luGIheGERbNQ6OY7yTybanSpDXZa8y7VUP9YmDcYa+eyq4ca7iLqWA==}

  ee-first@1.1.1:
    resolution: {integrity: sha512-WMwm9LhRUo+WUaRN+vRuETqG89IgZphVSNkdFgeb6sS/E4OrDIN7t48CAewSHXc6C8lefD8KKfr5vY61brQlow==}

  electron-installer-common@0.10.4:
    resolution: {integrity: sha512-8gMNPXfAqUE5CfXg8RL0vXpLE9HAaPkgLXVoHE3BMUzogMWenf4LmwQ27BdCUrEhkjrKl+igs2IHJibclR3z3Q==}
    engines: {node: '>= 10.0.0'}

  electron-installer-debian@3.2.0:
    resolution: {integrity: sha512-58ZrlJ1HQY80VucsEIG9tQ//HrTlG6sfofA3nRGr6TmkX661uJyu4cMPPh6kXW+aHdq/7+q25KyQhDrXvRL7jw==}
    engines: {node: '>= 10.0.0'}
    os: [darwin, linux]
    hasBin: true

  electron-installer-redhat@3.4.0:
    resolution: {integrity: sha512-gEISr3U32Sgtj+fjxUAlSDo3wyGGq6OBx7rF5UdpIgbnpUvMN4W5uYb0ThpnAZ42VEJh/3aODQXHbFS4f5J3Iw==}
    engines: {node: '>= 10.0.0'}
    os: [darwin, linux]
    hasBin: true

  electron-squirrel-startup@1.0.1:
    resolution: {integrity: sha512-sTfFIHGku+7PsHLJ7v0dRcZNkALrV+YEozINTW8X1nM//e5O3L+rfYuvSW00lmGHnYmUjARZulD8F2V8ISI9RA==}

  electron-to-chromium@1.5.194:
    resolution: {integrity: sha512-SdnWJwSUot04UR51I2oPD8kuP2VI37/CADR1OHsFOUzZIvfWJBO6q11k5P/uKNyTT3cdOsnyjkrZ+DDShqYqJA==}

  electron-winstaller@5.4.0:
    resolution: {integrity: sha512-bO3y10YikuUwUuDUQRM4KfwNkKhnpVO7IPdbsrejwN9/AABJzzTQ4GeHwyzNSrVO+tEH3/Np255a3sVZpZDjvg==}
    engines: {node: '>=8.0.0'}

  electron@37.2.5:
    resolution: {integrity: sha512-719ZqEp43rj6xDJMICm4CIXl8keFFgvVNO9Ix6OtjNjrh9HtYlP/1WiYeRohnXj06aLyGx5NCzrHbG7j3BxO9w==}
    engines: {node: '>= 12.20.55'}
    hasBin: true

  emoji-regex@8.0.0:
    resolution: {integrity: sha512-MSjYzcWNOA0ewAHpz0MxpYFvwg6yjy1NG3xteoqz644VCo/RPgnr1/GGt+ic3iJTzQ8Eu3TdM14SawnVUmGE6A==}

  emoji-regex@9.2.2:
    resolution: {integrity: sha512-L18DaJsXSUk2+42pv8mLs5jJT2hqFkFE4j21wOmgbUqsZ2hL72NsUU785g9RXgo3s0ZNgVl42TiHp3ZtOv/Vyg==}

  encodeurl@2.0.0:
    resolution: {integrity: sha512-Q0n9HRi4m6JuGIV1eFlmvJB7ZEVxu93IrMyiMsGC0lrMJMWzRgx6WGquyfQgZVb31vhGgXnfmPNNXmxnOkRBrg==}
    engines: {node: '>= 0.8'}

  encoding@0.1.13:
    resolution: {integrity: sha512-ETBauow1T35Y/WZMkio9jiM0Z5xjHHmJ4XmjZOq1l/dXz3lr2sRn87nJy20RupqSh1F2m3HHPSp8ShIPQJrJ3A==}

  end-of-stream@1.4.5:
    resolution: {integrity: sha512-ooEGc6HP26xXq/N+GCGOT0JKCLDGrq2bQUZrQ7gyrJiZANJ/8YDTxTpQBXGMn+WbIQXNVpyWymm7KYVICQnyOg==}

  enhanced-resolve@5.18.2:
    resolution: {integrity: sha512-6Jw4sE1maoRJo3q8MsSIn2onJFbLTOjY9hlx4DZXmOKvLRd1Ok2kXmAGXaafL2+ijsJZ1ClYbl/pmqr9+k4iUQ==}
    engines: {node: '>=10.13.0'}

  env-paths@2.2.1:
    resolution: {integrity: sha512-+h1lkLKhZMTYjog1VEpJNG7NZJWcuc2DDk/qsqSTRRCOXiLjeQ1d1/udrUGhqMxUgAlwKNZ0cf2uqan5GLuS2A==}
    engines: {node: '>=6'}

  err-code@2.0.3:
    resolution: {integrity: sha512-2bmlRpNKBxT/CRmPOlyISQpNj+qSeYvcym/uT0Jx2bMOlKLtSy1ZmLuVxSEKKyor/N5yhvp/ZiG1oE3DEYMSFA==}

  error-ex@1.3.2:
    resolution: {integrity: sha512-7dFHNmqeFSEt2ZBsCriorKnn3Z2pj+fd9kmI6QoWw4//DL+icEBfc0U7qJCisqrTsKTjw4fNFy2pW9OqStD84g==}

  es-abstract@1.24.0:
    resolution: {integrity: sha512-WSzPgsdLtTcQwm4CROfS5ju2Wa1QQcVeT37jFjYzdFz1r9ahadC8B8/a4qxJxM+09F18iumCdRmlr96ZYkQvEg==}
    engines: {node: '>= 0.4'}

  es-define-property@1.0.1:
    resolution: {integrity: sha512-e3nRfgfUZ4rNGL232gUgX06QNyyez04KdjFrF+LTRoOXmrOgFKDg4BCdsjW8EnT69eqdYGmRpJwiPVYNrCaW3g==}
    engines: {node: '>= 0.4'}

  es-errors@1.3.0:
    resolution: {integrity: sha512-Zf5H2Kxt2xjTvbJvP2ZWLEICxA6j+hAmMzIlypy4xcBg1vKVnx89Wy0GbS+kf5cwCVFFzdCFh2XSCFNULS6csw==}
    engines: {node: '>= 0.4'}

  es-object-atoms@1.1.1:
    resolution: {integrity: sha512-FGgH2h8zKNim9ljj7dankFPcICIK9Cp5bm+c2gQSYePhpaG5+esrLODihIorn+Pe6FGJzWhXQotPv73jTaldXA==}
    engines: {node: '>= 0.4'}

  es-set-tostringtag@2.1.0:
    resolution: {integrity: sha512-j6vWzfrGVfyXxge+O0x5sh6cvxAog0a/4Rdd2K36zCMV5eJ+/+tOAngRO8cODMNWbVRdVlmGZQL2YS3yR8bIUA==}
    engines: {node: '>= 0.4'}

  es-shim-unscopables@1.1.0:
    resolution: {integrity: sha512-d9T8ucsEhh8Bi1woXCf+TIKDIROLG5WCkxg8geBCbvk22kzwC5G2OnXVMO6FUsvQlgUUXQ2itephWDLqDzbeCw==}
    engines: {node: '>= 0.4'}

  es-to-primitive@1.3.0:
    resolution: {integrity: sha512-w+5mJ3GuFL+NjVtJlvydShqE1eN3h3PbI7/5LAsYJP/2qtuMXjfL2LpHSRqo4b4eSF5K/DH1JXKUAHSB2UW50g==}
    engines: {node: '>= 0.4'}

  es6-error@4.1.1:
    resolution: {integrity: sha512-Um/+FxMr9CISWh0bi5Zv0iOD+4cFh5qLeks1qhAopKVAJw3drgKbKySikp7wGhDL0HPeaja0P5ULZrxLkniUVg==}

  esbuild-register@3.6.0:
    resolution: {integrity: sha512-H2/S7Pm8a9CL1uhp9OvjwrBh5Pvx0H8qVOxNu8Wed9Y7qv56MPtq+GGM8RJpq6glYJn9Wspr8uw7l55uyinNeg==}
    peerDependencies:
      esbuild: '>=0.12 <1'

  esbuild@0.18.20:
    resolution: {integrity: sha512-ceqxoedUrcayh7Y7ZX6NdbbDzGROiyVBgC4PriJThBKSVPWnnFHZAkfI1lJT8QFkOwH4qOS2SJkS4wvpGl8BpA==}
    engines: {node: '>=12'}
    hasBin: true

  esbuild@0.21.5:
    resolution: {integrity: sha512-mg3OPMV4hXywwpoDxu3Qda5xCKQi+vCTZq8S9J/EpkhB2HzKXq4SNFZE3+NK93JYxc8VMSep+lOUSC/RVKaBqw==}
    engines: {node: '>=12'}
    hasBin: true

  esbuild@0.25.8:
    resolution: {integrity: sha512-vVC0USHGtMi8+R4Kz8rt6JhEWLxsv9Rnu/lGYbPR8u47B+DCBksq9JarW0zOO7bs37hyOK1l2/oqtbciutL5+Q==}
    engines: {node: '>=18'}
    hasBin: true

  escalade@3.2.0:
    resolution: {integrity: sha512-WUj2qlxaQtO4g6Pq5c29GTcWGDyd8itL8zTlipgECz3JesAiiOKotd8JU6otB3PACgG6xkJUyVhboMS+bje/jA==}
    engines: {node: '>=6'}

  escape-html@1.0.3:
    resolution: {integrity: sha512-NiSupZ4OeuGwr68lGIeym/ksIZMJodUGOSCZ/FSnTxcrekbvqrgdUxlJOMpijaKZVjAJrWrGs/6Jy8OMuyj9ow==}

  escape-string-regexp@1.0.5:
    resolution: {integrity: sha512-vbRorB5FUQWvla16U8R/qgaFIya2qGzwDrNmCZuYKrbdSUMG6I1ZCGQRefkRVhuOkIGVne7BQ35DSfo1qvJqFg==}
    engines: {node: '>=0.8.0'}

  escape-string-regexp@4.0.0:
    resolution: {integrity: sha512-TtpcNJ3XAzx3Gq8sWRzJaVajRs0uVxA2YAkdb1jm2YkPz4G6egUFAyA3n5vtEIZefPk5Wa4UXbKuS5fKkJWdgA==}
    engines: {node: '>=10'}

  eslint-import-resolver-node@0.3.9:
    resolution: {integrity: sha512-WFj2isz22JahUv+B788TlO3N6zL3nNJGU8CcZbPZvVEkBPaJdCV4vy5wyghty5ROFbCRnm132v8BScu5/1BQ8g==}

  eslint-module-utils@2.12.1:
    resolution: {integrity: sha512-L8jSWTze7K2mTg0vos/RuLRS5soomksDPoJLXIslC7c8Wmut3bx7CPpJijDcBZtxQ5lrbUdM+s0OlNbz0DCDNw==}
    engines: {node: '>=4'}
    peerDependencies:
      '@typescript-eslint/parser': '*'
      eslint: '*'
      eslint-import-resolver-node: '*'
      eslint-import-resolver-typescript: '*'
      eslint-import-resolver-webpack: '*'
    peerDependenciesMeta:
      '@typescript-eslint/parser':
        optional: true
      eslint:
        optional: true
      eslint-import-resolver-node:
        optional: true
      eslint-import-resolver-typescript:
        optional: true
      eslint-import-resolver-webpack:
        optional: true

  eslint-plugin-import@2.32.0:
    resolution: {integrity: sha512-whOE1HFo/qJDyX4SnXzP4N6zOWn79WhnCUY/iDR0mPfQZO8wcYE4JClzI2oZrhBnnMUCBCHZhO6VQyoBU95mZA==}
    engines: {node: '>=4'}
    peerDependencies:
      '@typescript-eslint/parser': '*'
      eslint: ^2 || ^3 || ^4 || ^5 || ^6 || ^7.2.0 || ^8 || ^9
    peerDependenciesMeta:
      '@typescript-eslint/parser':
        optional: true

  eslint-scope@5.1.1:
    resolution: {integrity: sha512-2NxwbF/hZ0KpepYN0cNbo+FN6XoK7GaHlQhgx/hIZl6Va0bF45RQOOwhLIy8lQDbuCiadSLCBnH2CFYquit5bw==}
    engines: {node: '>=8.0.0'}

  eslint-scope@7.2.2:
    resolution: {integrity: sha512-dOt21O7lTMhDM+X9mB4GX+DZrZtCUJPL/wlcTqxyrx5IvO0IYtILdtrQGQp+8n5S0gwSVmOf9NQrjMOgfQZlIg==}
    engines: {node: ^12.22.0 || ^14.17.0 || >=16.0.0}

  eslint-visitor-keys@3.4.3:
    resolution: {integrity: sha512-wpc+LXeiyiisxPlEkUzU6svyS1frIO3Mgxj1fdy7Pm8Ygzguax2N3Fa/D/ag1WqbOprdI+uY6wMUl8/a2G+iag==}
    engines: {node: ^12.22.0 || ^14.17.0 || >=16.0.0}

  eslint@8.57.1:
    resolution: {integrity: sha512-ypowyDxpVSYpkXr9WPv2PAZCtNip1Mv5KTW0SCurXv/9iOpcrH9PaqUElksqEB6pChqHGDRCFTyrZlGhnLNGiA==}
    engines: {node: ^12.22.0 || ^14.17.0 || >=16.0.0}
    deprecated: This version is no longer supported. Please see https://eslint.org/version-support for other options.
    hasBin: true

  espree@9.6.1:
    resolution: {integrity: sha512-oruZaFkjorTpF32kDSI5/75ViwGeZginGGy2NoOSg3Q9bnwlnmDm4HLnkl0RE3n+njDXR037aY1+x58Z/zFdwQ==}
    engines: {node: ^12.22.0 || ^14.17.0 || >=16.0.0}

  esquery@1.6.0:
    resolution: {integrity: sha512-ca9pw9fomFcKPvFLXhBKUK90ZvGibiGOvRJNbjljY7s7uq/5YO4BOzcYtJqExdx99rF6aAcnRxHmcUHcz6sQsg==}
    engines: {node: '>=0.10'}

  esrecurse@4.3.0:
    resolution: {integrity: sha512-KmfKL3b6G+RXvP8N1vr3Tq1kL/oCFgn2NYXEtqP8/L3pKapUA4G8cFVaoF3SU323CD4XypR/ffioHmkti6/Tag==}
    engines: {node: '>=4.0'}

  estraverse@4.3.0:
    resolution: {integrity: sha512-39nnKffWz8xN1BU/2c79n9nB9HDzo0niYUqx6xyqUnyoAnQyyWpOTdZEeiCch8BBu515t4wp9ZmgVfVhn9EBpw==}
    engines: {node: '>=4.0'}

  estraverse@5.3.0:
    resolution: {integrity: sha512-MMdARuVEQziNTeJD8DgMqmhwR11BRQ/cBP+pLtYdSTnf3MIO8fFeiINEbX36ZdNlfU/7A9f3gUw49B3oQsvwBA==}
    engines: {node: '>=4.0'}

  esutils@2.0.3:
    resolution: {integrity: sha512-kVscqXk4OCp68SZ0dkgEKVi6/8ij300KBWTJq32P/dYeWTSwK41WyTxalN1eRmA5Z9UU/LX9D7FWSmV9SAYx6g==}
    engines: {node: '>=0.10.0'}

  etag@1.8.1:
    resolution: {integrity: sha512-aIL5Fx7mawVa300al2BnEE4iNvo1qETxLrPI/o05L7z6go7fCw1J6EQmbK4FmJ2AS7kgVF/KEZWufBfdClMcPg==}
    engines: {node: '>= 0.6'}

  eventemitter3@5.0.1:
    resolution: {integrity: sha512-GWkBvjiSZK87ELrYOSESUYeVIc9mvLLf/nXalMOS5dYrgZq9o5OVkbZAVM06CVxYsCwH9BDZFPlQTlPA1j4ahA==}

  eventsource-parser@3.0.3:
    resolution: {integrity: sha512-nVpZkTMM9rF6AQ9gPJpFsNAMt48wIzB5TQgiTLdHiuO8XEDhUgZEhqKlZWXbIzo9VmJ/HvysHqEaVeD5v9TPvA==}
    engines: {node: '>=20.0.0'}

  execa@1.0.0:
    resolution: {integrity: sha512-adbxcyWV46qiHyvSp50TKt05tB4tK3HcmF7/nxfAdhnox83seTDbwnaqKO4sXRy7roHAIFqJP/Rw/AuEbX61LA==}
    engines: {node: '>=6'}

  expand-template@2.0.3:
    resolution: {integrity: sha512-XYfuKMvj4O35f/pOXLObndIRvyQ+/+6AhODh+OKWj9S9498pHHn/IMszH+gt0fBCRWMNfk1ZSp5x3AifmnI2vg==}
    engines: {node: '>=6'}

  exponential-backoff@3.1.2:
    resolution: {integrity: sha512-8QxYTVXUkuy7fIIoitQkPwGonB8F3Zj8eEO8Sqg9Zv/bkI7RJAzowee4gr81Hak/dUTpA2Z7VfQgoijjPNlUZA==}

  express@5.1.0:
    resolution: {integrity: sha512-DT9ck5YIRU+8GYzzU5kT3eHGA5iL+1Zd0EutOmTE9Dtk+Tvuzd23VBU+ec7HPNSTxXYO55gPV/hq4pSBJDjFpA==}
    engines: {node: '>= 18'}

  extract-zip@2.0.1:
    resolution: {integrity: sha512-GDhU9ntwuKyGXdZBUgTIe+vXnWj0fppUEtMDL0+idd5Sta8TGpHssn/eusA9mrPr9qNDym6SxAYZjNvCn/9RBg==}
    engines: {node: '>= 10.17.0'}
    hasBin: true

  fast-deep-equal@3.1.3:
    resolution: {integrity: sha512-f3qQ9oQy9j2AhBe/H9VC91wLmKBCCU/gDOnKNAYG5hswO7BLKj09Hc5HYNz9cGI++xlpDCIgDaitVs03ATR84Q==}

  fast-glob@3.3.3:
    resolution: {integrity: sha512-7MptL8U0cqcFdzIzwOTHoilX9x5BrNqye7Z/LuC7kCMRio1EMSyqRK3BEAUD7sXRq4iT4AzTVuZdhgQ2TCvYLg==}
    engines: {node: '>=8.6.0'}

  fast-json-stable-stringify@2.1.0:
    resolution: {integrity: sha512-lhd/wF+Lk98HZoTCtlVraHtfh5XYijIjalXck7saUtuanSDyLMxnHhSXEDJqHxD7msR8D0uCmqlkwjCV8xvwHw==}

  fast-levenshtein@2.0.6:
    resolution: {integrity: sha512-DCXu6Ifhqcks7TZKY3Hxp3y6qphY5SJZmrWMDrKcERSOXWQdMhU9Ig/PYrzyw/ul9jOIyh0N4M0tbC5hodg8dw==}

  fastq@1.19.1:
    resolution: {integrity: sha512-GwLTyxkCXjXbxqIhTsMI2Nui8huMPtnxg7krajPJAjnEG/iiOS7i+zCtWGZR9G0NBKbXKh6X9m9UIsYX/N6vvQ==}

  fd-slicer@1.1.0:
    resolution: {integrity: sha512-cE1qsB/VwyQozZ+q1dGxR8LBYNZeofhEdUNGSMbQD3Gw2lAzX9Zb3uIU6Ebc/Fmyjo9AWWfnn0AUCHqtevs/8g==}

  fetch-blob@3.2.0:
    resolution: {integrity: sha512-7yAQpD2UMJzLi1Dqv7qFYnPbaPx7ZfFK6PiIxQ4PfkGPyNyl2Ugx+a/umUonmKqjhM4DnfbMvdX6otXq83soQQ==}
    engines: {node: ^12.20 || >= 14.13}

  file-entry-cache@6.0.1:
    resolution: {integrity: sha512-7Gps/XWymbLk2QLYK4NzpMOrYjMhdIxXuIvy2QBsLE6ljuodKvdkWs/cpyJJ3CVIVpH0Oi1Hvg1ovbMzLdFBBg==}
    engines: {node: ^10.12.0 || >=12.0.0}

  file-uri-to-path@1.0.0:
    resolution: {integrity: sha512-0Zt+s3L7Vf1biwWZ29aARiVYLx7iMGnEUl9x33fbB/j3jR81u/O2LbqK+Bm1CDSNDKVtJ/YjwY7TUd5SkeLQLw==}

  filename-reserved-regex@2.0.0:
    resolution: {integrity: sha512-lc1bnsSr4L4Bdif8Xb/qrtokGbq5zlsms/CYH8PP+WtCkGNF65DPiQY8vG3SakEdRn8Dlnm+gW/qWKKjS5sZzQ==}
    engines: {node: '>=4'}

  filenamify@4.3.0:
    resolution: {integrity: sha512-hcFKyUG57yWGAzu1CMt/dPzYZuv+jAJUT85bL8mrXvNe6hWj6yEHEc4EdcgiA6Z3oi1/9wXJdZPXF2dZNgwgOg==}
    engines: {node: '>=8'}

  fill-range@7.1.1:
    resolution: {integrity: sha512-YsGpe3WHLK8ZYi4tWDg2Jy3ebRz2rXowDxnld4bkQB00cc/1Zw9AWnC0i9ztDJitivtQvaI9KaLyKrc+hBW0yg==}
    engines: {node: '>=8'}

  finalhandler@2.1.0:
    resolution: {integrity: sha512-/t88Ty3d5JWQbWYgaOGCCYfXRwV1+be02WqYYlL6h0lEiUAMPM8o8qKGO01YIkOHzka2up08wvgYD0mDiI+q3Q==}
    engines: {node: '>= 0.8'}

  find-up@2.1.0:
    resolution: {integrity: sha512-NWzkk0jSJtTt08+FBFMvXoeZnOJD+jTtsRmBYbAIzJdX6l7dLgR7CTubCM5/eDdPUBvLCeVasP1brfVR/9/EZQ==}
    engines: {node: '>=4'}

  find-up@5.0.0:
    resolution: {integrity: sha512-78/PXT1wlLLDgTzDs7sjq9hzz0vXD+zn+7wypEe4fXQxCmdmqfGsEPQxmiCSQI3ajFV91bVSsvNtrJRiW6nGng==}
    engines: {node: '>=10'}

  flat-cache@3.2.0:
    resolution: {integrity: sha512-CYcENa+FtcUKLmhhqyctpclsq7QF38pKjZHsGNiSQF5r4FtoKDWabFDl3hzaEQMvT1LHEysw5twgLvpYYb4vbw==}
    engines: {node: ^10.12.0 || >=12.0.0}

  flatted@3.3.3:
    resolution: {integrity: sha512-GX+ysw4PBCz0PzosHDepZGANEuFCMLrnRTiEy9McGjmkCQYwRq4A/X786G/fjM/+OjsWSU1ZrY5qyARZmO/uwg==}

  flora-colossus@2.0.0:
    resolution: {integrity: sha512-dz4HxH6pOvbUzZpZ/yXhafjbR2I8cenK5xL0KtBFb7U2ADsR+OwXifnxZjij/pZWF775uSCMzWVd+jDik2H2IA==}
    engines: {node: '>= 12'}

  for-each@0.3.5:
    resolution: {integrity: sha512-dKx12eRCVIzqCxFGplyFKJMPvLEWgmNtUrpTiJIR5u97zEhRG8ySrtboPHZXx7daLxQVrl643cTzbab2tkQjxg==}
    engines: {node: '>= 0.4'}

  formdata-polyfill@4.0.10:
    resolution: {integrity: sha512-buewHzMvYL29jdeQTVILecSaZKnt/RJWjoZCF5OW60Z67/GmSLBkOFM7qh1PI3zFNtJbaZL5eQu1vLfazOwj4g==}
    engines: {node: '>=12.20.0'}

  forwarded@0.2.0:
    resolution: {integrity: sha512-buRG0fpBtRHSTCOASe6hD258tEubFoRLb4ZNA6NxMVHNw2gOcwHo9wyablzMzOA5z9xA9L1KNjk/Nt6MT9aYow==}
    engines: {node: '>= 0.6'}

  fresh@2.0.0:
    resolution: {integrity: sha512-Rx/WycZ60HOaqLKAi6cHRKKI7zxWbJ31MhntmtwMoaTeF7XFH9hhBp8vITaMidfljRQ6eYWCKkaTK+ykVJHP2A==}
    engines: {node: '>= 0.8'}

  fs-constants@1.0.0:
    resolution: {integrity: sha512-y6OAwoSIf7FyjMIv94u+b5rdheZEjzR63GTyZJm5qh4Bi+2YgwLCcI/fPFZkL5PSixOt6ZNKm+w+Hfp/Bciwow==}

  fs-extra@10.1.0:
    resolution: {integrity: sha512-oRXApq54ETRj4eMiFzGnHWGy+zo5raudjuxN0b8H7s/RU2oW0Wvsx9O0ACRN/kRq9E8Vu/ReskGB5o3ji+FzHQ==}
    engines: {node: '>=12'}

  fs-extra@11.3.0:
    resolution: {integrity: sha512-Z4XaCL6dUDHfP/jT25jJKMmtxvuwbkrD1vNSMFlo9lNLY2c5FHYSQgHPRZUjAB26TpDEoW9HCOgplrdbaPV/ew==}
    engines: {node: '>=14.14'}

  fs-extra@7.0.1:
    resolution: {integrity: sha512-YJDaCJZEnBmcbw13fvdAM9AwNOJwOzrE4pqMqBq5nFiEqXUqHwlK4B+3pUw6JNvfSPtX05xFHtYy/1ni01eGCw==}
    engines: {node: '>=6 <7 || >=8'}

  fs-extra@8.1.0:
    resolution: {integrity: sha512-yhlQgA6mnOJUKOsRUFsgJdQCvkKhcz8tlZG5HBQfReYZy46OwLcY+Zia0mtdHsOo9y/hP+CxMN0TU9QxoOtG4g==}
    engines: {node: '>=6 <7 || >=8'}

  fs-extra@9.1.0:
    resolution: {integrity: sha512-hcg3ZmepS30/7BSFqRvoo3DOMQu7IjqxO5nCDt+zM9XWjb33Wg7ziNT+Qvqbuc3+gWpzO02JubVyk2G4Zvo1OQ==}
    engines: {node: '>=10'}

  fs-minipass@2.1.0:
    resolution: {integrity: sha512-V/JgOLFCS+R6Vcq0slCuaeWEdNC3ouDlJMNIsacH2VtALiu9mV4LPrHc5cDl8k5aw6J8jwgWWpiTo5RYhmIzvg==}
    engines: {node: '>= 8'}

  fs.realpath@1.0.0:
    resolution: {integrity: sha512-OO0pH2lK6a0hZnAdau5ItzHPI6pUlvI7jMVnxUQRtw4owF2wk8lOSabtGDCTP4Ggrg2MbGnWO9X8K1t4+fGMDw==}

  fsevents@2.3.3:
    resolution: {integrity: sha512-5xoDfX+fL7faATnagmWPpbFtwh/R77WmMMqqHGS65C3vvB0YHrgF+B1YmZ3441tMj5n63k0212XNoJwzlhffQw==}
    engines: {node: ^8.16.0 || ^10.6.0 || >=11.0.0}
    os: [darwin]

  function-bind@1.1.2:
    resolution: {integrity: sha512-7XHNxH7qX9xG5mIwxkhumTox/MIRNcOgDrxWsMt2pAr23WHp6MrRlN7FBSFpCpr+oVO0F744iUgR82nJMfG2SA==}

  function.prototype.name@1.1.8:
    resolution: {integrity: sha512-e5iwyodOHhbMr/yNrc7fDYG4qlbIvI5gajyzPnb5TCwyhjApznQh1BMFou9b30SevY43gCJKXycoCBjMbsuW0Q==}
    engines: {node: '>= 0.4'}

  functions-have-names@1.2.3:
    resolution: {integrity: sha512-xckBUXyTIqT97tq2x2AMb+g163b5JFysYk0x4qxNFwbfQkmNZoiRHb6sPzI9/QV33WeuvVYBUIiD4NzNIyqaRQ==}

  galactus@1.0.0:
    resolution: {integrity: sha512-R1fam6D4CyKQGNlvJne4dkNF+PvUUl7TAJInvTGa9fti9qAv95quQz29GXapA4d8Ec266mJJxFVh82M4GIIGDQ==}
    engines: {node: '>= 12'}

  gar@1.0.4:
    resolution: {integrity: sha512-w4n9cPWyP7aHxKxYHFQMegj7WIAsL/YX/C4Bs5Rr8s1H9M1rNtRWRsw+ovYMkXDQ5S4ZbYHsHAPmevPjPgw44w==}
    deprecated: Package no longer supported. Contact Support at https://www.npmjs.com/support for more info.

  gensync@1.0.0-beta.2:
    resolution: {integrity: sha512-3hN7NaskYvMDLQY55gnW3NQ+mesEAepTqlg+VEbj7zzqEMBVNhzcGYYeqFo/TlYz6eQiFcp1HcsCZO+nGgS8zg==}
    engines: {node: '>=6.9.0'}

  get-caller-file@2.0.5:
    resolution: {integrity: sha512-DyFP3BM/3YHTQOCUL/w0OZHR0lpKeGrxotcHWcqNEdnltqFwXVfhEBQ94eIo34AfQpo0rGki4cyIiftY06h2Fg==}
    engines: {node: 6.* || 8.* || >= 10.*}

  get-folder-size@2.0.1:
    resolution: {integrity: sha512-+CEb+GDCM7tkOS2wdMKTn9vU7DgnKUTuDlehkNJKNSovdCOVxs14OfKCk4cvSaR3za4gj+OBdl9opPN9xrJ0zA==}
    hasBin: true

  get-intrinsic@1.3.0:
    resolution: {integrity: sha512-9fSjSaos/fRIVIp+xSJlE6lfwhES7LNtKaCBIamHsjr2na1BiABJPo0mOjjz8GJDURarmCPGqaiVg5mfjb98CQ==}
    engines: {node: '>= 0.4'}

  get-package-info@1.0.0:
    resolution: {integrity: sha512-SCbprXGAPdIhKAXiG+Mk6yeoFH61JlYunqdFQFHDtLjJlDjFf6x07dsS8acO+xWt52jpdVo49AlVDnUVK1sDNw==}
    engines: {node: '>= 4.0'}

  get-proto@1.0.1:
    resolution: {integrity: sha512-sTSfBjoXBp89JvIKIefqw7U2CCebsc74kiY6awiGogKtoSGbgjYE/G/+l9sF3MWFPNc9IcoOC4ODfKHfxFmp0g==}
    engines: {node: '>= 0.4'}

  get-stream@4.1.0:
    resolution: {integrity: sha512-GMat4EJ5161kIy2HevLlr4luNjBgvmj413KaQA7jt4V8B4RDsfpHk7WQ9GVqfYyyx8OS/L66Kox+rJRNklLK7w==}
    engines: {node: '>=6'}

  get-stream@5.2.0:
    resolution: {integrity: sha512-nBF+F1rAZVCu/p7rjzgA+Yb4lfYXrpl7a6VmJrU8wF9I1CKvP/QwPNZHnOlwbTkY6dvtFIzFMSyQXbLoTQPRpA==}
    engines: {node: '>=8'}

  get-symbol-description@1.1.0:
    resolution: {integrity: sha512-w9UMqWwJxHNOvoNzSJ2oPF5wvYcvP7jUvYzhp67yEhTi17ZDBBC1z9pTdGuzjD+EFIqLSYRweZjqfiPzQ06Ebg==}
    engines: {node: '>= 0.4'}

  get-tsconfig@4.10.1:
    resolution: {integrity: sha512-auHyJ4AgMz7vgS8Hp3N6HXSmlMdUyhSUrfBF16w153rxtLIEOE+HGqaBppczZvnHLqQJfiHotCYpNhl0lUROFQ==}

  github-from-package@0.0.0:
    resolution: {integrity: sha512-SyHy3T1v2NUXn29OsWdxmK6RwHD+vkj3v8en8AOBZ1wBQ/hCAQ5bAQTD02kW4W9tUp/3Qh6J8r9EvntiyCmOOw==}

  glob-parent@5.1.2:
    resolution: {integrity: sha512-AOIgSQCepiJYwP3ARnGx+5VnTu2HBYdzbGP45eLw1vr3zB3vZLeyed1sC9hnbcOc9/SrMyM5RPQrkGz4aS9Zow==}
    engines: {node: '>= 6'}

  glob-parent@6.0.2:
    resolution: {integrity: sha512-XxwI8EOhVQgWp6iDL+3b0r86f4d6AX6zSU55HfB4ydCEuXLXc5FcYeOu+nnGftS4TEju/11rt4KJPTMgbfmv4A==}
    engines: {node: '>=10.13.0'}

  glob@7.2.3:
    resolution: {integrity: sha512-nFR0zLpU2YCaRxwoCJvL6UvCH2JFyFVIvwTLsIf21AuHlMskA1hhTdk+LlYJtOlYt9v6dvszD2BGRqBL+iQK9Q==}
    deprecated: Glob versions prior to v9 are no longer supported

  glob@8.1.0:
    resolution: {integrity: sha512-r8hpEjiQEYlF2QU0df3dS+nxxSIreXQS1qRhMJM0Q5NDdR386C7jb7Hwwod8Fgiuex+k0GFjgft18yvxm5XoCQ==}
    engines: {node: '>=12'}
    deprecated: Glob versions prior to v9 are no longer supported

  global-agent@3.0.0:
    resolution: {integrity: sha512-PT6XReJ+D07JvGoxQMkT6qji/jVNfX/h364XHZOWeRzy64sSFr+xJ5OX7LI3b4MPQzdL4H8Y8M0xzPpsVMwA8Q==}
    engines: {node: '>=10.0'}

  global-dirs@3.0.1:
    resolution: {integrity: sha512-NBcGGFbBA9s1VzD41QXDG+3++t9Mn5t1FpLdhESY6oKY4gYTFpX4wO3sqGUa0Srjtbfj3szX0RnemmrVRUdULA==}
    engines: {node: '>=10'}

  globals@13.24.0:
    resolution: {integrity: sha512-AhO5QUcj8llrbG09iWhPU2B204J1xnPeL8kQmVorSsy+Sjj1sk8gIyh6cUocGmH4L0UuhAJy+hJMRA4mgA4mFQ==}
    engines: {node: '>=8'}

  globalthis@1.0.4:
    resolution: {integrity: sha512-DpLKbNU4WylpxJykQujfCcwYWiV/Jhm50Goo0wrVILAv5jOr9d+H+UR3PhSCD2rCCEIg0uc+G+muBTwD54JhDQ==}
    engines: {node: '>= 0.4'}

  globby@11.1.0:
    resolution: {integrity: sha512-jhIXaOzy1sb8IyocaruWSn1TjmnBVs8Ayhcy83rmxNJ8q2uWKCAj3CnJY+KpGSXCueAPc0i05kVvVKtP1t9S3g==}
    engines: {node: '>=10'}

  gopd@1.2.0:
    resolution: {integrity: sha512-ZUKRh6/kUFoAiTAtTYPZJ3hw9wNxx+BIBOijnlG9PnrJsCcSjs1wyyD6vJpaYtgnzDrKYRSqf3OO6Rfa93xsRg==}
    engines: {node: '>= 0.4'}

  got@11.8.6:
    resolution: {integrity: sha512-6tfZ91bOr7bOXnK7PRDCGBLa1H4U080YHNaAQ2KsMGlLEzRbk44nsZF2E1IeRc3vtJHPVbKCYgdFbaGO2ljd8g==}
    engines: {node: '>=10.19.0'}

  graceful-fs@4.2.11:
    resolution: {integrity: sha512-RbJ5/jmFcNNCcDV5o9eTnBLJ/HszWV0P73bc+Ff4nS/rJj+YaS6IGyiOL0VoBYX+l1Wrl3k63h/KrH+nhJ0XvQ==}

  graphemer@1.4.0:
    resolution: {integrity: sha512-EtKwoO6kxCL9WO5xipiHTZlSzBm7WLT627TqC/uVRd0HKmq8NXyebnNYxDoBi7wt8eTWrUrKXCOVaFq9x1kgag==}

  has-bigints@1.1.0:
    resolution: {integrity: sha512-R3pbpkcIqv2Pm3dUwgjclDRVmWpTJW2DcMzcIhEXEx1oh/CEMObMm3KLmRJOdvhM7o4uQBnwr8pzRK2sJWIqfg==}
    engines: {node: '>= 0.4'}

  has-flag@4.0.0:
    resolution: {integrity: sha512-EykJT/Q1KjTWctppgIAgfSO0tKVuZUjhgMr17kqTumMl6Afv3EISleU7qZUzoXDFTAHTDC4NOoG/ZxU3EvlMPQ==}
    engines: {node: '>=8'}

  has-property-descriptors@1.0.2:
    resolution: {integrity: sha512-55JNKuIW+vq4Ke1BjOTjM2YctQIvCT7GFzHwmfZPGo5wnrgkid0YQtnAleFSqumZm4az3n2BS+erby5ipJdgrg==}

  has-proto@1.2.0:
    resolution: {integrity: sha512-KIL7eQPfHQRC8+XluaIw7BHUwwqL19bQn4hzNgdr+1wXoU0KKj6rufu47lhY7KbJR2C6T6+PfyN0Ea7wkSS+qQ==}
    engines: {node: '>= 0.4'}

  has-symbols@1.1.0:
    resolution: {integrity: sha512-1cDNdwJ2Jaohmb3sg4OmKaMBwuC48sYni5HUw2DvsC8LjGTLK9h+eb1X6RyuOHe4hT0ULCW68iomhjUoKUqlPQ==}
    engines: {node: '>= 0.4'}

  has-tostringtag@1.0.2:
    resolution: {integrity: sha512-NqADB8VjPFLM2V0VvHUewwwsw0ZWBaIdgo+ieHtK3hasLz4qeCRjYcqfB6AQrBggRKppKF8L52/VqdVsO47Dlw==}
    engines: {node: '>= 0.4'}

  hasown@2.0.2:
    resolution: {integrity: sha512-0hJU9SCPvmMzIBdZFqNPXWa6dqh7WdH0cII9y+CyS8rG3nL48Bclra9HmKhVVUHyPWNH5Y7xDwAB7bfgSjkUMQ==}
    engines: {node: '>= 0.4'}

  hosted-git-info@2.8.9:
    resolution: {integrity: sha512-mxIDAb9Lsm6DoOJ7xH+5+X4y1LU/4Hi50L9C5sIswK3JzULS4bwk1FvjdBgvYR4bzT4tuUQiC15FE2f5HbLvYw==}

  http-cache-semantics@4.2.0:
    resolution: {integrity: sha512-dTxcvPXqPvXBQpq5dUr6mEMJX4oIEFv6bwom3FDwKRDsuIjjJGANqhBuoAn9c1RQJIdAKav33ED65E2ys+87QQ==}

  http-errors@2.0.0:
    resolution: {integrity: sha512-FtwrG/euBzaEjYeRqOgly7G0qviiXoJWnvEH2Z1plBdXgbyjv34pHTSb9zoeHMyDy33+DWy5Wt9Wo+TURtOYSQ==}
    engines: {node: '>= 0.8'}

  http-proxy-agent@5.0.0:
    resolution: {integrity: sha512-n2hY8YdoRE1i7r6M0w9DIw5GgZN0G25P8zLCRQ8rjXtTU3vsNFBI/vWK/UIeE6g5MUUz6avwAPXmL6Fy9D/90w==}
    engines: {node: '>= 6'}

  http2-wrapper@1.0.3:
    resolution: {integrity: sha512-V+23sDMr12Wnz7iTcDeJr3O6AIxlnvT/bmaAAAP/Xda35C90p9599p0F1eHR/N1KILWSoWVAiOMFjBBXaXSMxg==}
    engines: {node: '>=10.19.0'}

  https-proxy-agent@5.0.1:
    resolution: {integrity: sha512-dFcAjpTQFgoLMzC2VwU+C/CbS7uRL0lWmxDITmqm7C+7F0Odmj6s9l6alZc6AELXhrnggM2CeWSXHGOdX2YtwA==}
    engines: {node: '>= 6'}

  humanize-ms@1.2.1:
    resolution: {integrity: sha512-Fl70vYtsAFb/C06PTS9dZBo7ihau+Tu/DNCk/OyHhea07S+aeMWpFFkUaXRa8fI+ScZbEI8dfSxwY7gxZ9SAVQ==}

  iconv-lite@0.6.3:
    resolution: {integrity: sha512-4fCk79wshMdzMp2rH06qWrJE4iolqLhCUH+OiuIgU++RB0+94NlDL81atO7GX55uUKueo0txHNtvEyI6D7WdMw==}
    engines: {node: '>=0.10.0'}

  ieee754@1.2.1:
    resolution: {integrity: sha512-dcyqhDvX1C46lXZcVqCpK+FtMRQVdIMN6/Df5js2zouUsqG7I6sFxitIC+7KYK29KdXOLHdu9zL4sFnoVQnqaA==}

  ignore@5.3.2:
    resolution: {integrity: sha512-hsBTNUqQTDwkWtcdYI2i06Y/nUBEsNEDJKjWdigLvegy8kDuJAS8uRlpkkcQpyEXL0Z/pjDy5HBmMjRCJ2gq+g==}
    engines: {node: '>= 4'}

  import-fresh@3.3.1:
    resolution: {integrity: sha512-TR3KfrTZTYLPB6jUjfx6MF9WcWrHL9su5TObK4ZkYgBdWKPOFoSoQIdEuTuR82pmtxH2spWG9h6etwfr1pLBqQ==}
    engines: {node: '>=6'}

  imurmurhash@0.1.4:
    resolution: {integrity: sha512-JmXMZ6wuvDmLiHEml9ykzqO6lwFbof0GG4IkcGaENdCRDDmMVnny7s5HsIgHCbaq0w2MyPhDqkhTUgS2LU2PHA==}
    engines: {node: '>=0.8.19'}

  indent-string@4.0.0:
    resolution: {integrity: sha512-EdDDZu4A2OyIK7Lr/2zG+w5jmbuk1DVBnEwREQvBzspBJkCEbRa8GxU1lghYcaGJCnRWibjDXlq779X1/y5xwg==}
    engines: {node: '>=8'}

  infer-owner@1.0.4:
    resolution: {integrity: sha512-IClj+Xz94+d7irH5qRyfJonOdfTzuDaifE6ZPWfx0N0+/ATZCbuTPq2prFl526urkQd90WyUKIh1DfBQ2hMz9A==}

  inflight@1.0.6:
    resolution: {integrity: sha512-k92I/b08q4wvFscXCLvqfsHCrjrF7yiXsQuIVvVE7N82W3+aqpzuUdBbfhWcy/FZR3/4IgflMgKLOsvPDrGCJA==}
    deprecated: This module is not supported, and leaks memory. Do not use it. Check out lru-cache if you want a good and tested way to coalesce async requests by a key value, which is much more comprehensive and powerful.

  inherits@2.0.4:
    resolution: {integrity: sha512-k/vGaX4/Yla3WzyMCvTQOXYeIHvqOKtnqBduzTHpzpQZzAskKMhZ2K+EnBiSM9zGSoIFeMpXKxa4dYeZIQqewQ==}

  ini@1.3.8:
    resolution: {integrity: sha512-JV/yugV2uzW5iMRSiZAyDtQd+nxtUnjeLt0acNdw98kKLrvuRVyB80tsREOE7yvGVgalhZ6RNXCmEHkUKBKxew==}

  ini@2.0.0:
    resolution: {integrity: sha512-7PnF4oN3CvZF23ADhA5wRaYEQpJ8qygSkbtTXWBeXWXmEVRXK+1ITciHWwHhsjv1TmW0MgacIv6hEi5pX5NQdA==}
    engines: {node: '>=10'}

  internal-slot@1.1.0:
    resolution: {integrity: sha512-4gd7VpWNQNB4UKKCFFVcp1AVv+FMOgs9NKzjHKusc8jTMhd5eL1NqQqOpE0KzMds804/yHlglp3uxgluOqAPLw==}
    engines: {node: '>= 0.4'}

  interpret@3.1.1:
    resolution: {integrity: sha512-6xwYfHbajpoF0xLW+iwLkhwgvLoZDfjYfoFNu8ftMoXINzwuymNLd9u/KmwtdT2GbR+/Cz66otEGEVVUHX9QLQ==}
    engines: {node: '>=10.13.0'}

  ip-address@9.0.5:
    resolution: {integrity: sha512-zHtQzGojZXTwZTHQqra+ETKd4Sn3vgi7uBmlPoXVWZqYvuKmtI0l/VZTjqGmJY9x88GGOaZ9+G9ES8hC4T4X8g==}
    engines: {node: '>= 12'}

  ipaddr.js@1.9.1:
    resolution: {integrity: sha512-0KI/607xoxSToH7GjN1FfSbLoU0+btTicjsQSWQlh/hZykN8KpmMf7uYwPW3R+akZ6R/w18ZlXSHBYXiYUPO3g==}
    engines: {node: '>= 0.10'}

  is-array-buffer@3.0.5:
    resolution: {integrity: sha512-DDfANUiiG2wC1qawP66qlTugJeL5HyzMpfr8lLK+jMQirGzNod0B12cFB/9q838Ru27sBwfw78/rdoU7RERz6A==}
    engines: {node: '>= 0.4'}

  is-arrayish@0.2.1:
    resolution: {integrity: sha512-zz06S8t0ozoDXMG+ube26zeCTNXcKIPJZJi8hBrF4idCLms4CG9QtK7qBl1boi5ODzFpjswb5JPmHCbMpjaYzg==}

  is-async-function@2.1.1:
    resolution: {integrity: sha512-9dgM/cZBnNvjzaMYHVoxxfPj2QXt22Ev7SuuPrs+xav0ukGB0S6d4ydZdEiM48kLx5kDV+QBPrpVnFyefL8kkQ==}
    engines: {node: '>= 0.4'}

  is-bigint@1.1.0:
    resolution: {integrity: sha512-n4ZT37wG78iz03xPRKJrHTdZbe3IicyucEtdRsV5yglwc3GyUfbAfpSeD0FJ41NbUNSt5wbhqfp1fS+BgnvDFQ==}
    engines: {node: '>= 0.4'}

  is-boolean-object@1.2.2:
    resolution: {integrity: sha512-wa56o2/ElJMYqjCjGkXri7it5FbebW5usLw/nPmCMs5DeZ7eziSYZhSmPRn0txqeW4LnAmQQU7FgqLpsEFKM4A==}
    engines: {node: '>= 0.4'}

  is-callable@1.2.7:
    resolution: {integrity: sha512-1BC0BVFhS/p0qtw6enp8e+8OD0UrK0oFLztSjNzhcKA3WDuJxxAPXzPuPtKkjEY9UUoEWlX/8fgKeu2S8i9JTA==}
    engines: {node: '>= 0.4'}

  is-core-module@2.16.1:
    resolution: {integrity: sha512-UfoeMA6fIJ8wTYFEUjelnaGI67v6+N7qXJEvQuIGa99l4xsCruSYOVSQ0uPANn4dAzm8lkYPaKLrrijLq7x23w==}
    engines: {node: '>= 0.4'}

  is-data-view@1.0.2:
    resolution: {integrity: sha512-RKtWF8pGmS87i2D6gqQu/l7EYRlVdfzemCJN/P3UOs//x1QE7mfhvzHIApBTRf7axvT6DMGwSwBXYCT0nfB9xw==}
    engines: {node: '>= 0.4'}

  is-date-object@1.1.0:
    resolution: {integrity: sha512-PwwhEakHVKTdRNVOw+/Gyh0+MzlCl4R6qKvkhuvLtPMggI1WAHt9sOwZxQLSGpUaDnrdyDsomoRgNnCfKNSXXg==}
    engines: {node: '>= 0.4'}

  is-extglob@2.1.1:
    resolution: {integrity: sha512-SbKbANkN603Vi4jEZv49LeVJMn4yGwsbzZworEoyEiutsN3nJYdbO36zfhGJ6QEDpOZIFkDtnq5JRxmvl3jsoQ==}
    engines: {node: '>=0.10.0'}

  is-finalizationregistry@1.1.1:
    resolution: {integrity: sha512-1pC6N8qWJbWoPtEjgcL2xyhQOP491EQjeUo3qTKcmV8YSDDJrOepfG8pcC7h/QgnQHYSv0mJ3Z/ZWxmatVrysg==}
    engines: {node: '>= 0.4'}

  is-fullwidth-code-point@3.0.0:
    resolution: {integrity: sha512-zymm5+u+sCsSWyD9qNaejV3DFvhCKclKdizYaJUuHA83RLjb7nSuGnddCHGv0hk+KY7BMAlsWeK4Ueg6EV6XQg==}
    engines: {node: '>=8'}

  is-fullwidth-code-point@4.0.0:
    resolution: {integrity: sha512-O4L094N2/dZ7xqVdrXhh9r1KODPJpFms8B5sGdJLPy664AgvXsreZUyCQQNItZRDlYug4xStLjNp/sz3HvBowQ==}
    engines: {node: '>=12'}

  is-generator-function@1.1.0:
    resolution: {integrity: sha512-nPUB5km40q9e8UfN/Zc24eLlzdSf9OfKByBw9CIdw4H1giPMeA0OIJvbchsCu4npfI2QcMVBsGEBHKZ7wLTWmQ==}
    engines: {node: '>= 0.4'}

  is-glob@4.0.3:
    resolution: {integrity: sha512-xelSayHH36ZgE7ZWhli7pW34hNbNl8Ojv5KVmkJD4hBdD3th8Tfk9vYasLM+mXWOZhFkgZfxhLSnrwRr4elSSg==}
    engines: {node: '>=0.10.0'}

  is-interactive@1.0.0:
    resolution: {integrity: sha512-2HvIEKRoqS62guEC+qBjpvRubdX910WCMuJTZ+I9yvqKU2/12eSL549HMwtabb4oupdj2sMP50k+XJfB/8JE6w==}
    engines: {node: '>=8'}

  is-lambda@1.0.1:
    resolution: {integrity: sha512-z7CMFGNrENq5iFB9Bqo64Xk6Y9sg+epq1myIcdHaGnbMTYOxvzsEtdYqQUylB7LxfkvgrrjP32T6Ywciio9UIQ==}

  is-map@2.0.3:
    resolution: {integrity: sha512-1Qed0/Hr2m+YqxnM09CjA2d/i6YZNfF6R2oRAOj36eUdS6qIV/huPJNSEpKbupewFs+ZsJlxsjjPbc0/afW6Lw==}
    engines: {node: '>= 0.4'}

  is-negative-zero@2.0.3:
    resolution: {integrity: sha512-5KoIu2Ngpyek75jXodFvnafB6DJgr3u8uuK0LEZJjrU19DrMD3EVERaR8sjz8CCGgpZvxPl9SuE1GMVPFHx1mw==}
    engines: {node: '>= 0.4'}

  is-number-object@1.1.1:
    resolution: {integrity: sha512-lZhclumE1G6VYD8VHe35wFaIif+CTy5SJIi5+3y4psDgWu4wPDoBhF8NxUOinEc7pHgiTsT6MaBb92rKhhD+Xw==}
    engines: {node: '>= 0.4'}

  is-number@7.0.0:
    resolution: {integrity: sha512-41Cifkg6e8TylSpdtTpeLVMqvSBEVzTttHvERD741+pnZ8ANv0004MRL43QKPDlK9cGvNp6NZWZUBlbGXYxxng==}
    engines: {node: '>=0.12.0'}

  is-path-inside@3.0.3:
    resolution: {integrity: sha512-Fd4gABb+ycGAmKou8eMftCupSir5lRxqf4aD/vd0cD2qc4HL07OjCeuHMr8Ro4CoMaeCKDB0/ECBOVWjTwUvPQ==}
    engines: {node: '>=8'}

  is-promise@4.0.0:
    resolution: {integrity: sha512-hvpoI6korhJMnej285dSg6nu1+e6uxs7zG3BYAm5byqDsgJNWwxzM6z6iZiAgQR4TJ30JmBTOwqZUw3WlyH3AQ==}

  is-regex@1.2.1:
    resolution: {integrity: sha512-MjYsKHO5O7mCsmRGxWcLWheFqN9DJ/2TmngvjKXihe6efViPqc274+Fx/4fYj/r03+ESvBdTXK0V6tA3rgez1g==}
    engines: {node: '>= 0.4'}

  is-set@2.0.3:
    resolution: {integrity: sha512-iPAjerrse27/ygGLxw+EBR9agv9Y6uLeYVJMu+QNCoouJ1/1ri0mGrcWpfCqFZuzzx3WjtwxG098X+n4OuRkPg==}
    engines: {node: '>= 0.4'}

  is-shared-array-buffer@1.0.4:
    resolution: {integrity: sha512-ISWac8drv4ZGfwKl5slpHG9OwPNty4jOWPRIhBpxOoD+hqITiwuipOQ2bNthAzwA3B4fIjO4Nln74N0S9byq8A==}
    engines: {node: '>= 0.4'}

  is-stream@1.1.0:
    resolution: {integrity: sha512-uQPm8kcs47jx38atAcWTVxyltQYoPT68y9aWYdV6yWXSyW8mzSat0TL6CiWdZeCdF3KrAvpVtnHbTv4RN+rqdQ==}
    engines: {node: '>=0.10.0'}

  is-string@1.1.1:
    resolution: {integrity: sha512-BtEeSsoaQjlSPBemMQIrY1MY0uM6vnS1g5fmufYOtnxLGUZM2178PKbhsk7Ffv58IX+ZtcvoGwccYsh0PglkAA==}
    engines: {node: '>= 0.4'}

  is-symbol@1.1.1:
    resolution: {integrity: sha512-9gGx6GTtCQM73BgmHQXfDmLtfjjTUDSyoxTCbp5WtoixAhfgsDirWIcVQ/IHpvI5Vgd5i/J5F7B9cN/WlVbC/w==}
    engines: {node: '>= 0.4'}

  is-typed-array@1.1.15:
    resolution: {integrity: sha512-p3EcsicXjit7SaskXHs1hA91QxgTw46Fv6EFKKGS5DRFLD8yKnohjF3hxoju94b/OcMZoQukzpPpBE9uLVKzgQ==}
    engines: {node: '>= 0.4'}

  is-unicode-supported@0.1.0:
    resolution: {integrity: sha512-knxG2q4UC3u8stRGyAVJCOdxFmv5DZiRcdlIaAQXAbSfJya+OhopNotLQrstBhququ4ZpuKbDc/8S6mgXgPFPw==}
    engines: {node: '>=10'}

  is-weakmap@2.0.2:
    resolution: {integrity: sha512-K5pXYOm9wqY1RgjpL3YTkF39tni1XajUIkawTLUo9EZEVUFga5gSQJF8nNS7ZwJQ02y+1YCNYcMh+HIf1ZqE+w==}
    engines: {node: '>= 0.4'}

  is-weakref@1.1.1:
    resolution: {integrity: sha512-6i9mGWSlqzNMEqpCp93KwRS1uUOodk2OJ6b+sq7ZPDSy2WuI5NFIxp/254TytR8ftefexkWn5xNiHUNpPOfSew==}
    engines: {node: '>= 0.4'}

  is-weakset@2.0.4:
    resolution: {integrity: sha512-mfcwb6IzQyOKTs84CQMrOwW4gQcaTOAWJ0zzJCl2WSPDrWk/OzDaImWFH3djXhb24g4eudZfLRozAvPGw4d9hQ==}
    engines: {node: '>= 0.4'}

  isarray@2.0.5:
    resolution: {integrity: sha512-xHjhDr3cNBK0BzdUJSPXZntQUx/mwMS5Rw4A7lPJ90XGAO6ISP/ePDNuo0vhqOZU+UD5JoodwCAAoZQd3FeAKw==}

  isbinaryfile@4.0.10:
    resolution: {integrity: sha512-iHrqe5shvBUcFbmZq9zOQHBoeOhZJu6RQGrDpBgenUm/Am+F3JM2MgQj+rK3Z601fzrL5gLZWtAPH2OBaSVcyw==}
    engines: {node: '>= 8.0.0'}

  isexe@2.0.0:
    resolution: {integrity: sha512-RHxMLp9lnKHGHRng9QFhRCMbYAcVpn69smSGcq3f36xjgVVWThj4qqLbTLlq7Ssj8B+fIQ1EuCEGI2lKsyQeIw==}

  jiti@2.5.1:
    resolution: {integrity: sha512-twQoecYPiVA5K/h6SxtORw/Bs3ar+mLUtoPSc7iMXzQzK8d7eJ/R09wmTwAjiamETn1cXYPGfNnu7DMoHgu12w==}
    hasBin: true

<<<<<<< HEAD
  js-base64@3.7.7:
    resolution: {integrity: sha512-7rCnleh0z2CkXhH67J8K1Ytz0b2Y+yxTPL+/KOJoa20hfnVQ/3/T6W/KflYI4bRHRagNeXeU2bkNGI3v1oS/lw==}
=======
  js-tokens@4.0.0:
    resolution: {integrity: sha512-RdJUflcE3cUzKiMqQgsCu06FPu9UdIJO0beYbPhHN4k6apgJtifcoCtT9bcxOpYBtpD2kCM6Sbzg4CausW/PKQ==}
>>>>>>> b796409e

  js-yaml@4.1.0:
    resolution: {integrity: sha512-wpxZs9NoxZaJESJGIZTyDEaYpl0FKSA+FB9aJiyemKhMwkxQg63h4T1KJgUGHpTqPDNRcmmYLugrRjJlBtWvRA==}
    hasBin: true

  jsbn@1.1.0:
    resolution: {integrity: sha512-4bYVV3aAMtDTTu4+xsDYa6sy9GyJ69/amsu9sYF2zqjiEoZA5xJi3BrfX3uY+/IekIu7MwdObdbDWpoZdBv3/A==}

  jsesc@3.1.0:
    resolution: {integrity: sha512-/sM3dO2FOzXjKQhJuo0Q173wf2KOo8t4I8vHy6lF9poUp7bKT0/NHE8fPX23PwfhnykfqnC2xRxOnVw5XuGIaA==}
    engines: {node: '>=6'}
    hasBin: true

  json-buffer@3.0.1:
    resolution: {integrity: sha512-4bV5BfR2mqfQTJm+V5tPPdf+ZpuhiIvTuAB5g8kcrXOZpTT/QwwVRWBywX1ozr6lEuPdbHxwaJlm9G6mI2sfSQ==}

  json-schema-traverse@0.4.1:
    resolution: {integrity: sha512-xbbCH5dCYU5T8LcEhhuh7HJ88HXuW3qsI3Y0zOZFKfZEHcpWiHU/Jxzk629Brsab/mMiHQti9wMP+845RPe3Vg==}

  json-schema@0.4.0:
    resolution: {integrity: sha512-es94M3nTIfsEPisRafak+HDLfHXnKBhV3vU5eqPcS3flIWqcxJWgXHXiey3YrpaNsanY5ei1VoYEbOzijuq9BA==}

  json-stable-stringify-without-jsonify@1.0.1:
    resolution: {integrity: sha512-Bdboy+l7tA3OGW6FjyFHWkP5LuByj1Tk33Ljyq0axyzdk9//JSi2u3fP1QSmd1KNwq6VOKYGlAu87CisVir6Pw==}

  json-stringify-safe@5.0.1:
    resolution: {integrity: sha512-ZClg6AaYvamvYEE82d3Iyd3vSSIjQ+odgjaTzRuO3s7toCdFKczob2i0zCh7JE8kWn17yvAWhUVxvqGwUalsRA==}

  json5@1.0.2:
    resolution: {integrity: sha512-g1MWMLBiz8FKi1e4w0UyVL3w+iJceWAFBAaBnnGKOpNa5f8TLktkbre1+s6oICydWAm+HRUGTmI+//xv2hvXYA==}
    hasBin: true

  json5@2.2.3:
    resolution: {integrity: sha512-XmOWe7eyHYH14cLdVPoyg+GOH3rYX++KpzrylJwSW98t3Nk+U8XOl8FWKOgwtzdb8lXGf6zYwDUzeHMWfxasyg==}
    engines: {node: '>=6'}
    hasBin: true

  jsonfile@4.0.0:
    resolution: {integrity: sha512-m6F1R3z8jjlf2imQHS2Qez5sjKWQzbuuhuJ/FKYFRZvPE3PuHcSMVZzfsLhGVOkfd20obL5SWEBew5ShlquNxg==}

  jsonfile@6.1.0:
    resolution: {integrity: sha512-5dgndWOriYSm5cnYaJNhalLNDKOqFwyDB/rr1E9ZsGciGvKPs8R2xYGCacuf3z6K1YKDz182fd+fY3cn3pMqXQ==}

  junk@3.1.0:
    resolution: {integrity: sha512-pBxcB3LFc8QVgdggvZWyeys+hnrNWg4OcZIU/1X59k5jQdLBlCsYGRQaz234SqoRLTCgMH00fY0xRJH+F9METQ==}
    engines: {node: '>=8'}

  keyv@4.5.4:
    resolution: {integrity: sha512-oxVHkHR/EJf2CNXnWxRLW6mg7JyCCUcG0DtEGmL2ctUo1PNTin1PUil+r/+4r5MpVgC/fn1kjsx7mjSujKqIpw==}

  levn@0.4.1:
    resolution: {integrity: sha512-+bT2uH4E5LGE7h/n3evcS/sQlJXCpIp6ym8OWJ5eV6+67Dsql/LaaT7qJBAt2rzfoa/5QBGBhxDix1dMt2kQKQ==}
    engines: {node: '>= 0.8.0'}

<<<<<<< HEAD
  libsql@0.5.17:
    resolution: {integrity: sha512-RRlj5XQI9+Wq+/5UY8EnugSWfRmHEw4hn3DKlPrkUgZONsge1PwTtHcpStP6MSNi8ohcbsRgEHJaymA33a8cBw==}
    cpu: [x64, arm64, wasm32, arm]
    os: [darwin, linux, win32]
=======
  lightningcss-darwin-arm64@1.30.1:
    resolution: {integrity: sha512-c8JK7hyE65X1MHMN+Viq9n11RRC7hgin3HhYKhrMyaXflk5GVplZ60IxyoVtzILeKr+xAJwg6zK6sjTBJ0FKYQ==}
    engines: {node: '>= 12.0.0'}
    cpu: [arm64]
    os: [darwin]

  lightningcss-darwin-x64@1.30.1:
    resolution: {integrity: sha512-k1EvjakfumAQoTfcXUcHQZhSpLlkAuEkdMBsI/ivWw9hL+7FtilQc0Cy3hrx0AAQrVtQAbMI7YjCgYgvn37PzA==}
    engines: {node: '>= 12.0.0'}
    cpu: [x64]
    os: [darwin]

  lightningcss-freebsd-x64@1.30.1:
    resolution: {integrity: sha512-kmW6UGCGg2PcyUE59K5r0kWfKPAVy4SltVeut+umLCFoJ53RdCUWxcRDzO1eTaxf/7Q2H7LTquFHPL5R+Gjyig==}
    engines: {node: '>= 12.0.0'}
    cpu: [x64]
    os: [freebsd]

  lightningcss-linux-arm-gnueabihf@1.30.1:
    resolution: {integrity: sha512-MjxUShl1v8pit+6D/zSPq9S9dQ2NPFSQwGvxBCYaBYLPlCWuPh9/t1MRS8iUaR8i+a6w7aps+B4N0S1TYP/R+Q==}
    engines: {node: '>= 12.0.0'}
    cpu: [arm]
    os: [linux]

  lightningcss-linux-arm64-gnu@1.30.1:
    resolution: {integrity: sha512-gB72maP8rmrKsnKYy8XUuXi/4OctJiuQjcuqWNlJQ6jZiWqtPvqFziskH3hnajfvKB27ynbVCucKSm2rkQp4Bw==}
    engines: {node: '>= 12.0.0'}
    cpu: [arm64]
    os: [linux]

  lightningcss-linux-arm64-musl@1.30.1:
    resolution: {integrity: sha512-jmUQVx4331m6LIX+0wUhBbmMX7TCfjF5FoOH6SD1CttzuYlGNVpA7QnrmLxrsub43ClTINfGSYyHe2HWeLl5CQ==}
    engines: {node: '>= 12.0.0'}
    cpu: [arm64]
    os: [linux]

  lightningcss-linux-x64-gnu@1.30.1:
    resolution: {integrity: sha512-piWx3z4wN8J8z3+O5kO74+yr6ze/dKmPnI7vLqfSqI8bccaTGY5xiSGVIJBDd5K5BHlvVLpUB3S2YCfelyJ1bw==}
    engines: {node: '>= 12.0.0'}
    cpu: [x64]
    os: [linux]

  lightningcss-linux-x64-musl@1.30.1:
    resolution: {integrity: sha512-rRomAK7eIkL+tHY0YPxbc5Dra2gXlI63HL+v1Pdi1a3sC+tJTcFrHX+E86sulgAXeI7rSzDYhPSeHHjqFhqfeQ==}
    engines: {node: '>= 12.0.0'}
    cpu: [x64]
    os: [linux]

  lightningcss-win32-arm64-msvc@1.30.1:
    resolution: {integrity: sha512-mSL4rqPi4iXq5YVqzSsJgMVFENoa4nGTT/GjO2c0Yl9OuQfPsIfncvLrEW6RbbB24WtZ3xP/2CCmI3tNkNV4oA==}
    engines: {node: '>= 12.0.0'}
    cpu: [arm64]
    os: [win32]

  lightningcss-win32-x64-msvc@1.30.1:
    resolution: {integrity: sha512-PVqXh48wh4T53F/1CCu8PIPCxLzWyCnn/9T5W1Jpmdy5h9Cwd+0YQS6/LwhHXSafuc61/xg9Lv5OrCby6a++jg==}
    engines: {node: '>= 12.0.0'}
    cpu: [x64]
    os: [win32]

  lightningcss@1.30.1:
    resolution: {integrity: sha512-xi6IyHML+c9+Q3W0S4fCQJOym42pyurFiJUHEcEyHS0CeKzia4yZDEsLlqOFykxOdHpNy0NmvVO31vcSqAxJCg==}
    engines: {node: '>= 12.0.0'}
>>>>>>> b796409e

  listr2@7.0.2:
    resolution: {integrity: sha512-rJysbR9GKIalhTbVL2tYbF2hVyDnrf7pFUZBwjPaMIdadYHmeT+EVi/Bu3qd7ETQPahTotg2WRCatXwRBW554g==}
    engines: {node: '>=16.0.0'}

  load-json-file@2.0.0:
    resolution: {integrity: sha512-3p6ZOGNbiX4CdvEd1VcE6yi78UrGNpjHO33noGwHCnT/o2fyllJDepsm8+mFFv/DvtwFHht5HIHSyOy5a+ChVQ==}
    engines: {node: '>=4'}

  locate-path@2.0.0:
    resolution: {integrity: sha512-NCI2kiDkyR7VeEKm27Kda/iQHyKJe1Bu0FlTbYp3CqJu+9IFe9bLyAjMxf5ZDDbEg+iMPzB5zYyUTSm8wVTKmA==}
    engines: {node: '>=4'}

  locate-path@6.0.0:
    resolution: {integrity: sha512-iPZK6eYjbxRu3uB4/WZ3EsEIMJFMqAoopl3R+zuq0UjcAm/MO6KCweDgPfP3elTztoKP3KtnVHxTn2NHBSDVUw==}
    engines: {node: '>=10'}

  lodash.get@4.4.2:
    resolution: {integrity: sha512-z+Uw/vLuy6gQe8cfaFWD7p0wVv8fJl3mbzXh33RS+0oW2wvUqiRXiQ69gLWSLpgB5/6sU+r6BlQR0MBILadqTQ==}
    deprecated: This package is deprecated. Use the optional chaining (?.) operator instead.

  lodash.merge@4.6.2:
    resolution: {integrity: sha512-0KpjqXRVvrYyCsX1swR/XTK0va6VQkQM6MNo7PqW77ByjAhoARA8EfrP1N4+KlKj8YS0ZUCtRT/YUuhyYDujIQ==}

  lodash@4.17.21:
    resolution: {integrity: sha512-v2kDEe57lecTulaDIuNTPy3Ry4gLGJ6Z1O3vE1krgXZNrsQ+LFTGHVxVjcXPs17LhbZVGedAJv8XZ1tvj5FvSg==}

  log-symbols@4.1.0:
    resolution: {integrity: sha512-8XPvpAA8uyhfteu8pIvQxpJZ7SYYdpUivZpGy6sFsBuKRY/7rQGavedeB8aK+Zkyq6upMFVL/9AW6vOYzfRyLg==}
    engines: {node: '>=10'}

  log-update@5.0.1:
    resolution: {integrity: sha512-5UtUDQ/6edw4ofyljDNcOVJQ4c7OjDro4h3y8e1GQL5iYElYclVHJ3zeWchylvMaKnDbDilC8irOVyexnA/Slw==}
    engines: {node: ^12.20.0 || ^14.13.1 || >=16.0.0}

  lowercase-keys@2.0.0:
    resolution: {integrity: sha512-tqNXrS78oMOE73NMxK4EMLQsQowWf8jKooH9g7xPavRT706R6bkQJ6DY2Te7QukaZsulxa30wQ7bk0pm4XiHmA==}
    engines: {node: '>=8'}

  lru-cache@5.1.1:
    resolution: {integrity: sha512-KpNARQA3Iwv+jTA0utUVVbrh+Jlrr1Fv0e56GGzAFOXN7dk/FviaDW8LHmK52DlcH4WP2n6gI8vN1aesBFgo9w==}

  lru-cache@7.18.3:
    resolution: {integrity: sha512-jumlc0BIUrS3qJGgIkWZsyfAM7NCWiBcCDhnd+3NNM5KbBmLTgHVfWBcg6W+rLUsIpzpERPsvwUP7CckAQSOoA==}
    engines: {node: '>=12'}

  lucide-react@0.536.0:
    resolution: {integrity: sha512-2PgvNa9v+qz4Jt/ni8vPLt4jwoFybXHuubQT8fv4iCW5TjDxkbZjNZZHa485ad73NSEn/jdsEtU57eE1g+ma8A==}
    peerDependencies:
      react: ^16.5.1 || ^17.0.0 || ^18.0.0 || ^19.0.0

  magic-string@0.30.17:
    resolution: {integrity: sha512-sNPKHvyjVf7gyjwS4xGTaW/mCnF8wnjtifKBEhxfZ7E/S8tQ0rssrwGNn6q8JH/ohItJfSQp9mBtQYuTlH5QnA==}

  make-fetch-happen@10.2.1:
    resolution: {integrity: sha512-NgOPbRiaQM10DYXvN3/hhGVI2M5MtITFryzBGxHM5p4wnFxsVCbxkrBrDsk+EZ5OB4jEOT7AjDxtdF+KVEFT7w==}
    engines: {node: ^12.13.0 || ^14.15.0 || >=16.0.0}

  map-age-cleaner@0.1.3:
    resolution: {integrity: sha512-bJzx6nMoP6PDLPBFmg7+xRKeFZvFboMrGlxmNj9ClvX53KrmvM5bXFXEWjbz4cz1AFn+jWJ9z/DJSz7hrs0w3w==}
    engines: {node: '>=6'}

  matcher@3.0.0:
    resolution: {integrity: sha512-OkeDaAZ/bQCxeFAozM55PKcKU0yJMPGifLwV4Qgjitu+5MoAfSQN4lsLJeXZ1b8w0x+/Emda6MZgXS1jvsapng==}
    engines: {node: '>=10'}

  math-intrinsics@1.1.0:
    resolution: {integrity: sha512-/IXtbwEk5HTPyEwyKX6hGkYXxM9nbj64B+ilVJnC/R6B0pH5G4V3b0pVbL7DBj4tkhBAppbQUlf6F6Xl9LHu1g==}
    engines: {node: '>= 0.4'}

  media-typer@1.1.0:
    resolution: {integrity: sha512-aisnrDP4GNe06UcKFnV5bfMNPBUw4jsLGaWwWfnH3v02GnBuXX2MCVn5RbrWo0j3pczUilYblq7fQ7Nw2t5XKw==}
    engines: {node: '>= 0.8'}

  mem@4.3.0:
    resolution: {integrity: sha512-qX2bG48pTqYRVmDB37rn/6PT7LcR8T7oAX3bf99u1Tt1nzxYfxkgqDwUwolPlXweM0XzBOBFzSx4kfp7KP1s/w==}
    engines: {node: '>=6'}

  merge-descriptors@2.0.0:
    resolution: {integrity: sha512-Snk314V5ayFLhp3fkUREub6WtjBfPdCPY1Ln8/8munuLuiYhsABgBVWsozAG+MWMbVEvcdcpbi9R7ww22l9Q3g==}
    engines: {node: '>=18'}

  merge2@1.4.1:
    resolution: {integrity: sha512-8q7VEgMJW4J8tcfVPy8g09NcQwZdbwFEqhe/WZkoIzjn/3TGDwtOCYtXGxA3O8tPzpczCCDgv+P2P5y00ZJOOg==}
    engines: {node: '>= 8'}

  micromatch@4.0.8:
    resolution: {integrity: sha512-PXwfBhYu0hBCPw8Dn0E+WDYb7af3dSLVWKi3HGv84IdF4TyFoC0ysxFd0Goxw7nSv4T/PzEJQxsYsEiFCKo2BA==}
    engines: {node: '>=8.6'}

  mime-db@1.54.0:
    resolution: {integrity: sha512-aU5EJuIN2WDemCcAp2vFBfp/m4EAhWJnUNSSw0ixs7/kXbd6Pg64EmwJkNdFhB8aWt1sH2CTXrLxo/iAGV3oPQ==}
    engines: {node: '>= 0.6'}

  mime-types@3.0.1:
    resolution: {integrity: sha512-xRc4oEhT6eaBpU1XF7AjpOFD+xQmXNB5OVKwp4tqCuBpHLS/ZbBDrc07mYTDqVMg6PfxUjjNp85O6Cd2Z/5HWA==}
    engines: {node: '>= 0.6'}

  mimic-fn@2.1.0:
    resolution: {integrity: sha512-OqbOk5oEQeAZ8WXWydlu9HJjz9WVdEIvamMCcXmuqUYjTknH/sqsWvhQ3vgwKFRR1HpjvNBKQ37nbJgYzGqGcg==}
    engines: {node: '>=6'}

  mimic-response@1.0.1:
    resolution: {integrity: sha512-j5EctnkH7amfV/q5Hgmoal1g2QHFJRraOtmx0JpIqkxhBhI/lJSl1nMpQ45hVarwNETOoWEimndZ4QK0RHxuxQ==}
    engines: {node: '>=4'}

  mimic-response@3.1.0:
    resolution: {integrity: sha512-z0yWI+4FDrrweS8Zmt4Ej5HdJmky15+L2e6Wgn3+iK5fWzb6T3fhNFq2+MeTRb064c6Wr4N/wv0DzQTjNzHNGQ==}
    engines: {node: '>=10'}

  minimatch@3.1.2:
    resolution: {integrity: sha512-J7p63hRiAjw1NDEww1W7i37+ByIrOWO5XQQAzZ3VOcL0PNybwpfmV/N05zFAzwQ9USyEcX6t3UO+K5aqBQOIHw==}

  minimatch@5.1.6:
    resolution: {integrity: sha512-lKwV/1brpG6mBUFHtb7NUmtABCb2WZZmm2wNiOA5hAb8VdCS4B3dtMWyvcoViccwAW/COERjXLt0zP1zXUN26g==}
    engines: {node: '>=10'}

  minimatch@9.0.5:
    resolution: {integrity: sha512-G6T0ZX48xgozx7587koeX9Ys2NYy6Gmv//P89sEte9V9whIapMNF4idKxnW2QtCcLiTWlb/wfCabAtAFWhhBow==}
    engines: {node: '>=16 || 14 >=14.17'}

  minimist@1.2.8:
    resolution: {integrity: sha512-2yyAR8qBkN3YuheJanUpWC5U3bb5osDywNB8RzDVlDwDHbocAJveqqj1u8+SVD7jkWT4yvsHCpWqqWqAxb0zCA==}

  minipass-collect@1.0.2:
    resolution: {integrity: sha512-6T6lH0H8OG9kITm/Jm6tdooIbogG9e0tLgpY6mphXSm/A9u8Nq1ryBG+Qspiub9LjWlBPsPS3tWQ/Botq4FdxA==}
    engines: {node: '>= 8'}

  minipass-fetch@2.1.2:
    resolution: {integrity: sha512-LT49Zi2/WMROHYoqGgdlQIZh8mLPZmOrN2NdJjMXxYe4nkN6FUyuPuOAOedNJDrx0IRGg9+4guZewtp8hE6TxA==}
    engines: {node: ^12.13.0 || ^14.15.0 || >=16.0.0}

  minipass-flush@1.0.5:
    resolution: {integrity: sha512-JmQSYYpPUqX5Jyn1mXaRwOda1uQ8HP5KAT/oDSLCzt1BYRhQU0/hDtsB1ufZfEEzMZ9aAVmsBw8+FWsIXlClWw==}
    engines: {node: '>= 8'}

  minipass-pipeline@1.2.4:
    resolution: {integrity: sha512-xuIq7cIOt09RPRJ19gdi4b+RiNvDFYe5JH+ggNvBqGqpQXcru3PcRmOZuHBKWK1Txf9+cQ+HMVN4d6z46LZP7A==}
    engines: {node: '>=8'}

  minipass-sized@1.0.3:
    resolution: {integrity: sha512-MbkQQ2CTiBMlA2Dm/5cY+9SWFEN8pzzOXi6rlM5Xxq0Yqbda5ZQy9sU75a673FE9ZK0Zsbr6Y5iP6u9nktfg2g==}
    engines: {node: '>=8'}

  minipass@3.3.6:
    resolution: {integrity: sha512-DxiNidxSEK+tHG6zOIklvNOwm3hvCrbUrdtzY74U6HKTJxvIDfOUL5W5P2Ghd3DTkhhKPYGqeNUIh5qcM4YBfw==}
    engines: {node: '>=8'}

  minipass@5.0.0:
    resolution: {integrity: sha512-3FnjYuehv9k6ovOEbyOswadCDPX1piCfhV8ncmYtHOjuPwylVWsghTLo7rabjC3Rx5xD4HDx8Wm1xnMF7S5qFQ==}
    engines: {node: '>=8'}

  minipass@7.1.2:
    resolution: {integrity: sha512-qOOzS1cBTWYF4BH8fVePDBOO9iptMnGUEZwNc/cMWnTV2nVLZ7VoNWEPHkYczZA0pdoA7dl6e7FL659nX9S2aw==}
    engines: {node: '>=16 || 14 >=14.17'}

  minizlib@2.1.2:
    resolution: {integrity: sha512-bAxsR8BVfj60DWXHE3u30oHzfl4G7khkSuPW+qvpd7jFRHm7dLxOjUk1EHACJ/hxLY8phGJ0YhYHZo7jil7Qdg==}
    engines: {node: '>= 8'}

<<<<<<< HEAD
  mkdirp-classic@0.5.3:
    resolution: {integrity: sha512-gKLcREMhtuZRwRAfqP3RFW+TK4JqApVBtOIftVgjuABpAtpxhPGaDcfvbhNvD0B8iD1oUr/txX35NjcaY6Ns/A==}
=======
  minizlib@3.0.2:
    resolution: {integrity: sha512-oG62iEk+CYt5Xj2YqI5Xi9xWUeZhDI8jjQmC5oThVH5JGCTgIjr7ciJDzC7MBzYd//WvR1OTmP5Q38Q8ShQtVA==}
    engines: {node: '>= 18'}
>>>>>>> b796409e

  mkdirp@0.5.6:
    resolution: {integrity: sha512-FP+p8RB8OWpF3YZBCrP5gtADmtXApB5AMLn+vdyA+PyxCjrCs00mjyUozssO33cwDeT3wNGdLxJ5M//YqtHAJw==}
    hasBin: true

  mkdirp@1.0.4:
    resolution: {integrity: sha512-vVqVZQyf3WLx2Shd0qJ9xuvqgAyKPLAiqITEtqW0oIUjzo3PePDd6fW9iFz30ef7Ysp/oiWqbhszeGWW2T6Gzw==}
    engines: {node: '>=10'}
    hasBin: true

  mkdirp@3.0.1:
    resolution: {integrity: sha512-+NsyUUAZDmo6YVHzL/stxSu3t9YS1iljliy3BSDrXJ/dkn1KYdmtZODGGjLcc9XLgVVpH4KshHB8XmZgMhaBXg==}
    engines: {node: '>=10'}
    hasBin: true

  ms@2.0.0:
    resolution: {integrity: sha512-Tpp60P6IUJDTuOq/5Z8cdskzJujfwqfOTkrwIwj7IRISpnkJnT6SyJ4PCPnGMoFjC9ddhal5KVIYtAt97ix05A==}

  ms@2.1.3:
    resolution: {integrity: sha512-6FlzubTLZG3J2a/NVCAleEhjzq5oxgHyaCU9yYXvcLsvoVaHJq/s5xXI6/XXP6tz7R9xAOtHnSO/tXtF3WRTlA==}

  nanoid@3.3.11:
    resolution: {integrity: sha512-N8SpfPUnUp1bK+PMYW8qSWdl9U+wwNWI4QKxOYDy9JAro3WMX7p2OeVRF9v+347pnakNevPmiHhNmZ2HbFA76w==}
    engines: {node: ^10 || ^12 || ^13.7 || ^14 || >=15.0.1}
    hasBin: true

  napi-build-utils@2.0.0:
    resolution: {integrity: sha512-GEbrYkbfF7MoNaoh2iGG84Mnf/WZfB0GdGEsM8wz7Expx/LlWf5U8t9nvJKXSp3qr5IsEbK04cBGhol/KwOsWA==}

  natural-compare-lite@1.4.0:
    resolution: {integrity: sha512-Tj+HTDSJJKaZnfiuw+iaF9skdPpTo2GtEly5JHnWV/hfv2Qj/9RKsGISQtLh2ox3l5EAGw487hnBee0sIJ6v2g==}

  natural-compare@1.4.0:
    resolution: {integrity: sha512-OWND8ei3VtNC9h7V60qff3SVobHr996CTwgxubgyQYEpg290h9J0buyECNNJexkFm5sOajh5G116RYA1c8ZMSw==}

  negotiator@0.6.4:
    resolution: {integrity: sha512-myRT3DiWPHqho5PrJaIRyaMv2kgYf0mUVgBNOYMuCH5Ki1yEiQaf/ZJuQ62nvpc44wL5WDbTX7yGJi1Neevw8w==}
    engines: {node: '>= 0.6'}

  negotiator@1.0.0:
    resolution: {integrity: sha512-8Ofs/AUQh8MaEcrlq5xOX0CQ9ypTF5dl78mjlMNfOK08fzpgTHQRQPBxcPlEtIw0yRpws+Zo/3r+5WRby7u3Gg==}
    engines: {node: '>= 0.6'}

  nice-try@1.0.5:
    resolution: {integrity: sha512-1nh45deeb5olNY7eX82BkPO7SSxR5SSYJiPTrTdFUVYwAl8CKMA5N9PjTYkHiRjisVcxcQ1HXdLhx2qxxJzLNQ==}

  node-abi@3.75.0:
    resolution: {integrity: sha512-OhYaY5sDsIka7H7AtijtI9jwGYLyl29eQn/W623DiN/MIv5sUqc4g7BIDThX+gb7di9f6xK02nkp8sdfFWZLTg==}
    engines: {node: '>=10'}

  node-api-version@0.2.1:
    resolution: {integrity: sha512-2xP/IGGMmmSQpI1+O/k72jF/ykvZ89JeuKX3TLJAYPDVLUalrshrLHkeVcCCZqG/eEa635cr8IBYzgnDvM2O8Q==}

  node-domexception@1.0.0:
    resolution: {integrity: sha512-/jKZoMpw0F8GRwl4/eLROPA3cfcXtLApP0QzLmUT/HuPCZWyB7IY9ZrMeKw2O/nFIqPQB3PVM9aYm0F312AXDQ==}
    engines: {node: '>=10.5.0'}
    deprecated: Use your platform's native DOMException instead

  node-fetch@2.7.0:
    resolution: {integrity: sha512-c4FRfUm/dbcWZ7U+1Wq0AwCyFL+3nt2bEw05wfxSz+DWpWsitgmSgYmy2dQdWyKC1694ELPqMs/YzUSNozLt8A==}
    engines: {node: 4.x || >=6.0.0}
    peerDependencies:
      encoding: ^0.1.0
    peerDependenciesMeta:
      encoding:
        optional: true

<<<<<<< HEAD
  node-fetch@3.3.2:
    resolution: {integrity: sha512-dRB78srN/l6gqWulah9SrxeYnxeddIG30+GOqK/9OlLVyLg3HPnr6SqOWTWOXKRwC2eGYCkZ59NNuSgvSrpgOA==}
    engines: {node: ^12.20.0 || ^14.13.1 || >=16.0.0}
=======
  node-releases@2.0.19:
    resolution: {integrity: sha512-xxOWJsBKtzAq7DY0J+DTzuz58K8e7sJbdgwkbMWQe8UYB6ekmsQ45q0M/tJDsGaZmbC+l7n57UV8Hl5tHxO9uw==}
>>>>>>> b796409e

  nopt@6.0.0:
    resolution: {integrity: sha512-ZwLpbTgdhuZUnZzjd7nb1ZV+4DoiC6/sfiVKok72ym/4Tlf+DFdlHYmT2JPmcNNWV6Pi3SDf1kT+A4r9RTuT9g==}
    engines: {node: ^12.13.0 || ^14.15.0 || >=16.0.0}
    hasBin: true

  normalize-package-data@2.5.0:
    resolution: {integrity: sha512-/5CMN3T0R4XTj4DcGaexo+roZSdSFW/0AOOTROrjxzCG1wrWXEsGbRKevjlIL+ZDE4sZlJr5ED4YW0yqmkK+eA==}

  normalize-url@6.1.0:
    resolution: {integrity: sha512-DlL+XwOy3NxAQ8xuC0okPgK46iuVNAK01YN7RueYBqqFeGsBjV9XmCAzAdgt+667bCl5kPh9EqKKDwnaPG1I7A==}
    engines: {node: '>=10'}

  npm-run-path@2.0.2:
    resolution: {integrity: sha512-lJxZYlT4DW/bRUtFh1MQIWqmLwQfAxnqWG4HhEdjMlkrJYnJn0Jrr2u3mgxqaWsdiBc76TYkTG/mhrnYTuzfHw==}
    engines: {node: '>=4'}

  object-assign@4.1.1:
    resolution: {integrity: sha512-rJgTQnkUnH1sFw8yT6VSU3zD3sWmu6sZhIseY8VX+GRu3P6F7Fu+JNDoXfklElbLJSnc3FUQHVe4cU5hj+BcUg==}
    engines: {node: '>=0.10.0'}

  object-inspect@1.13.4:
    resolution: {integrity: sha512-W67iLl4J2EXEGTbfeHCffrjDfitvLANg0UlX3wFUUSTx92KXRFegMHUVgSqE+wvhAbi4WqjGg9czysTV2Epbew==}
    engines: {node: '>= 0.4'}

  object-keys@1.1.1:
    resolution: {integrity: sha512-NuAESUOUMrlIXOfHKzD6bpPu3tYt3xvjNdRIQ+FeT0lNb4K8WR70CaDxhuNguS2XG+GjkyMwOzsN5ZktImfhLA==}
    engines: {node: '>= 0.4'}

  object.assign@4.1.7:
    resolution: {integrity: sha512-nK28WOo+QIjBkDduTINE4JkF/UJJKyf2EJxvJKfblDpyg0Q+pkOHNTL0Qwy6NP6FhE/EnzV73BxxqcJaXY9anw==}
    engines: {node: '>= 0.4'}

  object.fromentries@2.0.8:
    resolution: {integrity: sha512-k6E21FzySsSK5a21KRADBd/NGneRegFO5pLHfdQLpRDETUNJueLXs3WCzyQ3tFRDYgbq3KHGXfTbi2bs8WQ6rQ==}
    engines: {node: '>= 0.4'}

  object.groupby@1.0.3:
    resolution: {integrity: sha512-+Lhy3TQTuzXI5hevh8sBGqbmurHbbIjAi0Z4S63nthVLmLxfbj4T54a4CfZrXIrt9iP4mVAPYMo/v99taj3wjQ==}
    engines: {node: '>= 0.4'}

  object.values@1.2.1:
    resolution: {integrity: sha512-gXah6aZrcUxjWg2zR2MwouP2eHlCBzdV4pygudehaKXSGW4v2AsRQUK+lwwXhii6KFZcunEnmSUoYp5CXibxtA==}
    engines: {node: '>= 0.4'}

  ollama-ai-provider@1.2.0:
    resolution: {integrity: sha512-jTNFruwe3O/ruJeppI/quoOUxG7NA6blG3ZyQj3lei4+NnJo7bi3eIRWqlVpRlu/mbzbFXeJSBuYQWF6pzGKww==}
    engines: {node: '>=18'}
    peerDependencies:
      zod: ^3.0.0
    peerDependenciesMeta:
      zod:
        optional: true

  on-finished@2.4.1:
    resolution: {integrity: sha512-oVlzkg3ENAhCk2zdv7IJwd/QUD4z2RxRwpkcGY8psCVcCYZNq4wYnVWALHM+brtuJjePWiYF/ClmuDr8Ch5+kg==}
    engines: {node: '>= 0.8'}

  once@1.4.0:
    resolution: {integrity: sha512-lNaJgI+2Q5URQBkccEKHTQOPaXdUxnZZElQTZY0MFUAuaEqe1E+Nyvgdz/aIyNi6Z9MzO5dv1H8n58/GELp3+w==}

  onetime@5.1.2:
    resolution: {integrity: sha512-kbpaSSGJTWdAY5KPVeMOKXSrPtr8C8C7wodJbcsd51jRnmD+GZu8Y0VoU6Dm5Z4vWr0Ig/1NKuWRKf7j5aaYSg==}
    engines: {node: '>=6'}

  optionator@0.9.4:
    resolution: {integrity: sha512-6IpQ7mKUxRcZNLIObR0hz7lxsapSSIYNZJwXPGeF0mTVqGKFIXj1DQcMoT22S3ROcLyY/rz0PWaWZ9ayWmad9g==}
    engines: {node: '>= 0.8.0'}

  ora@5.4.1:
    resolution: {integrity: sha512-5b6Y85tPxZZ7QytO+BQzysW31HJku27cRIlkbAXaNx+BdcVi+LlRFmVXzeF6a7JCwJpyw5c4b+YSVImQIrBpuQ==}
    engines: {node: '>=10'}

  own-keys@1.0.1:
    resolution: {integrity: sha512-qFOyK5PjiWZd+QQIh+1jhdb9LpxTF0qs7Pm8o5QHYZ0M3vKqSqzsZaEB6oWlxZ+q2sJBMI/Ktgd2N5ZwQoRHfg==}
    engines: {node: '>= 0.4'}

  p-cancelable@2.1.1:
    resolution: {integrity: sha512-BZOr3nRQHOntUjTrH8+Lh54smKHoHyur8We1V8DSMVrl5A2malOOwuJRnKRDjSnkoeBh4at6BwEnb5I7Jl31wg==}
    engines: {node: '>=8'}

  p-defer@1.0.0:
    resolution: {integrity: sha512-wB3wfAxZpk2AzOfUMJNL+d36xothRSyj8EXOa4f6GMqYDN9BJaaSISbsk+wS9abmnebVw95C2Kb5t85UmpCxuw==}
    engines: {node: '>=4'}

  p-finally@1.0.0:
    resolution: {integrity: sha512-LICb2p9CB7FS+0eR1oqWnHhp0FljGLZCWBE9aix0Uye9W8LTQPwMTYVGWQWIw9RdQiDg4+epXQODwIYJtSJaow==}
    engines: {node: '>=4'}

  p-is-promise@2.1.0:
    resolution: {integrity: sha512-Y3W0wlRPK8ZMRbNq97l4M5otioeA5lm1z7bkNkxCka8HSPjR0xRWmpCmc9utiaLP9Jb1eD8BgeIxTW4AIF45Pg==}
    engines: {node: '>=6'}

  p-limit@1.3.0:
    resolution: {integrity: sha512-vvcXsLAJ9Dr5rQOPk7toZQZJApBl2K4J6dANSsEuh6QI41JYcsS/qhTGa9ErIUUgK3WNQoJYvylxvjqmiqEA9Q==}
    engines: {node: '>=4'}

  p-limit@3.1.0:
    resolution: {integrity: sha512-TYOanM3wGwNGsZN2cVTYPArw454xnXj5qmWF1bEoAc4+cU/ol7GVh7odevjp1FNHduHc3KZMcFduxU5Xc6uJRQ==}
    engines: {node: '>=10'}

  p-locate@2.0.0:
    resolution: {integrity: sha512-nQja7m7gSKuewoVRen45CtVfODR3crN3goVQ0DDZ9N3yHxgpkuBhZqsaiotSQRrADUrne346peY7kT3TSACykg==}
    engines: {node: '>=4'}

  p-locate@5.0.0:
    resolution: {integrity: sha512-LaNjtRWUBY++zB5nE/NwcaoMylSPk+S+ZHNB1TzdbMJMny6dynpAGt7X/tl/QYq3TIeE6nxHppbo2LGymrG5Pw==}
    engines: {node: '>=10'}

  p-map@4.0.0:
    resolution: {integrity: sha512-/bjOqmgETBYB5BoEeGVea8dmvHb2m9GLy1E9W43yeyfP6QQCZGFNa+XRceJEuDB6zqr+gKpIAmlLebMpykw/MQ==}
    engines: {node: '>=10'}

  p-try@1.0.0:
    resolution: {integrity: sha512-U1etNYuMJoIz3ZXSrrySFjsXQTWOx2/jdi86L+2pRvph/qMKL6sbcCYdH23fqsbm8TH2Gn0OybpT4eSFlCVHww==}
    engines: {node: '>=4'}

  parent-module@1.0.1:
    resolution: {integrity: sha512-GQ2EWRpQV8/o+Aw8YqtfZZPfNRWZYkbidE9k5rpl/hC3vtHHBfGm2Ifi6qWV+coDGkrUKZAxE3Lot5kcsRlh+g==}
    engines: {node: '>=6'}

  parse-author@2.0.0:
    resolution: {integrity: sha512-yx5DfvkN8JsHL2xk2Os9oTia467qnvRgey4ahSm2X8epehBLx/gWLcy5KI+Y36ful5DzGbCS6RazqZGgy1gHNw==}
    engines: {node: '>=0.10.0'}

  parse-json@2.2.0:
    resolution: {integrity: sha512-QR/GGaKCkhwk1ePQNYDRKYZ3mwU9ypsKhB0XyFnLQdomyEqk3e8wpW3V5Jp88zbxK4n5ST1nqo+g9juTpownhQ==}
    engines: {node: '>=0.10.0'}

  parseurl@1.3.3:
    resolution: {integrity: sha512-CiyeOxFT/JZyN5m0z9PfXw4SCBJ6Sygz1Dpl0wqjlhDEGGBP1GnsUVEL0p63hoG1fcj3fHynXi9NYO4nWOL+qQ==}
    engines: {node: '>= 0.8'}

  partial-json@0.1.7:
    resolution: {integrity: sha512-Njv/59hHaokb/hRUjce3Hdv12wd60MtM9Z5Olmn+nehe0QDAsRtRbJPvJ0Z91TusF0SuZRIvnM+S4l6EIP8leA==}

  path-exists@3.0.0:
    resolution: {integrity: sha512-bpC7GYwiDYQ4wYLe+FA8lhRjhQCMcQGuSgGGqDkg/QerRWw9CmGRT0iSOVRSZJ29NMLZgIzqaljJ63oaL4NIJQ==}
    engines: {node: '>=4'}

  path-exists@4.0.0:
    resolution: {integrity: sha512-ak9Qy5Q7jYb2Wwcey5Fpvg2KoAc/ZIhLSLOSBmRmygPsGwkVVt0fZa0qrtMz+m6tJTAHfZQ8FnmB4MG4LWy7/w==}
    engines: {node: '>=8'}

  path-is-absolute@1.0.1:
    resolution: {integrity: sha512-AVbw3UJ2e9bq64vSaS9Am0fje1Pa8pbGqTTsmXfaIiMpnr5DlDhfJOuLj9Sf95ZPVDAUerDfEk88MPmPe7UCQg==}
    engines: {node: '>=0.10.0'}

  path-key@2.0.1:
    resolution: {integrity: sha512-fEHGKCSmUSDPv4uoj8AlD+joPlq3peND+HRYyxFz4KPw4z926S/b8rIuFs2FYJg3BwsxJf6A9/3eIdLaYC+9Dw==}
    engines: {node: '>=4'}

  path-key@3.1.1:
    resolution: {integrity: sha512-ojmeN0qd+y0jszEtoY48r0Peq5dwMEkIlCOu6Q5f41lfkswXuKtYrhgoTpLnyIcHm24Uhqx+5Tqm2InSwLhE6Q==}
    engines: {node: '>=8'}

  path-parse@1.0.7:
    resolution: {integrity: sha512-LDJzPVEEEPR+y48z93A0Ed0yXb8pAByGWo/k5YYdYgpY2/2EsOsksJrq7lOHxryrVOn1ejG6oAp8ahvOIQD8sw==}

  path-to-regexp@8.2.0:
    resolution: {integrity: sha512-TdrF7fW9Rphjq4RjrW0Kp2AW0Ahwu9sRGTkS6bvDi0SCwZlEZYmcfDbEsTz8RVk0EHIS/Vd1bv3JhG+1xZuAyQ==}
    engines: {node: '>=16'}

  path-type@2.0.0:
    resolution: {integrity: sha512-dUnb5dXUf+kzhC/W/F4e5/SkluXIFf5VUHolW1Eg1irn1hGWjPGdsRcvYJ1nD6lhk8Ir7VM0bHJKsYTx8Jx9OQ==}
    engines: {node: '>=4'}

  path-type@4.0.0:
    resolution: {integrity: sha512-gDKb8aZMDeD/tZWs9P6+q0J9Mwkdl6xMV8TjnGP3qJVJ06bdMgkbBlLU8IdfOsIsFz2BW1rNVT3XuNEl8zPAvw==}
    engines: {node: '>=8'}

  pe-library@1.0.1:
    resolution: {integrity: sha512-nh39Mo1eGWmZS7y+mK/dQIqg7S1lp38DpRxkyoHf0ZcUs/HDc+yyTjuOtTvSMZHmfSLuSQaX945u05Y2Q6UWZg==}
    engines: {node: '>=14', npm: '>=7'}

  pend@1.2.0:
    resolution: {integrity: sha512-F3asv42UuXchdzt+xXqfW1OGlVBe+mxa2mqI0pg5yAHZPvFmY3Y6drSf/GQ1A86WgWEN9Kzh/WrgKa6iGcHXLg==}

  picocolors@1.1.1:
    resolution: {integrity: sha512-xceH2snhtb5M9liqDsmEw56le376mTZkEX/jEb/RxNFyegNul7eNslCXP9FDj/Lcu0X8KEyMceP2ntpaHrDEVA==}

  picomatch@2.3.1:
    resolution: {integrity: sha512-JU3teHTNjmE2VCGFzuY8EXzCDVwEqB2a8fsIvwaStHhAWJEeVd1o1QD80CU6+ZdEXXSLbSsuLwJjkCBWqRQUVA==}
    engines: {node: '>=8.6'}

  pify@2.3.0:
    resolution: {integrity: sha512-udgsAY+fTnvv7kI7aaxbqwWNb0AHiB0qBO89PZKPkoTmGOgdbrHDKD+0B2X4uTfJ/FT1R09r9gTsjUjNJotuog==}
    engines: {node: '>=0.10.0'}

  plist@3.1.0:
    resolution: {integrity: sha512-uysumyrvkUX0rX/dEVqt8gC3sTBzd4zoWfLeS29nb53imdaXVvLINYXTI2GNqzaMuvacNx4uJQ8+b3zXR0pkgQ==}
    engines: {node: '>=10.4.0'}

  possible-typed-array-names@1.1.0:
    resolution: {integrity: sha512-/+5VFTchJDoVj3bhoqi6UeymcD00DAwb1nJwamzPvHEszJ4FpF6SNNbUbOS8yI56qHzdV8eK0qEfOSiodkTdxg==}
    engines: {node: '>= 0.4'}

  postcss@8.5.6:
    resolution: {integrity: sha512-3Ybi1tAuwAP9s0r1UQ2J4n5Y0G05bJkpUIO0/bI9MhwmD70S5aTWbXGBwxHrelT+XM1k6dM0pk+SwNkpTRN7Pg==}
    engines: {node: ^10 || ^12 || >=14}

  postject@1.0.0-alpha.6:
    resolution: {integrity: sha512-b9Eb8h2eVqNE8edvKdwqkrY6O7kAwmI8kcnBv1NScolYJbo59XUF0noFq+lxbC1yN20bmC0WBEbDC5H/7ASb0A==}
    engines: {node: '>=14.0.0'}
    hasBin: true

  prebuild-install@7.1.3:
    resolution: {integrity: sha512-8Mf2cbV7x1cXPUILADGI3wuhfqWvtiLA1iclTDbFRZkgRQS0NqsPZphna9V+HyTEadheuPmjaJMsbzKQFOzLug==}
    engines: {node: '>=10'}
    hasBin: true

  prelude-ls@1.2.1:
    resolution: {integrity: sha512-vkcDPrRZo1QZLbn5RLGPpg/WmIQ65qoWWhcGKf/b5eplkkarX0m9z8ppCat4mlOqUsWpyNuYgO3VRyrYHSzX5g==}
    engines: {node: '>= 0.8.0'}

  proc-log@2.0.1:
    resolution: {integrity: sha512-Kcmo2FhfDTXdcbfDH76N7uBYHINxc/8GW7UAVuVP9I+Va3uHSerrnKV6dLooga/gh7GlgzuCCr/eoldnL1muGw==}
    engines: {node: ^12.13.0 || ^14.15.0 || >=16.0.0}

  progress@2.0.3:
    resolution: {integrity: sha512-7PiHtLll5LdnKIMw100I+8xJXR5gW2QwWYkT6iJva0bXitZKa/XMrSbdmg3r2Xnaidz9Qumd0VPaMrZlF9V9sA==}
    engines: {node: '>=0.4.0'}

  promise-inflight@1.0.1:
    resolution: {integrity: sha512-6zWPyEOFaQBJYcGMHBKTKJ3u6TBsnMFOIZSa6ce1e/ZrrsOlnHRHbabMjLiBYKp+n44X9eUI6VUPaukCXHuG4g==}
    peerDependencies:
      bluebird: '*'
    peerDependenciesMeta:
      bluebird:
        optional: true

  promise-limit@2.7.0:
    resolution: {integrity: sha512-7nJ6v5lnJsXwGprnGXga4wx6d1POjvi5Qmf1ivTRxTjH4Z/9Czja/UCMLVmB9N93GeWOU93XaFaEt6jbuoagNw==}

  promise-retry@2.0.1:
    resolution: {integrity: sha512-y+WKFlBR8BGXnsNlIHFGPZmyDf3DFMoLhaflAnyZgV6rG6xu+JwesTo2Q9R6XwYmtmwAFCkAk3e35jEdoeh/3g==}
    engines: {node: '>=10'}

  proxy-addr@2.0.7:
    resolution: {integrity: sha512-llQsMLSUDUPT44jdrU/O37qlnifitDP+ZwrmmZcoSKyLKvtZxpyV0n2/bD/N4tBAAZ/gJEdZU7KMraoK1+XYAg==}
    engines: {node: '>= 0.10'}

  pump@3.0.3:
    resolution: {integrity: sha512-todwxLMY7/heScKmntwQG8CXVkWUOdYxIvY2s0VWAAMh/nd8SoYiRaKjlr7+iCs984f2P8zvrfWcDDYVb73NfA==}

  punycode@2.3.1:
    resolution: {integrity: sha512-vYt7UD1U9Wg6138shLtLOvdAu+8DsC/ilFtEVHcH+wydcSpNE20AfSOduf6MkRFahL5FY7X1oU7nKVZFtfq8Fg==}
    engines: {node: '>=6'}

  qs@6.14.0:
    resolution: {integrity: sha512-YWWTjgABSKcvs/nWBi9PycY/JiPJqOD4JA6o9Sej2AtvSGarXxKC3OQSk4pAarbdQlKAh5D4FCQkJNkW+GAn3w==}
    engines: {node: '>=0.6'}

  queue-microtask@1.2.3:
    resolution: {integrity: sha512-NuaNSa6flKT5JaSYQzJok04JzTL1CA6aGhv5rfLW3PgqA+M2ChpZQnAC8h8i4ZFkBS8X5RqkDBHA7r4hej3K9A==}

  quick-lru@5.1.1:
    resolution: {integrity: sha512-WuyALRjWPDGtt/wzJiadO5AXY+8hZ80hVpe6MyivgraREW751X3SbhRvG3eLKOYN+8VEvqLcf3wdnt44Z4S4SA==}
    engines: {node: '>=10'}

  range-parser@1.2.1:
    resolution: {integrity: sha512-Hrgsx+orqoygnmhFbKaHE6c296J+HTAQXoxEF6gNupROmmGJRoyzfG3ccAveqCBrwr/2yxQ5BVd/GTl5agOwSg==}
    engines: {node: '>= 0.6'}

  raw-body@3.0.0:
    resolution: {integrity: sha512-RmkhL8CAyCRPXCE28MMH0z2PNWQBNk2Q09ZdxM9IOOXwxwZbN+qbWaatPkdkWIKL2ZVDImrN/pK5HTRz2PcS4g==}
    engines: {node: '>= 0.8'}

  rc@1.2.8:
    resolution: {integrity: sha512-y3bGgqKj3QBdxLbLkomlohkvsA8gdAiUQlSBJnBhfn+BPxg4bc62d8TcBW15wavDfgexCgccckhcZvywyQYPOw==}
    hasBin: true

  react-dom@19.1.1:
    resolution: {integrity: sha512-Dlq/5LAZgF0Gaz6yiqZCf6VCcZs1ghAJyrsu84Q/GT0gV+mCxbfmKNoGRKBYMJ8IEdGPqu49YWXD02GCknEDkw==}
    peerDependencies:
      react: ^19.1.1

  react-refresh@0.17.0:
    resolution: {integrity: sha512-z6F7K9bV85EfseRCp2bzrpyQ0Gkw1uLoCel9XBVWPg/TjRj94SkJzUTGfOa4bs7iJvBWtQG0Wq7wnI0syw3EBQ==}
    engines: {node: '>=0.10.0'}

  react@19.1.1:
    resolution: {integrity: sha512-w8nqGImo45dmMIfljjMwOGtbmC/mk4CMYhWIicdSflH91J9TyCyczcPFXJzrZ/ZXcgGRFeP6BU0BEJTw6tZdfQ==}
    engines: {node: '>=0.10.0'}

  read-binary-file-arch@1.0.6:
    resolution: {integrity: sha512-BNg9EN3DD3GsDXX7Aa8O4p92sryjkmzYYgmgTAc6CA4uGLEDzFfxOxugu21akOxpcXHiEgsYkC6nPsQvLLLmEg==}
    hasBin: true

  read-pkg-up@2.0.0:
    resolution: {integrity: sha512-1orxQfbWGUiTn9XsPlChs6rLie/AV9jwZTGmu2NZw/CUDJQchXJFYE0Fq5j7+n558T1JhDWLdhyd1Zj+wLY//w==}
    engines: {node: '>=4'}

  read-pkg@2.0.0:
    resolution: {integrity: sha512-eFIBOPW7FGjzBuk3hdXEuNSiTZS/xEMlH49HxMyzb0hyPfu4EhVjT2DH32K1hSSmVq4sebAWnZuuY5auISUTGA==}
    engines: {node: '>=4'}

  readable-stream@3.6.2:
    resolution: {integrity: sha512-9u/sniCrY3D5WdsERHzHE4G2YCXqoG5FTHUiCC4SIbr6XcLZBY05ya9EKjYek9O5xOAwjGq+1JdGBAS7Q9ScoA==}
    engines: {node: '>= 6'}

  rechoir@0.8.0:
    resolution: {integrity: sha512-/vxpCXddiX8NGfGO/mTafwjq4aFa/71pvamip0++IQk3zG8cbCj0fifNPrjjF1XMXUne91jL9OoxmdykoEtifQ==}
    engines: {node: '>= 10.13.0'}

  reflect.getprototypeof@1.0.10:
    resolution: {integrity: sha512-00o4I+DVrefhv+nX0ulyi3biSHCPDe+yLv5o/p6d/UVlirijB8E16FtfwSAi4g3tcqrQ4lRAqQSoFEZJehYEcw==}
    engines: {node: '>= 0.4'}

  regexp.prototype.flags@1.5.4:
    resolution: {integrity: sha512-dYqgNSZbDwkaJ2ceRd9ojCGjBq+mOm9LmtXnAnEGyHhN/5R7iDW2TRw3h+o/jCFxus3P2LfWIIiwowAjANm7IA==}
    engines: {node: '>= 0.4'}

  require-directory@2.1.1:
    resolution: {integrity: sha512-fGxEI7+wsG9xrvdjsrlmL22OMTTiHRwAMroiEeMgq8gzoLC/PQr7RsRDSTLUg/bZAZtF+TVIkHc6/4RIKrui+Q==}
    engines: {node: '>=0.10.0'}

  resedit@2.0.3:
    resolution: {integrity: sha512-oTeemxwoMuxxTYxXUwjkrOPfngTQehlv0/HoYFNkB4uzsP1Un1A9nI8JQKGOFkxpqkC7qkMs0lUsGrvUlbLNUA==}
    engines: {node: '>=14', npm: '>=7'}

  resolve-alpn@1.2.1:
    resolution: {integrity: sha512-0a1F4l73/ZFZOakJnQ3FvkJ2+gSTQWz/r2KE5OdDY0TxPm5h4GkqkWWfM47T7HsbnOtcJVEF4epCVy6u7Q3K+g==}

  resolve-from@4.0.0:
    resolution: {integrity: sha512-pb/MYmXstAkysRFx8piNI1tGFNQIFA3vkE3Gq4EuA1dF6gHp/+vgZqsCGJapvy8N3Q+4o7FwvquPJcnZ7RYy4g==}
    engines: {node: '>=4'}

  resolve-pkg-maps@1.0.0:
    resolution: {integrity: sha512-seS2Tj26TBVOC2NIc2rOe2y2ZO7efxITtLZcGSOnHHNOQ7CkiUBfw0Iw2ck6xkIhPwLhKNLS8BO+hEpngQlqzw==}

  resolve@1.22.10:
    resolution: {integrity: sha512-NPRy+/ncIMeDlTAsuqwKIiferiawhefFJtkNSW0qZJEqMEb+qBt/77B/jGeeek+F0uOeN05CDa6HXbbIgtVX4w==}
    engines: {node: '>= 0.4'}
    hasBin: true

  responselike@2.0.1:
    resolution: {integrity: sha512-4gl03wn3hj1HP3yzgdI7d3lCkF95F21Pz4BPGvKHinyQzALR5CapwC8yIi0Rh58DEMQ/SguC03wFj2k0M/mHhw==}

  restore-cursor@3.1.0:
    resolution: {integrity: sha512-l+sSefzHpj5qimhFSE5a8nufZYAM3sBSVMAPtYkmC+4EH2anSGaEMXSD0izRQbu9nfyQ9y5JrVmp7E8oZrUjvA==}
    engines: {node: '>=8'}

  restore-cursor@4.0.0:
    resolution: {integrity: sha512-I9fPXU9geO9bHOt9pHHOhOkYerIMsmVaWB0rA2AI9ERh/+x/i7MV5HKBNrg+ljO5eoPVgCcnFuRjJ9uH6I/3eg==}
    engines: {node: ^12.20.0 || ^14.13.1 || >=16.0.0}

  retry@0.12.0:
    resolution: {integrity: sha512-9LkiTwjUh6rT555DtE9rTX+BKByPfrMzEAtnlEtdEwr3Nkffwiihqe2bWADg+OQRjt9gl6ICdmB/ZFDCGAtSow==}
    engines: {node: '>= 4'}

  reusify@1.1.0:
    resolution: {integrity: sha512-g6QUff04oZpHs0eG5p83rFLhHeV00ug/Yf9nZM6fLeUrPguBTkTQOdpAWWspMh55TZfVQDPaN3NQJfbVRAxdIw==}
    engines: {iojs: '>=1.0.0', node: '>=0.10.0'}

  rfdc@1.4.1:
    resolution: {integrity: sha512-q1b3N5QkRUWUl7iyylaaj3kOpIT0N2i9MqIEQXP73GVsN9cw3fdx8X63cEmWhJGi2PPCF23Ijp7ktmd39rawIA==}

  rimraf@2.6.3:
    resolution: {integrity: sha512-mwqeW5XsA2qAejG46gYdENaxXjx9onRNCfn7L0duuP4hCuTIi/QO7PDK07KJfp1d+izWPrzEJDcSqBa0OZQriA==}
    deprecated: Rimraf versions prior to v4 are no longer supported
    hasBin: true

  rimraf@3.0.2:
    resolution: {integrity: sha512-JZkJMZkAGFFPP2YqXZXPbMlMBgsxzE8ILs4lMIX/2o0L9UBw9O/Y3o6wFw/i9YLapcUJWwqbi3kdxIPdC62TIA==}
    deprecated: Rimraf versions prior to v4 are no longer supported
    hasBin: true

  roarr@2.15.4:
    resolution: {integrity: sha512-CHhPh+UNHD2GTXNYhPWLnU8ONHdI+5DI+4EYIAOaiD63rHeYlZvyh8P+in5999TTSFgUYuKUAjzRI4mdh/p+2A==}
    engines: {node: '>=8.0'}

  rollup@4.46.2:
    resolution: {integrity: sha512-WMmLFI+Boh6xbop+OAGo9cQ3OgX9MIg7xOQjn+pTCwOkk+FNDAeAemXkJ3HzDJrVXleLOFVa1ipuc1AmEx1Dwg==}
    engines: {node: '>=18.0.0', npm: '>=8.0.0'}
    hasBin: true

  router@2.2.0:
    resolution: {integrity: sha512-nLTrUKm2UyiL7rlhapu/Zl45FwNgkZGaCpZbIHajDYgwlJCOzLSk+cIPAnsEqV955GjILJnKbdQC1nVPz+gAYQ==}
    engines: {node: '>= 18'}

  run-parallel@1.2.0:
    resolution: {integrity: sha512-5l4VyZR86LZ/lDxZTR6jqL8AFE2S0IFLMP26AbjsLVADxHdhB/c0GUsH+y39UfCi3dzz8OlQuPmnaJOMoDHQBA==}

  safe-array-concat@1.1.3:
    resolution: {integrity: sha512-AURm5f0jYEOydBj7VQlVvDrjeFgthDdEF5H1dP+6mNpoXOMo1quQqJ4wvJDyRZ9+pO3kGWoOdmV08cSv2aJV6Q==}
    engines: {node: '>=0.4'}

  safe-buffer@5.2.1:
    resolution: {integrity: sha512-rp3So07KcdmmKbGvgaNxQSJr7bGVSVk5S9Eq1F+ppbRo70+YeaDxkw5Dd8NPN+GD6bjnYm2VuPuCXmpuYvmCXQ==}

  safe-push-apply@1.0.0:
    resolution: {integrity: sha512-iKE9w/Z7xCzUMIZqdBsp6pEQvwuEebH4vdpjcDWnyzaI6yl6O9FHvVpmGelvEHNsoY6wGblkxR6Zty/h00WiSA==}
    engines: {node: '>= 0.4'}

  safe-regex-test@1.1.0:
    resolution: {integrity: sha512-x/+Cz4YrimQxQccJf5mKEbIa1NzeCRNI5Ecl/ekmlYaampdNLPalVyIcCZNNH3MvmqBugV5TMYZXv0ljslUlaw==}
    engines: {node: '>= 0.4'}

  safer-buffer@2.1.2:
    resolution: {integrity: sha512-YZo3K82SD7Riyi0E1EQPojLz7kpepnSQI9IyPbHHg1XXXevb5dJI7tpyN2ADxGcQbHG7vcyRHk0cbwqcQriUtg==}

  scheduler@0.26.0:
    resolution: {integrity: sha512-NlHwttCI/l5gCPR3D1nNXtWABUmBwvZpEQiD4IXSbIDq8BzLIK/7Ir5gTFSGZDUu37K5cMNp0hFtzO38sC7gWA==}

  secure-json-parse@2.7.0:
    resolution: {integrity: sha512-6aU+Rwsezw7VR8/nyvKTx8QpWH9FrcYiXXlqC4z5d5XQBDRqtbfsRjnwGyqbi3gddNtWHuEk9OANUotL26qKUw==}

  semver-compare@1.0.0:
    resolution: {integrity: sha512-YM3/ITh2MJ5MtzaM429anh+x2jiLVjqILF4m4oyQB18W7Ggea7BfqdH/wGMK7dDiMghv/6WG7znWMwUDzJiXow==}

  semver@5.7.2:
    resolution: {integrity: sha512-cBznnQ9KjJqU67B52RMC65CMarK2600WFnbkcaiwWq3xy/5haFJlshgnpjovMVJ+Hff49d8GEn0b87C5pDQ10g==}
    hasBin: true

  semver@6.3.1:
    resolution: {integrity: sha512-BR7VvDCVHO+q2xBEWskxS6DJE1qRnb7DxzUrogb71CWoSficBxYsiAGd+Kl0mmq/MprG9yArRkyrQxTO6XjMzA==}
    hasBin: true

  semver@7.7.2:
    resolution: {integrity: sha512-RF0Fw+rO5AMf9MAyaRXI4AV0Ulj5lMHqVxxdSgiVbixSCXoEmmX/jk0CuJw4+3SqroYO9VoUh+HcuJivvtJemA==}
    engines: {node: '>=10'}
    hasBin: true

  send@1.2.0:
    resolution: {integrity: sha512-uaW0WwXKpL9blXE2o0bRhoL2EGXIrZxQ2ZQ4mgcfoBxdFmQold+qWsD2jLrfZ0trjKL6vOw0j//eAwcALFjKSw==}
    engines: {node: '>= 18'}

  serialize-error@7.0.1:
    resolution: {integrity: sha512-8I8TjW5KMOKsZQTvoxjuSIa7foAwPWGOts+6o7sgjz41/qMD9VQHEDxi6PBvK2l0MXUmqZyNpUK+T2tQaaElvw==}
    engines: {node: '>=10'}

  serve-static@2.2.0:
    resolution: {integrity: sha512-61g9pCh0Vnh7IutZjtLGGpTA355+OPn2TyDv/6ivP2h/AdAVX9azsoxmg2/M6nZeQZNYBEwIcsne1mJd9oQItQ==}
    engines: {node: '>= 18'}

  set-function-length@1.2.2:
    resolution: {integrity: sha512-pgRc4hJ4/sNjWCSS9AmnS40x3bNMDTknHgL5UaMBTMyJnU90EgWh1Rz+MC9eFu4BuN/UwZjKQuY/1v3rM7HMfg==}
    engines: {node: '>= 0.4'}

  set-function-name@2.0.2:
    resolution: {integrity: sha512-7PGFlmtwsEADb0WYyvCMa1t+yke6daIG4Wirafur5kcf+MhUnPms1UeR0CKQdTZD81yESwMHbtn+TR+dMviakQ==}
    engines: {node: '>= 0.4'}

  set-proto@1.0.0:
    resolution: {integrity: sha512-RJRdvCo6IAnPdsvP/7m6bsQqNnn1FCBX5ZNtFL98MmFF/4xAIJTIg1YbHW5DC2W5SKZanrC6i4HsJqlajw/dZw==}
    engines: {node: '>= 0.4'}

  setprototypeof@1.2.0:
    resolution: {integrity: sha512-E5LDX7Wrp85Kil5bhZv46j8jOeboKq5JMmYM3gVGdGH8xFpPWXUMsNrlODCrkoxMEeNi/XZIwuRvY4XNwYMJpw==}

  shebang-command@1.2.0:
    resolution: {integrity: sha512-EV3L1+UQWGor21OmnvojK36mhg+TyIKDh3iFBKBohr5xeXIhNBcx8oWdgkTEEQ+BEFFYdLRuqMfd5L84N1V5Vg==}
    engines: {node: '>=0.10.0'}

  shebang-command@2.0.0:
    resolution: {integrity: sha512-kHxr2zZpYtdmrN1qDjrrX/Z1rR1kG8Dx+gkpK1G4eXmvXswmcE1hTWBWYUzlraYw1/yZp6YuDY77YtvbN0dmDA==}
    engines: {node: '>=8'}

  shebang-regex@1.0.0:
    resolution: {integrity: sha512-wpoSFAxys6b2a2wHZ1XpDSgD7N9iVjg29Ph9uV/uaP9Ex/KXlkTZTeddxDPSYQpgvzKLGJke2UU0AzoGCjNIvQ==}
    engines: {node: '>=0.10.0'}

  shebang-regex@3.0.0:
    resolution: {integrity: sha512-7++dFhtcx3353uBaq8DDR4NuxBetBzC7ZQOhmTQInHEd6bSrXdiEyzCvG07Z44UYdLShWUyXt5M/yhz8ekcb1A==}
    engines: {node: '>=8'}

  side-channel-list@1.0.0:
    resolution: {integrity: sha512-FCLHtRD/gnpCiCHEiJLOwdmFP+wzCmDEkc9y7NsYxeF4u7Btsn1ZuwgwJGxImImHicJArLP4R0yX4c2KCrMrTA==}
    engines: {node: '>= 0.4'}

  side-channel-map@1.0.1:
    resolution: {integrity: sha512-VCjCNfgMsby3tTdo02nbjtM/ewra6jPHmpThenkTYh8pG9ucZ/1P8So4u4FGBek/BjpOVsDCMoLA/iuBKIFXRA==}
    engines: {node: '>= 0.4'}

  side-channel-weakmap@1.0.2:
    resolution: {integrity: sha512-WPS/HvHQTYnHisLo9McqBHOJk2FkHO/tlpvldyrnem4aeQp4hai3gythswg6p01oSoTl58rcpiFAjF2br2Ak2A==}
    engines: {node: '>= 0.4'}

  side-channel@1.1.0:
    resolution: {integrity: sha512-ZX99e6tRweoUXqR+VBrslhda51Nh5MTQwou5tnUDgbtyM0dBgmhEDtWGP/xbKn6hqfPRHujUNwz5fy/wbbhnpw==}
    engines: {node: '>= 0.4'}

  signal-exit@3.0.7:
    resolution: {integrity: sha512-wnD2ZE+l+SPC/uoS0vXeE9L1+0wuaMqKlfz9AMUo38JsyLSBWSFcHR1Rri62LZc12vLr1gb3jl7iwQhgwpAbGQ==}

  simple-concat@1.0.1:
    resolution: {integrity: sha512-cSFtAPtRhljv69IK0hTVZQ+OfE9nePi/rtJmw5UjHeVyVroEqJXP1sFztKUy1qU+xvz3u/sfYJLa947b7nAN2Q==}

  simple-get@4.0.1:
    resolution: {integrity: sha512-brv7p5WgH0jmQJr1ZDDfKDOSeWWg+OVypG99A/5vYGPqJ6pxiaHLy8nxtFjBA7oMa01ebA9gfh1uMCFqOuXxvA==}

  slash@3.0.0:
    resolution: {integrity: sha512-g9Q1haeby36OSStwb4ntCGGGaKsaVSjQ68fBxoQcutl5fS1vuY18H3wSt3jFyFtrkx+Kz0V1G85A4MyAdDMi2Q==}
    engines: {node: '>=8'}

  slice-ansi@5.0.0:
    resolution: {integrity: sha512-FC+lgizVPfie0kkhqUScwRu1O/lF6NOgJmlCgK+/LYxDCTk8sGelYaHDhFcDN+Sn3Cv+3VSa4Byeo+IMCzpMgQ==}
    engines: {node: '>=12'}

  smart-buffer@4.2.0:
    resolution: {integrity: sha512-94hK0Hh8rPqQl2xXc3HsaBoOXKV20MToPkcXvwbISWLEs+64sBq5kFgn2kJDHb1Pry9yrP0dxrCI9RRci7RXKg==}
    engines: {node: '>= 6.0.0', npm: '>= 3.0.0'}

  socks-proxy-agent@7.0.0:
    resolution: {integrity: sha512-Fgl0YPZ902wEsAyiQ+idGd1A7rSFx/ayC1CQVMw5P+EQx2V0SgpGtf6OKFhVjPflPUl9YMmEOnmfjCdMUsygww==}
    engines: {node: '>= 10'}

  socks@2.8.6:
    resolution: {integrity: sha512-pe4Y2yzru68lXCb38aAqRf5gvN8YdjP1lok5o0J7BOHljkyCGKVz7H3vpVIXKD27rj2giOJ7DwVyk/GWrPHDWA==}
    engines: {node: '>= 10.0.0', npm: '>= 3.0.0'}

  source-map-js@1.2.1:
    resolution: {integrity: sha512-UXWMKhLOwVKb728IUtQPXxfYU+usdybtUrK/8uGE8CQMvrhOpwvzDBwj0QhSL7MQc7vIsISBG8VQ8+IDQxpfQA==}
    engines: {node: '>=0.10.0'}

  source-map-support@0.5.21:
    resolution: {integrity: sha512-uBHU3L3czsIyYXKX88fdrGovxdSCoTGDRZ6SYXtSRxLZUzHg5P/66Ht6uoUlHu9EZod+inXhKo3qQgwXUT/y1w==}

  source-map@0.6.1:
    resolution: {integrity: sha512-UjgapumWlbMhkBgzT7Ykc5YXUT46F0iKu8SGXq0bcwP5dz/h0Plj6enJqjz1Zbq2l5WaqYnrVbwWOWMyF3F47g==}
    engines: {node: '>=0.10.0'}

  spdx-correct@3.2.0:
    resolution: {integrity: sha512-kN9dJbvnySHULIluDHy32WHRUu3Og7B9sbY7tsFLctQkIqnMh3hErYgdMjTYuqmcXX+lK5T1lnUt3G7zNswmZA==}

  spdx-exceptions@2.5.0:
    resolution: {integrity: sha512-PiU42r+xO4UbUS1buo3LPJkjlO7430Xn5SVAhdpzzsPHsjbYVflnnFdATgabnLude+Cqu25p6N+g2lw/PFsa4w==}

  spdx-expression-parse@3.0.1:
    resolution: {integrity: sha512-cbqHunsQWnJNE6KhVSMsMeH5H/L9EpymbzqTQ3uLwNCLZ1Q481oWaofqH7nO6V07xlXwY6PhQdQ2IedWx/ZK4Q==}

  spdx-license-ids@3.0.21:
    resolution: {integrity: sha512-Bvg/8F5XephndSK3JffaRqdT+gyhfqIPwDHpX80tJrF8QQRYMo8sNMeaZ2Dp5+jhwKnUmIOyFFQfHRkjJm5nXg==}

  sprintf-js@1.1.3:
    resolution: {integrity: sha512-Oo+0REFV59/rz3gfJNKQiBlwfHaSESl1pcGyABQsnnIfWOFt6JNj5gCog2U6MLZ//IGYD+nA8nI+mTShREReaA==}

  ssri@9.0.1:
    resolution: {integrity: sha512-o57Wcn66jMQvfHG1FlYbWeZWW/dHZhJXjpIcTfXldXEk5nz5lStPo3mK0OJQfGR3RbZUlbISexbljkJzuEj/8Q==}
    engines: {node: ^12.13.0 || ^14.15.0 || >=16.0.0}

  statuses@2.0.1:
    resolution: {integrity: sha512-RwNA9Z/7PrK06rYLIzFMlaF+l73iwpzsqRIFgbMLbTcLD6cOao82TaWefPXQvB2fOC4AjuYSEndS7N/mTCbkdQ==}
    engines: {node: '>= 0.8'}

  statuses@2.0.2:
    resolution: {integrity: sha512-DvEy55V3DB7uknRo+4iOGT5fP1slR8wQohVdknigZPMpMstaKJQWhwiYBACJE3Ul2pTnATihhBYnRhZQHGBiRw==}
    engines: {node: '>= 0.8'}

  stop-iteration-iterator@1.1.0:
    resolution: {integrity: sha512-eLoXW/DHyl62zxY4SCaIgnRhuMr6ri4juEYARS8E6sCEqzKpOiE521Ucofdx+KnDZl5xmvGYaaKCk5FEOxJCoQ==}
    engines: {node: '>= 0.4'}

  string-width@4.2.3:
    resolution: {integrity: sha512-wKyQRQpjJ0sIp62ErSZdGsjMJWsap5oRNihHhu6G7JVO/9jIB6UyevL+tXuOqrng8j/cxKTWyWUwvSTriiZz/g==}
    engines: {node: '>=8'}

  string-width@5.1.2:
    resolution: {integrity: sha512-HnLOCR3vjcY8beoNLtcjZ5/nxn2afmME6lhrDrebokqMap+XbeW8n9TXpPDOqdGK5qcI3oT0GKTW6wC7EMiVqA==}
    engines: {node: '>=12'}

  string.prototype.trim@1.2.10:
    resolution: {integrity: sha512-Rs66F0P/1kedk5lyYyH9uBzuiI/kNRmwJAR9quK6VOtIpZ2G+hMZd+HQbbv25MgCA6gEffoMZYxlTod4WcdrKA==}
    engines: {node: '>= 0.4'}

  string.prototype.trimend@1.0.9:
    resolution: {integrity: sha512-G7Ok5C6E/j4SGfyLCloXTrngQIQU3PWtXGst3yM7Bea9FRURf1S42ZHlZZtsNque2FN2PoUhfZXYLNWwEr4dLQ==}
    engines: {node: '>= 0.4'}

  string.prototype.trimstart@1.0.8:
    resolution: {integrity: sha512-UXSH262CSZY1tfu3G3Secr6uGLCFVPMhIqHjlgCUtCCcgihYc/xKs9djMTMUOb2j1mVSeU8EU6NWc/iQKU6Gfg==}
    engines: {node: '>= 0.4'}

  string_decoder@1.3.0:
    resolution: {integrity: sha512-hkRX8U1WjJFd8LsDJ2yQ/wWWxaopEsABU1XfkM8A+j0+85JAGppt16cr1Whg6KIbb4okU6Mql6BOj+uup/wKeA==}

  strip-ansi@6.0.1:
    resolution: {integrity: sha512-Y38VPSHcqkFrCpFnQ9vuSXmquuv5oXOKpGeT6aGrr3o3Gc9AlVa6JBfUSOCnbxGGZF+/0ooI7KrPuUSztUdU5A==}
    engines: {node: '>=8'}

  strip-ansi@7.1.0:
    resolution: {integrity: sha512-iq6eVVI64nQQTRYq2KtEg2d2uU7LElhTJwsH4YzIHZshxlgZms/wIc4VoDQTlG/IvVIrBKG06CrZnp0qv7hkcQ==}
    engines: {node: '>=12'}

  strip-bom@3.0.0:
    resolution: {integrity: sha512-vavAMRXOgBVNF6nyEEmL3DBK19iRpDcoIwW+swQ+CbGiu7lju6t+JklA1MHweoWtadgt4ISVUsXLyDq34ddcwA==}
    engines: {node: '>=4'}

  strip-eof@1.0.0:
    resolution: {integrity: sha512-7FCwGGmx8mD5xQd3RPUvnSpUXHM3BWuzjtpD4TXsfcZ9EL4azvVVUscFYwD9nx8Kh+uCBC00XBtAykoMHwTh8Q==}
    engines: {node: '>=0.10.0'}

  strip-json-comments@2.0.1:
    resolution: {integrity: sha512-4gB8na07fecVVkOI6Rs4e7T6NOTki5EmL7TUduTs6bu3EdnSycntVJ4re8kgZA+wx9IueI2Y11bfbgwtzuE0KQ==}
    engines: {node: '>=0.10.0'}

  strip-json-comments@3.1.1:
    resolution: {integrity: sha512-6fPc+R4ihwqP6N/aIv2f1gMH8lOVtWQHoqC4yK6oSDVVocumAsfCqjkXnqiYMhmMwS/mEHLp7Vehlt3ql6lEig==}
    engines: {node: '>=8'}

  strip-outer@1.0.1:
    resolution: {integrity: sha512-k55yxKHwaXnpYGsOzg4Vl8+tDrWylxDEpknGjhTiZB8dFRU5rTo9CAzeycivxV3s+zlTKwrs6WxMxR95n26kwg==}
    engines: {node: '>=0.10.0'}

  sudo-prompt@9.2.1:
    resolution: {integrity: sha512-Mu7R0g4ig9TUuGSxJavny5Rv0egCEtpZRNMrZaYS1vxkiIxGiGUwoezU3LazIQ+KE04hTrTfNPgxU5gzi7F5Pw==}
    deprecated: Package no longer supported. Contact Support at https://www.npmjs.com/support for more info.

  sumchecker@3.0.1:
    resolution: {integrity: sha512-MvjXzkz/BOfyVDkG0oFOtBxHX2u3gKbMHIF/dXblZsgD3BWOFLmHovIpZY7BykJdAjcqRCBi1WYBNdEC9yI7vg==}
    engines: {node: '>= 8.0'}

  supports-color@7.2.0:
    resolution: {integrity: sha512-qpCAvRl9stuOHveKsn7HncJRvv501qIacKzQlO/+Lwxc9+0q2wLyv4Dfvt80/DPn2pqOBsJdDiogXGR9+OvwRw==}
    engines: {node: '>=8'}

  supports-preserve-symlinks-flag@1.0.0:
    resolution: {integrity: sha512-ot0WnXS9fgdkgIcePe6RHNk1WA8+muPa6cSjeR3V8K27q9BB1rTE3R1p7Hv0z1ZyAc8s6Vvv8DIyWf681MAt0w==}
    engines: {node: '>= 0.4'}

  swr@2.3.4:
    resolution: {integrity: sha512-bYd2lrhc+VarcpkgWclcUi92wYCpOgMws9Sd1hG1ntAu0NEy+14CbotuFjshBU2kt9rYj9TSmDcybpxpeTU1fg==}
    peerDependencies:
      react: ^16.11.0 || ^17.0.0 || ^18.0.0 || ^19.0.0

<<<<<<< HEAD
  tar-fs@2.1.3:
    resolution: {integrity: sha512-090nwYJDmlhwFwEW3QQl+vaNnxsO2yVsd45eTKRBzSzu+hlb1w2K9inVq5b0ngXuLVqQ4ApvsUHHnu/zQNkWAg==}

  tar-stream@2.2.0:
    resolution: {integrity: sha512-ujeqbceABgwMZxEJnk2HDY2DlnUZ+9oEcb1KzTVfYHio0UE6dG71n60d8D2I4qNvleWrrXpmjpt7vZeF1LnMZQ==}
=======
  tailwind-merge@3.3.1:
    resolution: {integrity: sha512-gBXpgUm/3rp1lMZZrM/w7D8GKqshif0zAymAhbCyIt8KMe+0v9DQ7cdYLR4FHH/cKpdTXb+A/tKKU3eolfsI+g==}

  tailwindcss@4.1.11:
    resolution: {integrity: sha512-2E9TBm6MDD/xKYe+dvJZAmg3yxIEDNRc0jwlNyDg/4Fil2QcSLjFKGVff0lAf1jjeaArlG/M75Ey/EYr/OJtBA==}

  tapable@2.2.2:
    resolution: {integrity: sha512-Re10+NauLTMCudc7T5WLFLAwDhQ0JWdrMK+9B2M8zR5hRExKmsRDCBA7/aV/pNJFltmBFO5BAMlQFi/vq3nKOg==}
>>>>>>> b796409e
    engines: {node: '>=6'}

  tar@6.2.1:
    resolution: {integrity: sha512-DZ4yORTwrbTj/7MZYq2w+/ZFdI6OZ/f9SFHR+71gIVUZhOQPHzVCLpvRnPgyaMpfWxxk/4ONva3GQSyNIKRv6A==}
    engines: {node: '>=10'}

  tar@7.4.3:
    resolution: {integrity: sha512-5S7Va8hKfV7W5U6g3aYxXmlPoZVAwUMy9AOKyF2fVuZa2UD3qZjg578OrLRt8PcNN1PleVaL/5/yYATNL0ICUw==}
    engines: {node: '>=18'}

  temp@0.9.4:
    resolution: {integrity: sha512-yYrrsWnrXMcdsnu/7YMYAofM1ktpL5By7vZhf15CrXijWWrEYZks5AXBudalfSWJLlnen/QUJUB5aoB0kqZUGA==}
    engines: {node: '>=6.0.0'}

  text-table@0.2.0:
    resolution: {integrity: sha512-N+8UisAXDGk8PFXP4HAzVR9nbfmVJ3zYLAWiTIoqC5v5isinhr+r5uaO8+7r3BMfuNIufIsA7RdpVgacC2cSpw==}

  throttleit@2.1.0:
    resolution: {integrity: sha512-nt6AMGKW1p/70DF/hGBdJB57B8Tspmbp5gfJ8ilhLnt7kkr2ye7hzD6NVG8GGErk2HWF34igrL2CXmNIkzKqKw==}
    engines: {node: '>=18'}

  tiny-each-async@2.0.3:
    resolution: {integrity: sha512-5ROII7nElnAirvFn8g7H7MtpfV1daMcyfTGQwsn/x2VtyV+VPiO5CjReCJtWLvoKTDEDmZocf3cNPraiMnBXLA==}

  tmp-promise@3.0.3:
    resolution: {integrity: sha512-RwM7MoPojPxsOBYnyd2hy0bxtIlVrihNs9pj5SUvY8Zz1sQcQG2tG1hSr8PDxfgEB8RNKDhqbIlroIarSNDNsQ==}

  tmp@0.2.3:
    resolution: {integrity: sha512-nZD7m9iCPC5g0pYmcaxogYKggSfLsdxl8of3Q/oIbqCqLLIO9IAF0GWjX1z9NZRHPiXv8Wex4yDCaZsgEw0Y8w==}
    engines: {node: '>=14.14'}

  to-regex-range@5.0.1:
    resolution: {integrity: sha512-65P7iz6X5yEr1cwcgvQxbbIw7Uk3gOy5dIdtZ4rDveLqhrdJP+Li/Hx6tyK0NEb+2GCyneCMJiGqrADCSNk8sQ==}
    engines: {node: '>=8.0'}

  toidentifier@1.0.1:
    resolution: {integrity: sha512-o5sSPKEkg/DIQNmH43V0/uerLrpzVedkUh8tGNvaeXpfpuwjKenlSox/2O/BTlZUtEe+JG7s5YhEz608PlAHRA==}
    engines: {node: '>=0.6'}

  tr46@0.0.3:
    resolution: {integrity: sha512-N3WMsuqV66lT30CrXNbEjx4GEwlow3v6rr4mCcv6prnfwhS01rkgyFdjPNBYd9br7LpXV1+Emh01fHnq2Gdgrw==}

  trim-repeated@1.0.0:
    resolution: {integrity: sha512-pkonvlKk8/ZuR0D5tLW8ljt5I8kmxp2XKymhepUeOdCEfKpZaktSArkLHZt76OB1ZvO9bssUsDty4SWhLvZpLg==}
    engines: {node: '>=0.10.0'}

  tsconfig-paths@3.15.0:
    resolution: {integrity: sha512-2Ac2RgzDe/cn48GvOe3M+o82pEFewD3UPbyoUHHdKasHwJKjds4fLXWf/Ux5kATBKN20oaFGu+jbElp1pos0mg==}

  tslib@1.14.1:
    resolution: {integrity: sha512-Xni35NKzjgMrwevysHTCArtLDpPvye8zV/0E4EyYn43P7/7qvQwPh9BGkHewbMulVntbigmcT7rdX3BNo9wRJg==}

  tsutils@3.21.0:
    resolution: {integrity: sha512-mHKK3iUXL+3UF6xL5k0PEhKRUBKPBCv/+RkEOpjRWxxx27KKRBmmA60A9pgOUvMi8GKhRMPEmjBRPzs2W7O1OA==}
    engines: {node: '>= 6'}
    peerDependencies:
      typescript: '>=2.8.0 || >= 3.2.0-dev || >= 3.3.0-dev || >= 3.4.0-dev || >= 3.5.0-dev || >= 3.6.0-dev || >= 3.6.0-beta || >= 3.7.0-dev || >= 3.7.0-beta'

<<<<<<< HEAD
  tsx@4.20.3:
    resolution: {integrity: sha512-qjbnuR9Tr+FJOMBqJCW5ehvIo/buZq7vH7qD7JziU98h6l3qGy0a/yPFjwO+y0/T7GFpNgNAvEcPPVfyT8rrPQ==}
    engines: {node: '>=18.0.0'}
    hasBin: true

  tunnel-agent@0.6.0:
    resolution: {integrity: sha512-McnNiV1l8RYeY8tBgEpuodCC1mLUdbSN+CYBL7kJsJNInOP8UjDDEwdk6Mw60vdLLrr5NHKZhMAOSrR2NZuQ+w==}
=======
  tw-animate-css@1.3.6:
    resolution: {integrity: sha512-9dy0R9UsYEGmgf26L8UcHiLmSFTHa9+D7+dAt/G/sF5dCnPePZbfgDYinc7/UzAM7g/baVrmS6m9yEpU46d+LA==}
>>>>>>> b796409e

  type-check@0.4.0:
    resolution: {integrity: sha512-XleUoc9uwGXqjWwXaUTZAmzMcFZ5858QA2vvx1Ur5xIcixXIP+8LnFDgRplU30us6teqdlskFfu+ae4K79Ooew==}
    engines: {node: '>= 0.8.0'}

  type-fest@0.13.1:
    resolution: {integrity: sha512-34R7HTnG0XIJcBSn5XhDd7nNFPRcXYRZrBB2O2jdKqYODldSzBAqzsWoZYYvduky73toYS/ESqxPvkDf/F0XMg==}
    engines: {node: '>=10'}

  type-fest@0.20.2:
    resolution: {integrity: sha512-Ne+eE4r0/iWnpAxD852z3A+N0Bt5RN//NjJwRd2VFHEmrywxf5vsZlh4R6lixl6B+wz/8d+maTSAkN1FIkI3LQ==}
    engines: {node: '>=10'}

  type-fest@1.4.0:
    resolution: {integrity: sha512-yGSza74xk0UG8k+pLh5oeoYirvIiWo5t0/o3zHHAO2tRDiZcxWP7fywNlXhqb6/r6sWvwi+RsyQMWhVLe4BVuA==}
    engines: {node: '>=10'}

  type-is@2.0.1:
    resolution: {integrity: sha512-OZs6gsjF4vMp32qrCbiVSkrFmXtG/AZhY3t0iAMrMBiAZyV9oALtXO8hsrHbMXF9x6L3grlFuwW2oAz7cav+Gw==}
    engines: {node: '>= 0.6'}

  typed-array-buffer@1.0.3:
    resolution: {integrity: sha512-nAYYwfY3qnzX30IkA6AQZjVbtK6duGontcQm1WSG1MD94YLqK0515GNApXkoxKOWMusVssAHWLh9SeaoefYFGw==}
    engines: {node: '>= 0.4'}

  typed-array-byte-length@1.0.3:
    resolution: {integrity: sha512-BaXgOuIxz8n8pIq3e7Atg/7s+DpiYrxn4vdot3w9KbnBhcRQq6o3xemQdIfynqSeXeDrF32x+WvfzmOjPiY9lg==}
    engines: {node: '>= 0.4'}

  typed-array-byte-offset@1.0.4:
    resolution: {integrity: sha512-bTlAFB/FBYMcuX81gbL4OcpH5PmlFHqlCCpAl8AlEzMz5k53oNDvN8p1PNOWLEmI2x4orp3raOFB51tv9X+MFQ==}
    engines: {node: '>= 0.4'}

  typed-array-length@1.0.7:
    resolution: {integrity: sha512-3KS2b+kL7fsuk/eJZ7EQdnEmQoaho/r6KUef7hxvltNA5DR8NAUM+8wJMbJyZ4G9/7i3v5zPBIMN5aybAh2/Jg==}
    engines: {node: '>= 0.4'}

  typescript@4.5.5:
    resolution: {integrity: sha512-TCTIul70LyWe6IJWT8QSYeA54WQe8EjQFU4wY52Fasj5UKx88LNYKCgBEHcOMOrFF1rKGbD8v/xcNWVUq9SymA==}
    engines: {node: '>=4.2.0'}
    hasBin: true

  unbox-primitive@1.1.0:
    resolution: {integrity: sha512-nWJ91DjeOkej/TA8pXQ3myruKpKEYgqvpw9lz4OPHj/NWFNluYrjbz9j01CJ8yKQd2g4jFoOkINCTW2I5LEEyw==}
    engines: {node: '>= 0.4'}

  undici-types@6.21.0:
    resolution: {integrity: sha512-iwDZqg0QAGrg9Rav5H4n0M64c3mkR59cJ6wQp+7C4nI0gsmExaedaYLNO44eT4AtBBwjbTiGPMlt2Md0T9H9JQ==}

  undici-types@7.8.0:
    resolution: {integrity: sha512-9UJ2xGDvQ43tYyVMpuHlsgApydB8ZKfVYTsLDhXkFL/6gfkp+U8xTGdh8pMJv1SpZna0zxG1DwsKZsreLbXBxw==}

  unique-filename@2.0.1:
    resolution: {integrity: sha512-ODWHtkkdx3IAR+veKxFV+VBkUMcN+FaqzUUd7IZzt+0zhDZFPFxhlqwPF3YQvMHx1TD0tdgYl+kuPnJ8E6ql7A==}
    engines: {node: ^12.13.0 || ^14.15.0 || >=16.0.0}

  unique-slug@3.0.0:
    resolution: {integrity: sha512-8EyMynh679x/0gqE9fT9oilG+qEt+ibFyqjuVTsZn1+CMxH+XLlpvr2UZx4nVcCwTpx81nICr2JQFkM+HPLq4w==}
    engines: {node: ^12.13.0 || ^14.15.0 || >=16.0.0}

  universalify@0.1.2:
    resolution: {integrity: sha512-rBJeI5CXAlmy1pV+617WB9J63U6XcazHHF2f2dbJix4XzpUF0RS3Zbj0FGIOCAva5P/d/GBOYaACQ1w+0azUkg==}
    engines: {node: '>= 4.0.0'}

  universalify@2.0.1:
    resolution: {integrity: sha512-gptHNQghINnc/vTGIk0SOFGFNXw7JVrlRUtConJRlvaw6DuX0wO5Jeko9sWrMBhh+PsYAZ7oXAiOnf/UKogyiw==}
    engines: {node: '>= 10.0.0'}

  unpipe@1.0.0:
    resolution: {integrity: sha512-pjy2bYhSsufwWlKwPc+l3cN7+wuJlK6uz0YdJEOlQDbl6jo/YlPi4mb8agUkVC8BF7V8NuzeyPNqRksA3hztKQ==}
    engines: {node: '>= 0.8'}

  update-browserslist-db@1.1.3:
    resolution: {integrity: sha512-UxhIZQ+QInVdunkDAaiazvvT/+fXL5Osr0JZlJulepYu6Jd7qJtDZjlur0emRlT71EN3ScPoE7gvsuIKKNavKw==}
    hasBin: true
    peerDependencies:
      browserslist: '>= 4.21.0'

  uri-js@4.4.1:
    resolution: {integrity: sha512-7rKUyy33Q1yc98pQ1DAmLtwX109F7TIfWlW1Ydo8Wl1ii1SeHieeh0HHfPeL2fMXK6z0s8ecKs9frCuLJvndBg==}

  use-sync-external-store@1.5.0:
    resolution: {integrity: sha512-Rb46I4cGGVBmjamjphe8L/UnvJD+uPPtTkNvX5mZgqdbavhI4EbgIWJiIHXJ8bc/i9EQGPRh4DwEURJ552Do0A==}
    peerDependencies:
      react: ^16.8.0 || ^17.0.0 || ^18.0.0 || ^19.0.0

  username@5.1.0:
    resolution: {integrity: sha512-PCKbdWw85JsYMvmCv5GH3kXmM66rCd9m1hBEDutPNv94b/pqCMT4NtcKyeWYvLFiE8b+ha1Jdl8XAaUdPn5QTg==}
    engines: {node: '>=8'}

  util-deprecate@1.0.2:
    resolution: {integrity: sha512-EPD5q1uXyFxJpCrLnCc1nHnq3gOa6DZBocAIiI2TaSCA7VCJ1UJDMagCzIkXNsUYfD1daK//LTEQ8xiIbrHtcw==}

  validate-npm-package-license@3.0.4:
    resolution: {integrity: sha512-DpKm2Ui/xN7/HQKCtpZxoRWBhZ9Z0kqtygG8XCgNQ8ZlDnxuQmWhj566j8fN4Cu3/JmbhsDo7fcAJq4s9h27Ew==}

  vary@1.1.2:
    resolution: {integrity: sha512-BNGbWLfd0eUPabhkXUVm0j8uuvREyTh5ovRa/dyow/BqAbZJyC+5fU+IzQOzmAKzYqYRAISoRhdQr3eIZ/PXqg==}
    engines: {node: '>= 0.8'}

  vite@5.4.19:
    resolution: {integrity: sha512-qO3aKv3HoQC8QKiNSTuUM1l9o/XX3+c+VTgLHbJWHZGeTPVAg2XwazI9UWzoxjIJCGCV2zU60uqMzjeLZuULqA==}
    engines: {node: ^18.0.0 || >=20.0.0}
    hasBin: true
    peerDependencies:
      '@types/node': ^18.0.0 || >=20.0.0
      less: '*'
      lightningcss: ^1.21.0
      sass: '*'
      sass-embedded: '*'
      stylus: '*'
      sugarss: '*'
      terser: ^5.4.0
    peerDependenciesMeta:
      '@types/node':
        optional: true
      less:
        optional: true
      lightningcss:
        optional: true
      sass:
        optional: true
      sass-embedded:
        optional: true
      stylus:
        optional: true
      sugarss:
        optional: true
      terser:
        optional: true

  wcwidth@1.0.1:
    resolution: {integrity: sha512-XHPEwS0q6TaxcvG85+8EYkbiCux2XtWG2mkc47Ng2A77BQu9+DqIOJldST4HgPkuea7dvKSj5VgX3P1d4rW8Tg==}

  web-streams-polyfill@3.3.3:
    resolution: {integrity: sha512-d2JWLCivmZYTSIoge9MsgFCZrt571BikcWGYkjC1khllbTeDlGqZ2D8vD8E/lJa8WGWbb7Plm8/XJYV7IJHZZw==}
    engines: {node: '>= 8'}

  webidl-conversions@3.0.1:
    resolution: {integrity: sha512-2JAn3z8AR6rjK8Sm8orRC0h/bcl/DqL7tRPdGZ4I1CjdF+EaMLmYxBHyXuKL849eucPFhvBoxMsflfOb8kxaeQ==}

  whatwg-url@5.0.0:
    resolution: {integrity: sha512-saE57nupxk6v3HY35+jzBwYa0rKSy0XR8JSxZPwgLr7ys0IBzhGviA1/TUGJLmSVqs8pb9AnvICXEuOHLprYTw==}

  which-boxed-primitive@1.1.1:
    resolution: {integrity: sha512-TbX3mj8n0odCBFVlY8AxkqcHASw3L60jIuF8jFP78az3C2YhmGvqbHBpAjTRH2/xqYunrJ9g1jSyjCjpoWzIAA==}
    engines: {node: '>= 0.4'}

  which-builtin-type@1.2.1:
    resolution: {integrity: sha512-6iBczoX+kDQ7a3+YJBnh3T+KZRxM/iYNPXicqk66/Qfm1b93iu+yOImkg0zHbj5LNOcNv1TEADiZ0xa34B4q6Q==}
    engines: {node: '>= 0.4'}

  which-collection@1.0.2:
    resolution: {integrity: sha512-K4jVyjnBdgvc86Y6BkaLZEN933SwYOuBFkdmBu9ZfkcAbdVbpITnDmjvZ/aQjRXQrv5EPkTnD1s39GiiqbngCw==}
    engines: {node: '>= 0.4'}

  which-typed-array@1.1.19:
    resolution: {integrity: sha512-rEvr90Bck4WZt9HHFC4DJMsjvu7x+r6bImz0/BrbWb7A2djJ8hnZMrWnHo9F8ssv0OMErasDhftrfROTyqSDrw==}
    engines: {node: '>= 0.4'}

  which@1.3.1:
    resolution: {integrity: sha512-HxJdYWq1MTIQbJ3nw0cqssHoTNU267KlrDuGZ1WYlxDStUtKUhOaJmh112/TZmHxxUfuJqPXSOm7tDyas0OSIQ==}
    hasBin: true

  which@2.0.2:
    resolution: {integrity: sha512-BLI3Tl1TW3Pvl70l3yq3Y64i+awpwXqsGBYWkkqMtnbXgrMD+yj7rhW0kuEDxzJaYXGjEW5ogapKNMEKNMjibA==}
    engines: {node: '>= 8'}
    hasBin: true

  word-wrap@1.2.5:
    resolution: {integrity: sha512-BN22B5eaMMI9UMtjrGd5g5eCYPpCPDUy0FJXbYsaT5zYxjFOckS53SQDE3pWkVoWpHXVb3BrYcEN4Twa55B5cA==}
    engines: {node: '>=0.10.0'}

  wrap-ansi@7.0.0:
    resolution: {integrity: sha512-YVGIj2kamLSTxw6NsZjoBxfSwsn0ycdesmc4p+Q21c5zPuZ1pl+NfxVdxPtdHvmNVOQ6XSYG4AUtyt/Fi7D16Q==}
    engines: {node: '>=10'}

  wrap-ansi@8.1.0:
    resolution: {integrity: sha512-si7QWI6zUMq56bESFvagtmzMdGOtoxfR+Sez11Mobfc7tm+VkUckk9bW2UeffTGVUbOksxmSw0AA2gs8g71NCQ==}
    engines: {node: '>=12'}

  wrappy@1.0.2:
    resolution: {integrity: sha512-l4Sp/DRseor9wL6EvV2+TuQn63dMkPjZ/sp9XkghTEbV9KlPS1xUsZ3u7/IQO4wxtcFB4bgpQPRcR3QCvezPcQ==}

  ws@8.18.3:
    resolution: {integrity: sha512-PEIGCY5tSlUt50cqyMXfCzX+oOPqN0vuGqWzbcJ2xvnkzkq46oOpz7dQaTDBdfICb4N14+GARUDw2XV2N4tvzg==}
    engines: {node: '>=10.0.0'}
    peerDependencies:
      bufferutil: ^4.0.1
      utf-8-validate: '>=5.0.2'
    peerDependenciesMeta:
      bufferutil:
        optional: true
      utf-8-validate:
        optional: true

  xmlbuilder@15.1.1:
    resolution: {integrity: sha512-yMqGBqtXyeN1e3TGYvgNgDVZ3j84W4cwkOXQswghol6APgZWaff9lnbvN7MHYJOiXsvGPXtjTYJEiC9J2wv9Eg==}
    engines: {node: '>=8.0'}

  y18n@5.0.8:
    resolution: {integrity: sha512-0pfFzegeDWJHJIAmTLRP2DwHjdF5s7jo9tuztdQxAhINCdvS+3nGINqPd00AphqJR/0LhANUS6/+7SCb98YOfA==}
    engines: {node: '>=10'}

  yallist@3.1.1:
    resolution: {integrity: sha512-a4UGQaWPH59mOXUYnAG2ewncQS4i4F43Tv3JoAM+s2VDAmS9NsK8GpDMLrCHPksFT7h3K6TOoUNn2pb7RoXx4g==}

  yallist@4.0.0:
    resolution: {integrity: sha512-3wdGidZyq5PB084XLES5TpOSRA3wjXAlIWMhum2kRcv/41Sn2emQ0dycQW4uZXLejwKvg6EsvbdlVL+FYEct7A==}

  yallist@5.0.0:
    resolution: {integrity: sha512-YgvUTfwqyc7UXVMrB+SImsVYSmTS8X/tSrtdNZMImM+n7+QTriRXyXim0mBrTXNeqzVF0KWGgHPeiyViFFrNDw==}
    engines: {node: '>=18'}

  yargs-parser@20.2.9:
    resolution: {integrity: sha512-y11nGElTIV+CT3Zv9t7VKl+Q3hTQoT9a1Qzezhhl6Rp21gJ/IVTW7Z3y9EWXhuUBC2Shnf+DX0antecpAwSP8w==}
    engines: {node: '>=10'}

  yargs-parser@21.1.1:
    resolution: {integrity: sha512-tVpsJW7DdjecAiFpbIB1e3qxIQsE6NoPc5/eTdrbbIC4h0LVsWhnoa3g+m2HclBIujHzsxZ4VJVA+GUuc2/LBw==}
    engines: {node: '>=12'}

  yargs@16.2.0:
    resolution: {integrity: sha512-D1mvvtDG0L5ft/jGWkLpG1+m0eQxOfaBvTNELraWj22wSVUMWxZUvYgJYcKh6jGGIkJFhH4IZPQhR4TKpc8mBw==}
    engines: {node: '>=10'}

  yargs@17.7.2:
    resolution: {integrity: sha512-7dSzzRQ++CKnNI/krKnYRV7JKKPUXMEh61soaHKg9mrWEhzFWhFnxPxGl+69cD1Ou63C13NUPCnmIcrvqCuM6w==}
    engines: {node: '>=12'}

  yauzl@2.10.0:
    resolution: {integrity: sha512-p4a9I6X6nu6IhoGmBqAcbJy1mlC4j27vEPZX9F4L4/vZT3Lyq1VkFHw/V/PUcB9Buo+DG3iHkT0x3Qya58zc3g==}

  yocto-queue@0.1.0:
    resolution: {integrity: sha512-rVksvsnNCdJ/ohGc6xgPwyN8eheCxsiLM8mxuE/t/mOVqJewPuO1miLpTHQiRgTKCLexL4MeAFVagts7HmNZ2Q==}
    engines: {node: '>=10'}

  zod-to-json-schema@3.24.6:
    resolution: {integrity: sha512-h/z3PKvcTcTetyjl1fkj79MHNEjm+HpD6NXheWjzOekY7kV+lwDYnHw+ivHkijnCSMz1yJaWBD9vu/Fcmk+vEg==}
    peerDependencies:
      zod: ^3.24.1

  zod@3.25.76:
    resolution: {integrity: sha512-gzUt/qt81nXsFGKIFcC3YnfEAx5NkunCfnDlvuBSSFS02bcXu4Lmea0AFIUwbLWxWPx3d9p8S5QoaujKcNQxcQ==}

snapshots:

  '@ai-sdk/gateway@1.0.0(zod@3.25.76)':
    dependencies:
      '@ai-sdk/provider': 2.0.0
      '@ai-sdk/provider-utils': 3.0.0(zod@3.25.76)
      zod: 3.25.76

  '@ai-sdk/openai@2.0.0(zod@3.25.76)':
    dependencies:
      '@ai-sdk/provider': 2.0.0
      '@ai-sdk/provider-utils': 3.0.0(zod@3.25.76)
      zod: 3.25.76

  '@ai-sdk/provider-utils@2.2.8(zod@3.25.76)':
    dependencies:
      '@ai-sdk/provider': 1.1.3
      nanoid: 3.3.11
      secure-json-parse: 2.7.0
      zod: 3.25.76

  '@ai-sdk/provider-utils@3.0.0(zod@3.25.76)':
    dependencies:
      '@ai-sdk/provider': 2.0.0
      '@standard-schema/spec': 1.0.0
      eventsource-parser: 3.0.3
      zod: 3.25.76
      zod-to-json-schema: 3.24.6(zod@3.25.76)

  '@ai-sdk/provider@1.1.3':
    dependencies:
      json-schema: 0.4.0

  '@ai-sdk/provider@2.0.0':
    dependencies:
      json-schema: 0.4.0

  '@ai-sdk/react@2.0.0(react@19.1.1)(zod@3.25.76)':
    dependencies:
      '@ai-sdk/provider-utils': 3.0.0(zod@3.25.76)
      ai: 5.0.0(zod@3.25.76)
      react: 19.1.1
      swr: 2.3.4(react@19.1.1)
      throttleit: 2.1.0
    optionalDependencies:
      zod: 3.25.76

<<<<<<< HEAD
  '@drizzle-team/brocli@0.10.2': {}
=======
  '@ampproject/remapping@2.3.0':
    dependencies:
      '@jridgewell/gen-mapping': 0.3.12
      '@jridgewell/trace-mapping': 0.3.29

  '@babel/code-frame@7.27.1':
    dependencies:
      '@babel/helper-validator-identifier': 7.27.1
      js-tokens: 4.0.0
      picocolors: 1.1.1

  '@babel/compat-data@7.28.0': {}

  '@babel/core@7.28.0':
    dependencies:
      '@ampproject/remapping': 2.3.0
      '@babel/code-frame': 7.27.1
      '@babel/generator': 7.28.0
      '@babel/helper-compilation-targets': 7.27.2
      '@babel/helper-module-transforms': 7.27.3(@babel/core@7.28.0)
      '@babel/helpers': 7.28.2
      '@babel/parser': 7.28.0
      '@babel/template': 7.27.2
      '@babel/traverse': 7.28.0
      '@babel/types': 7.28.2
      convert-source-map: 2.0.0
      debug: 4.4.1
      gensync: 1.0.0-beta.2
      json5: 2.2.3
      semver: 6.3.1
    transitivePeerDependencies:
      - supports-color

  '@babel/generator@7.28.0':
    dependencies:
      '@babel/parser': 7.28.0
      '@babel/types': 7.28.2
      '@jridgewell/gen-mapping': 0.3.12
      '@jridgewell/trace-mapping': 0.3.29
      jsesc: 3.1.0

  '@babel/helper-compilation-targets@7.27.2':
    dependencies:
      '@babel/compat-data': 7.28.0
      '@babel/helper-validator-option': 7.27.1
      browserslist: 4.25.1
      lru-cache: 5.1.1
      semver: 6.3.1

  '@babel/helper-globals@7.28.0': {}

  '@babel/helper-module-imports@7.27.1':
    dependencies:
      '@babel/traverse': 7.28.0
      '@babel/types': 7.28.2
    transitivePeerDependencies:
      - supports-color

  '@babel/helper-module-transforms@7.27.3(@babel/core@7.28.0)':
    dependencies:
      '@babel/core': 7.28.0
      '@babel/helper-module-imports': 7.27.1
      '@babel/helper-validator-identifier': 7.27.1
      '@babel/traverse': 7.28.0
    transitivePeerDependencies:
      - supports-color

  '@babel/helper-plugin-utils@7.27.1': {}

  '@babel/helper-string-parser@7.27.1': {}

  '@babel/helper-validator-identifier@7.27.1': {}

  '@babel/helper-validator-option@7.27.1': {}

  '@babel/helpers@7.28.2':
    dependencies:
      '@babel/template': 7.27.2
      '@babel/types': 7.28.2

  '@babel/parser@7.28.0':
    dependencies:
      '@babel/types': 7.28.2

  '@babel/plugin-transform-react-jsx-self@7.27.1(@babel/core@7.28.0)':
    dependencies:
      '@babel/core': 7.28.0
      '@babel/helper-plugin-utils': 7.27.1

  '@babel/plugin-transform-react-jsx-source@7.27.1(@babel/core@7.28.0)':
    dependencies:
      '@babel/core': 7.28.0
      '@babel/helper-plugin-utils': 7.27.1

  '@babel/template@7.27.2':
    dependencies:
      '@babel/code-frame': 7.27.1
      '@babel/parser': 7.28.0
      '@babel/types': 7.28.2

  '@babel/traverse@7.28.0':
    dependencies:
      '@babel/code-frame': 7.27.1
      '@babel/generator': 7.28.0
      '@babel/helper-globals': 7.28.0
      '@babel/parser': 7.28.0
      '@babel/template': 7.27.2
      '@babel/types': 7.28.2
      debug: 4.4.1
    transitivePeerDependencies:
      - supports-color

  '@babel/types@7.28.2':
    dependencies:
      '@babel/helper-string-parser': 7.27.1
      '@babel/helper-validator-identifier': 7.27.1
>>>>>>> b796409e

  '@electron-forge/cli@7.8.2(encoding@0.1.13)':
    dependencies:
      '@electron-forge/core': 7.8.2(encoding@0.1.13)
      '@electron-forge/core-utils': 7.8.2
      '@electron-forge/shared-types': 7.8.2
      '@electron/get': 3.1.0
      chalk: 4.1.2
      commander: 11.1.0
      debug: 4.4.1
      fs-extra: 10.1.0
      listr2: 7.0.2
      log-symbols: 4.1.0
      semver: 7.7.2
    transitivePeerDependencies:
      - bluebird
      - encoding
      - supports-color

  '@electron-forge/core-utils@7.8.2':
    dependencies:
      '@electron-forge/shared-types': 7.8.2
      '@electron/rebuild': 3.7.2
      '@malept/cross-spawn-promise': 2.0.0
      chalk: 4.1.2
      debug: 4.4.1
      find-up: 5.0.0
      fs-extra: 10.1.0
      log-symbols: 4.1.0
      semver: 7.7.2
    transitivePeerDependencies:
      - bluebird
      - supports-color

  '@electron-forge/core@7.8.2(encoding@0.1.13)':
    dependencies:
      '@electron-forge/core-utils': 7.8.2
      '@electron-forge/maker-base': 7.8.2
      '@electron-forge/plugin-base': 7.8.2
      '@electron-forge/publisher-base': 7.8.2
      '@electron-forge/shared-types': 7.8.2
      '@electron-forge/template-base': 7.8.2
      '@electron-forge/template-vite': 7.8.2
      '@electron-forge/template-vite-typescript': 7.8.2
      '@electron-forge/template-webpack': 7.8.2
      '@electron-forge/template-webpack-typescript': 7.8.2
      '@electron-forge/tracer': 7.8.2
      '@electron/get': 3.1.0
      '@electron/packager': 18.3.6
      '@electron/rebuild': 3.7.2
      '@malept/cross-spawn-promise': 2.0.0
      chalk: 4.1.2
      debug: 4.4.1
      fast-glob: 3.3.3
      filenamify: 4.3.0
      find-up: 5.0.0
      fs-extra: 10.1.0
      global-dirs: 3.0.1
      got: 11.8.6
      interpret: 3.1.1
      jiti: 2.5.1
      listr2: 7.0.2
      lodash: 4.17.21
      log-symbols: 4.1.0
      node-fetch: 2.7.0(encoding@0.1.13)
      rechoir: 0.8.0
      semver: 7.7.2
      source-map-support: 0.5.21
      sudo-prompt: 9.2.1
      username: 5.1.0
    transitivePeerDependencies:
      - bluebird
      - encoding
      - supports-color

  '@electron-forge/maker-base@7.8.2':
    dependencies:
      '@electron-forge/shared-types': 7.8.2
      fs-extra: 10.1.0
      which: 2.0.2
    transitivePeerDependencies:
      - bluebird
      - supports-color

  '@electron-forge/maker-deb@7.8.2':
    dependencies:
      '@electron-forge/maker-base': 7.8.2
      '@electron-forge/shared-types': 7.8.2
    optionalDependencies:
      electron-installer-debian: 3.2.0
    transitivePeerDependencies:
      - bluebird
      - supports-color

  '@electron-forge/maker-rpm@7.8.2':
    dependencies:
      '@electron-forge/maker-base': 7.8.2
      '@electron-forge/shared-types': 7.8.2
    optionalDependencies:
      electron-installer-redhat: 3.4.0
    transitivePeerDependencies:
      - bluebird
      - supports-color

  '@electron-forge/maker-squirrel@7.8.2':
    dependencies:
      '@electron-forge/maker-base': 7.8.2
      '@electron-forge/shared-types': 7.8.2
      fs-extra: 10.1.0
    optionalDependencies:
      electron-winstaller: 5.4.0
    transitivePeerDependencies:
      - bluebird
      - supports-color

  '@electron-forge/maker-zip@7.8.2':
    dependencies:
      '@electron-forge/maker-base': 7.8.2
      '@electron-forge/shared-types': 7.8.2
      cross-zip: 4.0.1
      fs-extra: 10.1.0
      got: 11.8.6
    transitivePeerDependencies:
      - bluebird
      - supports-color

  '@electron-forge/plugin-auto-unpack-natives@7.8.2':
    dependencies:
      '@electron-forge/plugin-base': 7.8.2
      '@electron-forge/shared-types': 7.8.2
    transitivePeerDependencies:
      - bluebird
      - supports-color

  '@electron-forge/plugin-base@7.8.2':
    dependencies:
      '@electron-forge/shared-types': 7.8.2
    transitivePeerDependencies:
      - bluebird
      - supports-color

  '@electron-forge/plugin-fuses@7.8.2(@electron/fuses@1.8.0)':
    dependencies:
      '@electron-forge/plugin-base': 7.8.2
      '@electron-forge/shared-types': 7.8.2
      '@electron/fuses': 1.8.0
    transitivePeerDependencies:
      - bluebird
      - supports-color

  '@electron-forge/plugin-vite@7.8.2':
    dependencies:
      '@electron-forge/plugin-base': 7.8.2
      '@electron-forge/shared-types': 7.8.2
      chalk: 4.1.2
      debug: 4.4.1
      fs-extra: 10.1.0
      listr2: 7.0.2
    transitivePeerDependencies:
      - bluebird
      - supports-color

  '@electron-forge/publisher-base@7.8.2':
    dependencies:
      '@electron-forge/shared-types': 7.8.2
    transitivePeerDependencies:
      - bluebird
      - supports-color

  '@electron-forge/shared-types@7.8.2':
    dependencies:
      '@electron-forge/tracer': 7.8.2
      '@electron/packager': 18.3.6
      '@electron/rebuild': 3.7.2
      listr2: 7.0.2
    transitivePeerDependencies:
      - bluebird
      - supports-color

  '@electron-forge/template-base@7.8.2':
    dependencies:
      '@electron-forge/core-utils': 7.8.2
      '@electron-forge/shared-types': 7.8.2
      '@malept/cross-spawn-promise': 2.0.0
      debug: 4.4.1
      fs-extra: 10.1.0
      username: 5.1.0
    transitivePeerDependencies:
      - bluebird
      - supports-color

  '@electron-forge/template-vite-typescript@7.8.2':
    dependencies:
      '@electron-forge/shared-types': 7.8.2
      '@electron-forge/template-base': 7.8.2
      fs-extra: 10.1.0
    transitivePeerDependencies:
      - bluebird
      - supports-color

  '@electron-forge/template-vite@7.8.2':
    dependencies:
      '@electron-forge/shared-types': 7.8.2
      '@electron-forge/template-base': 7.8.2
      fs-extra: 10.1.0
    transitivePeerDependencies:
      - bluebird
      - supports-color

  '@electron-forge/template-webpack-typescript@7.8.2':
    dependencies:
      '@electron-forge/shared-types': 7.8.2
      '@electron-forge/template-base': 7.8.2
      fs-extra: 10.1.0
    transitivePeerDependencies:
      - bluebird
      - supports-color

  '@electron-forge/template-webpack@7.8.2':
    dependencies:
      '@electron-forge/shared-types': 7.8.2
      '@electron-forge/template-base': 7.8.2
      fs-extra: 10.1.0
    transitivePeerDependencies:
      - bluebird
      - supports-color

  '@electron-forge/tracer@7.8.2':
    dependencies:
      chrome-trace-event: 1.0.4

  '@electron/asar@3.4.1':
    dependencies:
      commander: 5.1.0
      glob: 7.2.3
      minimatch: 3.1.2

  '@electron/fuses@1.8.0':
    dependencies:
      chalk: 4.1.2
      fs-extra: 9.1.0
      minimist: 1.2.8

  '@electron/get@2.0.3':
    dependencies:
      debug: 4.4.1
      env-paths: 2.2.1
      fs-extra: 8.1.0
      got: 11.8.6
      progress: 2.0.3
      semver: 6.3.1
      sumchecker: 3.0.1
    optionalDependencies:
      global-agent: 3.0.0
    transitivePeerDependencies:
      - supports-color

  '@electron/get@3.1.0':
    dependencies:
      debug: 4.4.1
      env-paths: 2.2.1
      fs-extra: 8.1.0
      got: 11.8.6
      progress: 2.0.3
      semver: 6.3.1
      sumchecker: 3.0.1
    optionalDependencies:
      global-agent: 3.0.0
    transitivePeerDependencies:
      - supports-color

  '@electron/node-gyp@https://codeload.github.com/electron/node-gyp/tar.gz/06b29aafb7708acef8b3669835c8a7857ebc92d2':
    dependencies:
      env-paths: 2.2.1
      exponential-backoff: 3.1.2
      glob: 8.1.0
      graceful-fs: 4.2.11
      make-fetch-happen: 10.2.1
      nopt: 6.0.0
      proc-log: 2.0.1
      semver: 7.7.2
      tar: 6.2.1
      which: 2.0.2
    transitivePeerDependencies:
      - bluebird
      - supports-color

  '@electron/notarize@2.5.0':
    dependencies:
      debug: 4.4.1
      fs-extra: 9.1.0
      promise-retry: 2.0.1
    transitivePeerDependencies:
      - supports-color

  '@electron/osx-sign@1.3.3':
    dependencies:
      compare-version: 0.1.2
      debug: 4.4.1
      fs-extra: 10.1.0
      isbinaryfile: 4.0.10
      minimist: 1.2.8
      plist: 3.1.0
    transitivePeerDependencies:
      - supports-color

  '@electron/packager@18.3.6':
    dependencies:
      '@electron/asar': 3.4.1
      '@electron/get': 3.1.0
      '@electron/notarize': 2.5.0
      '@electron/osx-sign': 1.3.3
      '@electron/universal': 2.0.3
      '@electron/windows-sign': 1.2.2
      debug: 4.4.1
      extract-zip: 2.0.1
      filenamify: 4.3.0
      fs-extra: 11.3.0
      galactus: 1.0.0
      get-package-info: 1.0.0
      junk: 3.1.0
      parse-author: 2.0.0
      plist: 3.1.0
      resedit: 2.0.3
      resolve: 1.22.10
      semver: 7.7.2
      yargs-parser: 21.1.1
    transitivePeerDependencies:
      - supports-color

  '@electron/rebuild@3.7.2':
    dependencies:
      '@electron/node-gyp': https://codeload.github.com/electron/node-gyp/tar.gz/06b29aafb7708acef8b3669835c8a7857ebc92d2
      '@malept/cross-spawn-promise': 2.0.0
      chalk: 4.1.2
      debug: 4.4.1
      detect-libc: 2.0.4
      fs-extra: 10.1.0
      got: 11.8.6
      node-abi: 3.75.0
      node-api-version: 0.2.1
      ora: 5.4.1
      read-binary-file-arch: 1.0.6
      semver: 7.7.2
      tar: 6.2.1
      yargs: 17.7.2
    transitivePeerDependencies:
      - bluebird
      - supports-color

  '@electron/universal@2.0.3':
    dependencies:
      '@electron/asar': 3.4.1
      '@malept/cross-spawn-promise': 2.0.0
      debug: 4.4.1
      dir-compare: 4.2.0
      fs-extra: 11.3.0
      minimatch: 9.0.5
      plist: 3.1.0
    transitivePeerDependencies:
      - supports-color

  '@electron/windows-sign@1.2.2':
    dependencies:
      cross-dirname: 0.1.0
      debug: 4.4.1
      fs-extra: 11.3.0
      minimist: 1.2.8
      postject: 1.0.0-alpha.6
    transitivePeerDependencies:
      - supports-color

  '@esbuild-kit/core-utils@3.3.2':
    dependencies:
      esbuild: 0.18.20
      source-map-support: 0.5.21

  '@esbuild-kit/esm-loader@2.6.5':
    dependencies:
      '@esbuild-kit/core-utils': 3.3.2
      get-tsconfig: 4.10.1

  '@esbuild/aix-ppc64@0.21.5':
    optional: true

  '@esbuild/aix-ppc64@0.25.8':
    optional: true

  '@esbuild/android-arm64@0.18.20':
    optional: true

  '@esbuild/android-arm64@0.21.5':
    optional: true

  '@esbuild/android-arm64@0.25.8':
    optional: true

  '@esbuild/android-arm@0.18.20':
    optional: true

  '@esbuild/android-arm@0.21.5':
    optional: true

  '@esbuild/android-arm@0.25.8':
    optional: true

  '@esbuild/android-x64@0.18.20':
    optional: true

  '@esbuild/android-x64@0.21.5':
    optional: true

  '@esbuild/android-x64@0.25.8':
    optional: true

  '@esbuild/darwin-arm64@0.18.20':
    optional: true

  '@esbuild/darwin-arm64@0.21.5':
    optional: true

  '@esbuild/darwin-arm64@0.25.8':
    optional: true

  '@esbuild/darwin-x64@0.18.20':
    optional: true

  '@esbuild/darwin-x64@0.21.5':
    optional: true

  '@esbuild/darwin-x64@0.25.8':
    optional: true

  '@esbuild/freebsd-arm64@0.18.20':
    optional: true

  '@esbuild/freebsd-arm64@0.21.5':
    optional: true

  '@esbuild/freebsd-arm64@0.25.8':
    optional: true

  '@esbuild/freebsd-x64@0.18.20':
    optional: true

  '@esbuild/freebsd-x64@0.21.5':
    optional: true

  '@esbuild/freebsd-x64@0.25.8':
    optional: true

  '@esbuild/linux-arm64@0.18.20':
    optional: true

  '@esbuild/linux-arm64@0.21.5':
    optional: true

  '@esbuild/linux-arm64@0.25.8':
    optional: true

  '@esbuild/linux-arm@0.18.20':
    optional: true

  '@esbuild/linux-arm@0.21.5':
    optional: true

  '@esbuild/linux-arm@0.25.8':
    optional: true

  '@esbuild/linux-ia32@0.18.20':
    optional: true

  '@esbuild/linux-ia32@0.21.5':
    optional: true

  '@esbuild/linux-ia32@0.25.8':
    optional: true

  '@esbuild/linux-loong64@0.18.20':
    optional: true

  '@esbuild/linux-loong64@0.21.5':
    optional: true

  '@esbuild/linux-loong64@0.25.8':
    optional: true

  '@esbuild/linux-mips64el@0.18.20':
    optional: true

  '@esbuild/linux-mips64el@0.21.5':
    optional: true

  '@esbuild/linux-mips64el@0.25.8':
    optional: true

  '@esbuild/linux-ppc64@0.18.20':
    optional: true

  '@esbuild/linux-ppc64@0.21.5':
    optional: true

  '@esbuild/linux-ppc64@0.25.8':
    optional: true

  '@esbuild/linux-riscv64@0.18.20':
    optional: true

  '@esbuild/linux-riscv64@0.21.5':
    optional: true

  '@esbuild/linux-riscv64@0.25.8':
    optional: true

  '@esbuild/linux-s390x@0.18.20':
    optional: true

  '@esbuild/linux-s390x@0.21.5':
    optional: true

  '@esbuild/linux-s390x@0.25.8':
    optional: true

  '@esbuild/linux-x64@0.18.20':
    optional: true

  '@esbuild/linux-x64@0.21.5':
    optional: true

  '@esbuild/linux-x64@0.25.8':
    optional: true

  '@esbuild/netbsd-arm64@0.25.8':
    optional: true

  '@esbuild/netbsd-x64@0.18.20':
    optional: true

  '@esbuild/netbsd-x64@0.21.5':
    optional: true

  '@esbuild/netbsd-x64@0.25.8':
    optional: true

  '@esbuild/openbsd-arm64@0.25.8':
    optional: true

  '@esbuild/openbsd-x64@0.18.20':
    optional: true

  '@esbuild/openbsd-x64@0.21.5':
    optional: true

  '@esbuild/openbsd-x64@0.25.8':
    optional: true

  '@esbuild/openharmony-arm64@0.25.8':
    optional: true

  '@esbuild/sunos-x64@0.18.20':
    optional: true

  '@esbuild/sunos-x64@0.21.5':
    optional: true

  '@esbuild/sunos-x64@0.25.8':
    optional: true

  '@esbuild/win32-arm64@0.18.20':
    optional: true

  '@esbuild/win32-arm64@0.21.5':
    optional: true

  '@esbuild/win32-arm64@0.25.8':
    optional: true

  '@esbuild/win32-ia32@0.18.20':
    optional: true

  '@esbuild/win32-ia32@0.21.5':
    optional: true

  '@esbuild/win32-ia32@0.25.8':
    optional: true

  '@esbuild/win32-x64@0.18.20':
    optional: true

  '@esbuild/win32-x64@0.21.5':
    optional: true

  '@esbuild/win32-x64@0.25.8':
    optional: true

  '@eslint-community/eslint-utils@4.7.0(eslint@8.57.1)':
    dependencies:
      eslint: 8.57.1
      eslint-visitor-keys: 3.4.3

  '@eslint-community/regexpp@4.12.1': {}

  '@eslint/eslintrc@2.1.4':
    dependencies:
      ajv: 6.12.6
      debug: 4.4.1
      espree: 9.6.1
      globals: 13.24.0
      ignore: 5.3.2
      import-fresh: 3.3.1
      js-yaml: 4.1.0
      minimatch: 3.1.2
      strip-json-comments: 3.1.1
    transitivePeerDependencies:
      - supports-color

  '@eslint/js@8.57.1': {}

  '@gar/promisify@1.1.3': {}

  '@humanwhocodes/config-array@0.13.0':
    dependencies:
      '@humanwhocodes/object-schema': 2.0.3
      debug: 4.4.1
      minimatch: 3.1.2
    transitivePeerDependencies:
      - supports-color

  '@humanwhocodes/module-importer@1.0.1': {}

  '@humanwhocodes/object-schema@2.0.3': {}

<<<<<<< HEAD
  '@libsql/client@0.15.10':
    dependencies:
      '@libsql/core': 0.15.10
      '@libsql/hrana-client': 0.7.0
      js-base64: 3.7.7
      libsql: 0.5.17
      promise-limit: 2.7.0
    transitivePeerDependencies:
      - bufferutil
      - utf-8-validate
    optional: true

  '@libsql/core@0.15.10':
    dependencies:
      js-base64: 3.7.7
    optional: true

  '@libsql/darwin-arm64@0.5.17':
    optional: true

  '@libsql/darwin-x64@0.5.17':
    optional: true

  '@libsql/hrana-client@0.7.0':
    dependencies:
      '@libsql/isomorphic-fetch': 0.3.1
      '@libsql/isomorphic-ws': 0.1.5
      js-base64: 3.7.7
      node-fetch: 3.3.2
    transitivePeerDependencies:
      - bufferutil
      - utf-8-validate
    optional: true

  '@libsql/isomorphic-fetch@0.3.1':
    optional: true

  '@libsql/isomorphic-ws@0.1.5':
    dependencies:
      '@types/ws': 8.18.1
      ws: 8.18.3
    transitivePeerDependencies:
      - bufferutil
      - utf-8-validate
    optional: true

  '@libsql/linux-arm-gnueabihf@0.5.17':
    optional: true

  '@libsql/linux-arm-musleabihf@0.5.17':
    optional: true

  '@libsql/linux-arm64-gnu@0.5.17':
    optional: true

  '@libsql/linux-arm64-musl@0.5.17':
    optional: true

  '@libsql/linux-x64-gnu@0.5.17':
    optional: true

  '@libsql/linux-x64-musl@0.5.17':
    optional: true

  '@libsql/win32-x64-msvc@0.5.17':
    optional: true
=======
  '@isaacs/fs-minipass@4.0.1':
    dependencies:
      minipass: 7.1.2

  '@jridgewell/gen-mapping@0.3.12':
    dependencies:
      '@jridgewell/sourcemap-codec': 1.5.4
      '@jridgewell/trace-mapping': 0.3.29

  '@jridgewell/resolve-uri@3.1.2': {}

  '@jridgewell/sourcemap-codec@1.5.4': {}

  '@jridgewell/trace-mapping@0.3.29':
    dependencies:
      '@jridgewell/resolve-uri': 3.1.2
      '@jridgewell/sourcemap-codec': 1.5.4
>>>>>>> b796409e

  '@malept/cross-spawn-promise@1.1.1':
    dependencies:
      cross-spawn: 7.0.6
    optional: true

  '@malept/cross-spawn-promise@2.0.0':
    dependencies:
      cross-spawn: 7.0.6

  '@neon-rs/load@0.0.4':
    optional: true

  '@nodelib/fs.scandir@2.1.5':
    dependencies:
      '@nodelib/fs.stat': 2.0.5
      run-parallel: 1.2.0

  '@nodelib/fs.stat@2.0.5': {}

  '@nodelib/fs.walk@1.2.8':
    dependencies:
      '@nodelib/fs.scandir': 2.1.5
      fastq: 1.19.1

  '@npmcli/fs@2.1.2':
    dependencies:
      '@gar/promisify': 1.1.3
      semver: 7.7.2

  '@npmcli/move-file@2.0.1':
    dependencies:
      mkdirp: 1.0.4
      rimraf: 3.0.2

  '@opentelemetry/api@1.9.0': {}

  '@radix-ui/react-compose-refs@1.1.2(@types/react@19.1.9)(react@19.1.1)':
    dependencies:
      react: 19.1.1
    optionalDependencies:
      '@types/react': 19.1.9

  '@radix-ui/react-slot@1.2.3(@types/react@19.1.9)(react@19.1.1)':
    dependencies:
      '@radix-ui/react-compose-refs': 1.1.2(@types/react@19.1.9)(react@19.1.1)
      react: 19.1.1
    optionalDependencies:
      '@types/react': 19.1.9

  '@rolldown/pluginutils@1.0.0-beta.27': {}

  '@rollup/rollup-android-arm-eabi@4.46.2':
    optional: true

  '@rollup/rollup-android-arm64@4.46.2':
    optional: true

  '@rollup/rollup-darwin-arm64@4.46.2':
    optional: true

  '@rollup/rollup-darwin-x64@4.46.2':
    optional: true

  '@rollup/rollup-freebsd-arm64@4.46.2':
    optional: true

  '@rollup/rollup-freebsd-x64@4.46.2':
    optional: true

  '@rollup/rollup-linux-arm-gnueabihf@4.46.2':
    optional: true

  '@rollup/rollup-linux-arm-musleabihf@4.46.2':
    optional: true

  '@rollup/rollup-linux-arm64-gnu@4.46.2':
    optional: true

  '@rollup/rollup-linux-arm64-musl@4.46.2':
    optional: true

  '@rollup/rollup-linux-loongarch64-gnu@4.46.2':
    optional: true

  '@rollup/rollup-linux-ppc64-gnu@4.46.2':
    optional: true

  '@rollup/rollup-linux-riscv64-gnu@4.46.2':
    optional: true

  '@rollup/rollup-linux-riscv64-musl@4.46.2':
    optional: true

  '@rollup/rollup-linux-s390x-gnu@4.46.2':
    optional: true

  '@rollup/rollup-linux-x64-gnu@4.46.2':
    optional: true

  '@rollup/rollup-linux-x64-musl@4.46.2':
    optional: true

  '@rollup/rollup-win32-arm64-msvc@4.46.2':
    optional: true

  '@rollup/rollup-win32-ia32-msvc@4.46.2':
    optional: true

  '@rollup/rollup-win32-x64-msvc@4.46.2':
    optional: true

  '@rtsao/scc@1.1.0': {}

  '@sindresorhus/is@4.6.0': {}

  '@standard-schema/spec@1.0.0': {}

  '@szmarczak/http-timer@4.0.6':
    dependencies:
      defer-to-connect: 2.0.1

  '@tailwindcss/node@4.1.11':
    dependencies:
      '@ampproject/remapping': 2.3.0
      enhanced-resolve: 5.18.2
      jiti: 2.5.1
      lightningcss: 1.30.1
      magic-string: 0.30.17
      source-map-js: 1.2.1
      tailwindcss: 4.1.11

  '@tailwindcss/oxide-android-arm64@4.1.11':
    optional: true

  '@tailwindcss/oxide-darwin-arm64@4.1.11':
    optional: true

  '@tailwindcss/oxide-darwin-x64@4.1.11':
    optional: true

  '@tailwindcss/oxide-freebsd-x64@4.1.11':
    optional: true

  '@tailwindcss/oxide-linux-arm-gnueabihf@4.1.11':
    optional: true

  '@tailwindcss/oxide-linux-arm64-gnu@4.1.11':
    optional: true

  '@tailwindcss/oxide-linux-arm64-musl@4.1.11':
    optional: true

  '@tailwindcss/oxide-linux-x64-gnu@4.1.11':
    optional: true

  '@tailwindcss/oxide-linux-x64-musl@4.1.11':
    optional: true

  '@tailwindcss/oxide-wasm32-wasi@4.1.11':
    optional: true

  '@tailwindcss/oxide-win32-arm64-msvc@4.1.11':
    optional: true

  '@tailwindcss/oxide-win32-x64-msvc@4.1.11':
    optional: true

  '@tailwindcss/oxide@4.1.11':
    dependencies:
      detect-libc: 2.0.4
      tar: 7.4.3
    optionalDependencies:
      '@tailwindcss/oxide-android-arm64': 4.1.11
      '@tailwindcss/oxide-darwin-arm64': 4.1.11
      '@tailwindcss/oxide-darwin-x64': 4.1.11
      '@tailwindcss/oxide-freebsd-x64': 4.1.11
      '@tailwindcss/oxide-linux-arm-gnueabihf': 4.1.11
      '@tailwindcss/oxide-linux-arm64-gnu': 4.1.11
      '@tailwindcss/oxide-linux-arm64-musl': 4.1.11
      '@tailwindcss/oxide-linux-x64-gnu': 4.1.11
      '@tailwindcss/oxide-linux-x64-musl': 4.1.11
      '@tailwindcss/oxide-wasm32-wasi': 4.1.11
      '@tailwindcss/oxide-win32-arm64-msvc': 4.1.11
      '@tailwindcss/oxide-win32-x64-msvc': 4.1.11

  '@tailwindcss/vite@4.1.11(vite@5.4.19(@types/node@24.1.0)(lightningcss@1.30.1))':
    dependencies:
      '@tailwindcss/node': 4.1.11
      '@tailwindcss/oxide': 4.1.11
      tailwindcss: 4.1.11
      vite: 5.4.19(@types/node@24.1.0)(lightningcss@1.30.1)

  '@tootallnate/once@2.0.0': {}

<<<<<<< HEAD
  '@types/better-sqlite3@7.6.13':
    dependencies:
      '@types/node': 24.1.0
=======
  '@types/babel__core@7.20.5':
    dependencies:
      '@babel/parser': 7.28.0
      '@babel/types': 7.28.2
      '@types/babel__generator': 7.27.0
      '@types/babel__template': 7.4.4
      '@types/babel__traverse': 7.28.0

  '@types/babel__generator@7.27.0':
    dependencies:
      '@babel/types': 7.28.2

  '@types/babel__template@7.4.4':
    dependencies:
      '@babel/parser': 7.28.0
      '@babel/types': 7.28.2

  '@types/babel__traverse@7.28.0':
    dependencies:
      '@babel/types': 7.28.2
>>>>>>> b796409e

  '@types/body-parser@1.19.6':
    dependencies:
      '@types/connect': 3.4.38
      '@types/node': 24.1.0

  '@types/cacheable-request@6.0.3':
    dependencies:
      '@types/http-cache-semantics': 4.0.4
      '@types/keyv': 3.1.4
      '@types/node': 24.1.0
      '@types/responselike': 1.0.3

  '@types/connect@3.4.38':
    dependencies:
      '@types/node': 24.1.0

  '@types/cors@2.8.19':
    dependencies:
      '@types/node': 24.1.0

  '@types/electron-squirrel-startup@1.0.2': {}

  '@types/estree@1.0.8': {}

  '@types/express-serve-static-core@5.0.7':
    dependencies:
      '@types/node': 24.1.0
      '@types/qs': 6.14.0
      '@types/range-parser': 1.2.7
      '@types/send': 0.17.5

  '@types/express@5.0.3':
    dependencies:
      '@types/body-parser': 1.19.6
      '@types/express-serve-static-core': 5.0.7
      '@types/serve-static': 1.15.8

  '@types/fs-extra@9.0.13':
    dependencies:
      '@types/node': 24.1.0
    optional: true

  '@types/http-cache-semantics@4.0.4': {}

  '@types/http-errors@2.0.5': {}

  '@types/json-schema@7.0.15': {}

  '@types/json5@0.0.29': {}

  '@types/keyv@3.1.4':
    dependencies:
      '@types/node': 24.1.0

  '@types/mime@1.3.5': {}

  '@types/node@22.17.0':
    dependencies:
      undici-types: 6.21.0

  '@types/node@24.1.0':
    dependencies:
      undici-types: 7.8.0

  '@types/qs@6.14.0': {}

  '@types/range-parser@1.2.7': {}

  '@types/react-dom@19.1.7(@types/react@19.1.9)':
    dependencies:
      '@types/react': 19.1.9

  '@types/react@19.1.9':
    dependencies:
      csstype: 3.1.3

  '@types/responselike@1.0.3':
    dependencies:
      '@types/node': 24.1.0

  '@types/semver@7.7.0': {}

  '@types/send@0.17.5':
    dependencies:
      '@types/mime': 1.3.5
      '@types/node': 24.1.0

  '@types/serve-static@1.15.8':
    dependencies:
      '@types/http-errors': 2.0.5
      '@types/node': 24.1.0
      '@types/send': 0.17.5

  '@types/ws@8.18.1':
    dependencies:
      '@types/node': 24.1.0
    optional: true

  '@types/yauzl@2.10.3':
    dependencies:
      '@types/node': 24.1.0
    optional: true

  '@typescript-eslint/eslint-plugin@5.62.0(@typescript-eslint/parser@5.62.0(eslint@8.57.1)(typescript@4.5.5))(eslint@8.57.1)(typescript@4.5.5)':
    dependencies:
      '@eslint-community/regexpp': 4.12.1
      '@typescript-eslint/parser': 5.62.0(eslint@8.57.1)(typescript@4.5.5)
      '@typescript-eslint/scope-manager': 5.62.0
      '@typescript-eslint/type-utils': 5.62.0(eslint@8.57.1)(typescript@4.5.5)
      '@typescript-eslint/utils': 5.62.0(eslint@8.57.1)(typescript@4.5.5)
      debug: 4.4.1
      eslint: 8.57.1
      graphemer: 1.4.0
      ignore: 5.3.2
      natural-compare-lite: 1.4.0
      semver: 7.7.2
      tsutils: 3.21.0(typescript@4.5.5)
    optionalDependencies:
      typescript: 4.5.5
    transitivePeerDependencies:
      - supports-color

  '@typescript-eslint/parser@5.62.0(eslint@8.57.1)(typescript@4.5.5)':
    dependencies:
      '@typescript-eslint/scope-manager': 5.62.0
      '@typescript-eslint/types': 5.62.0
      '@typescript-eslint/typescript-estree': 5.62.0(typescript@4.5.5)
      debug: 4.4.1
      eslint: 8.57.1
    optionalDependencies:
      typescript: 4.5.5
    transitivePeerDependencies:
      - supports-color

  '@typescript-eslint/scope-manager@5.62.0':
    dependencies:
      '@typescript-eslint/types': 5.62.0
      '@typescript-eslint/visitor-keys': 5.62.0

  '@typescript-eslint/type-utils@5.62.0(eslint@8.57.1)(typescript@4.5.5)':
    dependencies:
      '@typescript-eslint/typescript-estree': 5.62.0(typescript@4.5.5)
      '@typescript-eslint/utils': 5.62.0(eslint@8.57.1)(typescript@4.5.5)
      debug: 4.4.1
      eslint: 8.57.1
      tsutils: 3.21.0(typescript@4.5.5)
    optionalDependencies:
      typescript: 4.5.5
    transitivePeerDependencies:
      - supports-color

  '@typescript-eslint/types@5.62.0': {}

  '@typescript-eslint/typescript-estree@5.62.0(typescript@4.5.5)':
    dependencies:
      '@typescript-eslint/types': 5.62.0
      '@typescript-eslint/visitor-keys': 5.62.0
      debug: 4.4.1
      globby: 11.1.0
      is-glob: 4.0.3
      semver: 7.7.2
      tsutils: 3.21.0(typescript@4.5.5)
    optionalDependencies:
      typescript: 4.5.5
    transitivePeerDependencies:
      - supports-color

  '@typescript-eslint/utils@5.62.0(eslint@8.57.1)(typescript@4.5.5)':
    dependencies:
      '@eslint-community/eslint-utils': 4.7.0(eslint@8.57.1)
      '@types/json-schema': 7.0.15
      '@types/semver': 7.7.0
      '@typescript-eslint/scope-manager': 5.62.0
      '@typescript-eslint/types': 5.62.0
      '@typescript-eslint/typescript-estree': 5.62.0(typescript@4.5.5)
      eslint: 8.57.1
      eslint-scope: 5.1.1
      semver: 7.7.2
    transitivePeerDependencies:
      - supports-color
      - typescript

  '@typescript-eslint/visitor-keys@5.62.0':
    dependencies:
      '@typescript-eslint/types': 5.62.0
      eslint-visitor-keys: 3.4.3

  '@ungap/structured-clone@1.3.0': {}

  '@vitejs/plugin-react@4.7.0(vite@5.4.19(@types/node@24.1.0)(lightningcss@1.30.1))':
    dependencies:
      '@babel/core': 7.28.0
      '@babel/plugin-transform-react-jsx-self': 7.27.1(@babel/core@7.28.0)
      '@babel/plugin-transform-react-jsx-source': 7.27.1(@babel/core@7.28.0)
      '@rolldown/pluginutils': 1.0.0-beta.27
      '@types/babel__core': 7.20.5
      react-refresh: 0.17.0
      vite: 5.4.19(@types/node@24.1.0)(lightningcss@1.30.1)
    transitivePeerDependencies:
      - supports-color

  '@xmldom/xmldom@0.8.10': {}

  abbrev@1.1.1: {}

  accepts@2.0.0:
    dependencies:
      mime-types: 3.0.1
      negotiator: 1.0.0

  acorn-jsx@5.3.2(acorn@8.15.0):
    dependencies:
      acorn: 8.15.0

  acorn@8.15.0: {}

  agent-base@6.0.2:
    dependencies:
      debug: 4.4.1
    transitivePeerDependencies:
      - supports-color

  agentkeepalive@4.6.0:
    dependencies:
      humanize-ms: 1.2.1

  aggregate-error@3.1.0:
    dependencies:
      clean-stack: 2.2.0
      indent-string: 4.0.0

  ai@5.0.0(zod@3.25.76):
    dependencies:
      '@ai-sdk/gateway': 1.0.0(zod@3.25.76)
      '@ai-sdk/provider': 2.0.0
      '@ai-sdk/provider-utils': 3.0.0(zod@3.25.76)
      '@opentelemetry/api': 1.9.0
      zod: 3.25.76

  ajv@6.12.6:
    dependencies:
      fast-deep-equal: 3.1.3
      fast-json-stable-stringify: 2.1.0
      json-schema-traverse: 0.4.1
      uri-js: 4.4.1

  ansi-escapes@5.0.0:
    dependencies:
      type-fest: 1.4.0

  ansi-regex@5.0.1: {}

  ansi-regex@6.1.0: {}

  ansi-styles@4.3.0:
    dependencies:
      color-convert: 2.0.1

  ansi-styles@6.2.1: {}

  argparse@2.0.1: {}

  array-buffer-byte-length@1.0.2:
    dependencies:
      call-bound: 1.0.4
      is-array-buffer: 3.0.5

  array-includes@3.1.9:
    dependencies:
      call-bind: 1.0.8
      call-bound: 1.0.4
      define-properties: 1.2.1
      es-abstract: 1.24.0
      es-object-atoms: 1.1.1
      get-intrinsic: 1.3.0
      is-string: 1.1.1
      math-intrinsics: 1.1.0

  array-union@2.1.0: {}

  array.prototype.findlastindex@1.2.6:
    dependencies:
      call-bind: 1.0.8
      call-bound: 1.0.4
      define-properties: 1.2.1
      es-abstract: 1.24.0
      es-errors: 1.3.0
      es-object-atoms: 1.1.1
      es-shim-unscopables: 1.1.0

  array.prototype.flat@1.3.3:
    dependencies:
      call-bind: 1.0.8
      define-properties: 1.2.1
      es-abstract: 1.24.0
      es-shim-unscopables: 1.1.0

  array.prototype.flatmap@1.3.3:
    dependencies:
      call-bind: 1.0.8
      define-properties: 1.2.1
      es-abstract: 1.24.0
      es-shim-unscopables: 1.1.0

  arraybuffer.prototype.slice@1.0.4:
    dependencies:
      array-buffer-byte-length: 1.0.2
      call-bind: 1.0.8
      define-properties: 1.2.1
      es-abstract: 1.24.0
      es-errors: 1.3.0
      get-intrinsic: 1.3.0
      is-array-buffer: 3.0.5

  async-function@1.0.0: {}

  at-least-node@1.0.0: {}

  author-regex@1.0.0: {}

  available-typed-arrays@1.0.7:
    dependencies:
      possible-typed-array-names: 1.1.0

  balanced-match@1.0.2: {}

  base64-js@1.5.1: {}

  better-sqlite3@12.2.0:
    dependencies:
      bindings: 1.5.0
      prebuild-install: 7.1.3

  bindings@1.5.0:
    dependencies:
      file-uri-to-path: 1.0.0

  bl@4.1.0:
    dependencies:
      buffer: 5.7.1
      inherits: 2.0.4
      readable-stream: 3.6.2

  bluebird@3.7.2: {}

  body-parser@2.2.0:
    dependencies:
      bytes: 3.1.2
      content-type: 1.0.5
      debug: 4.4.1
      http-errors: 2.0.0
      iconv-lite: 0.6.3
      on-finished: 2.4.1
      qs: 6.14.0
      raw-body: 3.0.0
      type-is: 2.0.1
    transitivePeerDependencies:
      - supports-color

  boolean@3.2.0:
    optional: true

  brace-expansion@1.1.12:
    dependencies:
      balanced-match: 1.0.2
      concat-map: 0.0.1

  brace-expansion@2.0.2:
    dependencies:
      balanced-match: 1.0.2

  braces@3.0.3:
    dependencies:
      fill-range: 7.1.1

  browserslist@4.25.1:
    dependencies:
      caniuse-lite: 1.0.30001731
      electron-to-chromium: 1.5.194
      node-releases: 2.0.19
      update-browserslist-db: 1.1.3(browserslist@4.25.1)

  buffer-crc32@0.2.13: {}

  buffer-from@1.1.2: {}

  buffer@5.7.1:
    dependencies:
      base64-js: 1.5.1
      ieee754: 1.2.1

  bytes@3.1.2: {}

  cacache@16.1.3:
    dependencies:
      '@npmcli/fs': 2.1.2
      '@npmcli/move-file': 2.0.1
      chownr: 2.0.0
      fs-minipass: 2.1.0
      glob: 8.1.0
      infer-owner: 1.0.4
      lru-cache: 7.18.3
      minipass: 3.3.6
      minipass-collect: 1.0.2
      minipass-flush: 1.0.5
      minipass-pipeline: 1.2.4
      mkdirp: 1.0.4
      p-map: 4.0.0
      promise-inflight: 1.0.1
      rimraf: 3.0.2
      ssri: 9.0.1
      tar: 6.2.1
      unique-filename: 2.0.1
    transitivePeerDependencies:
      - bluebird

  cacheable-lookup@5.0.4: {}

  cacheable-request@7.0.4:
    dependencies:
      clone-response: 1.0.3
      get-stream: 5.2.0
      http-cache-semantics: 4.2.0
      keyv: 4.5.4
      lowercase-keys: 2.0.0
      normalize-url: 6.1.0
      responselike: 2.0.1

  call-bind-apply-helpers@1.0.2:
    dependencies:
      es-errors: 1.3.0
      function-bind: 1.1.2

  call-bind@1.0.8:
    dependencies:
      call-bind-apply-helpers: 1.0.2
      es-define-property: 1.0.1
      get-intrinsic: 1.3.0
      set-function-length: 1.2.2

  call-bound@1.0.4:
    dependencies:
      call-bind-apply-helpers: 1.0.2
      get-intrinsic: 1.3.0

  callsites@3.1.0: {}

  caniuse-lite@1.0.30001731: {}

  chalk@4.1.2:
    dependencies:
      ansi-styles: 4.3.0
      supports-color: 7.2.0

  chownr@1.1.4: {}

  chownr@2.0.0: {}

  chownr@3.0.0: {}

  chrome-trace-event@1.0.4: {}

  class-variance-authority@0.7.1:
    dependencies:
      clsx: 2.1.1

  clean-stack@2.2.0: {}

  cli-cursor@3.1.0:
    dependencies:
      restore-cursor: 3.1.0

  cli-cursor@4.0.0:
    dependencies:
      restore-cursor: 4.0.0

  cli-spinners@2.9.2: {}

  cli-truncate@3.1.0:
    dependencies:
      slice-ansi: 5.0.0
      string-width: 5.1.2

  cliui@7.0.4:
    dependencies:
      string-width: 4.2.3
      strip-ansi: 6.0.1
      wrap-ansi: 7.0.0
    optional: true

  cliui@8.0.1:
    dependencies:
      string-width: 4.2.3
      strip-ansi: 6.0.1
      wrap-ansi: 7.0.0

  clone-response@1.0.3:
    dependencies:
      mimic-response: 1.0.1

  clone@1.0.4: {}

  clsx@2.1.1: {}

  color-convert@2.0.1:
    dependencies:
      color-name: 1.1.4

  color-name@1.1.4: {}

  colorette@2.0.20: {}

  commander@11.1.0: {}

  commander@5.1.0: {}

  commander@9.5.0: {}

  compare-version@0.1.2: {}

  concat-map@0.0.1: {}

  content-disposition@1.0.0:
    dependencies:
      safe-buffer: 5.2.1

  content-type@1.0.5: {}

  convert-source-map@2.0.0: {}

  cookie-signature@1.2.2: {}

  cookie@0.7.2: {}

  cors@2.8.5:
    dependencies:
      object-assign: 4.1.1
      vary: 1.1.2

  cross-dirname@0.1.0: {}

  cross-spawn@6.0.6:
    dependencies:
      nice-try: 1.0.5
      path-key: 2.0.1
      semver: 5.7.2
      shebang-command: 1.2.0
      which: 1.3.1

  cross-spawn@7.0.6:
    dependencies:
      path-key: 3.1.1
      shebang-command: 2.0.0
      which: 2.0.2

  cross-zip@4.0.1: {}

  csstype@3.1.3: {}

  data-uri-to-buffer@4.0.1:
    optional: true

  data-view-buffer@1.0.2:
    dependencies:
      call-bound: 1.0.4
      es-errors: 1.3.0
      is-data-view: 1.0.2

  data-view-byte-length@1.0.2:
    dependencies:
      call-bound: 1.0.4
      es-errors: 1.3.0
      is-data-view: 1.0.2

  data-view-byte-offset@1.0.1:
    dependencies:
      call-bound: 1.0.4
      es-errors: 1.3.0
      is-data-view: 1.0.2

  debug@2.6.9:
    dependencies:
      ms: 2.0.0

  debug@3.2.7:
    dependencies:
      ms: 2.1.3

  debug@4.4.1:
    dependencies:
      ms: 2.1.3

  decompress-response@6.0.0:
    dependencies:
      mimic-response: 3.1.0

  deep-extend@0.6.0: {}

  deep-is@0.1.4: {}

  defaults@1.0.4:
    dependencies:
      clone: 1.0.4

  defer-to-connect@2.0.1: {}

  define-data-property@1.1.4:
    dependencies:
      es-define-property: 1.0.1
      es-errors: 1.3.0
      gopd: 1.2.0

  define-properties@1.2.1:
    dependencies:
      define-data-property: 1.1.4
      has-property-descriptors: 1.0.2
      object-keys: 1.1.1

  depd@2.0.0: {}

  dequal@2.0.3: {}

  detect-libc@2.0.2:
    optional: true

  detect-libc@2.0.4: {}

  detect-node@2.1.0:
    optional: true

  dir-compare@4.2.0:
    dependencies:
      minimatch: 3.1.2
      p-limit: 3.1.0

  dir-glob@3.0.1:
    dependencies:
      path-type: 4.0.0

  doctrine@2.1.0:
    dependencies:
      esutils: 2.0.3

  doctrine@3.0.0:
    dependencies:
      esutils: 2.0.3

  dotenv@17.2.1: {}

  drizzle-kit@0.31.4:
    dependencies:
      '@drizzle-team/brocli': 0.10.2
      '@esbuild-kit/esm-loader': 2.6.5
      esbuild: 0.25.8
      esbuild-register: 3.6.0(esbuild@0.25.8)
    transitivePeerDependencies:
      - supports-color

  drizzle-orm@0.44.4(@libsql/client@0.15.10)(@opentelemetry/api@1.9.0)(@types/better-sqlite3@7.6.13)(better-sqlite3@12.2.0):
    optionalDependencies:
      '@libsql/client': 0.15.10
      '@opentelemetry/api': 1.9.0
      '@types/better-sqlite3': 7.6.13
      better-sqlite3: 12.2.0

  dunder-proto@1.0.1:
    dependencies:
      call-bind-apply-helpers: 1.0.2
      es-errors: 1.3.0
      gopd: 1.2.0

  eastasianwidth@0.2.0: {}

  ee-first@1.1.1: {}

  electron-installer-common@0.10.4:
    dependencies:
      '@electron/asar': 3.4.1
      '@malept/cross-spawn-promise': 1.1.1
      debug: 4.4.1
      fs-extra: 9.1.0
      glob: 7.2.3
      lodash: 4.17.21
      parse-author: 2.0.0
      semver: 7.7.2
      tmp-promise: 3.0.3
    optionalDependencies:
      '@types/fs-extra': 9.0.13
    transitivePeerDependencies:
      - supports-color
    optional: true

  electron-installer-debian@3.2.0:
    dependencies:
      '@malept/cross-spawn-promise': 1.1.1
      debug: 4.4.1
      electron-installer-common: 0.10.4
      fs-extra: 9.1.0
      get-folder-size: 2.0.1
      lodash: 4.17.21
      word-wrap: 1.2.5
      yargs: 16.2.0
    transitivePeerDependencies:
      - supports-color
    optional: true

  electron-installer-redhat@3.4.0:
    dependencies:
      '@malept/cross-spawn-promise': 1.1.1
      debug: 4.4.1
      electron-installer-common: 0.10.4
      fs-extra: 9.1.0
      lodash: 4.17.21
      word-wrap: 1.2.5
      yargs: 16.2.0
    transitivePeerDependencies:
      - supports-color
    optional: true

  electron-squirrel-startup@1.0.1:
    dependencies:
      debug: 2.6.9
    transitivePeerDependencies:
      - supports-color

  electron-to-chromium@1.5.194: {}

  electron-winstaller@5.4.0:
    dependencies:
      '@electron/asar': 3.4.1
      debug: 4.4.1
      fs-extra: 7.0.1
      lodash: 4.17.21
      temp: 0.9.4
    optionalDependencies:
      '@electron/windows-sign': 1.2.2
    transitivePeerDependencies:
      - supports-color
    optional: true

  electron@37.2.5:
    dependencies:
      '@electron/get': 2.0.3
      '@types/node': 22.17.0
      extract-zip: 2.0.1
    transitivePeerDependencies:
      - supports-color

  emoji-regex@8.0.0: {}

  emoji-regex@9.2.2: {}

  encodeurl@2.0.0: {}

  encoding@0.1.13:
    dependencies:
      iconv-lite: 0.6.3
    optional: true

  end-of-stream@1.4.5:
    dependencies:
      once: 1.4.0

  enhanced-resolve@5.18.2:
    dependencies:
      graceful-fs: 4.2.11
      tapable: 2.2.2

  env-paths@2.2.1: {}

  err-code@2.0.3: {}

  error-ex@1.3.2:
    dependencies:
      is-arrayish: 0.2.1

  es-abstract@1.24.0:
    dependencies:
      array-buffer-byte-length: 1.0.2
      arraybuffer.prototype.slice: 1.0.4
      available-typed-arrays: 1.0.7
      call-bind: 1.0.8
      call-bound: 1.0.4
      data-view-buffer: 1.0.2
      data-view-byte-length: 1.0.2
      data-view-byte-offset: 1.0.1
      es-define-property: 1.0.1
      es-errors: 1.3.0
      es-object-atoms: 1.1.1
      es-set-tostringtag: 2.1.0
      es-to-primitive: 1.3.0
      function.prototype.name: 1.1.8
      get-intrinsic: 1.3.0
      get-proto: 1.0.1
      get-symbol-description: 1.1.0
      globalthis: 1.0.4
      gopd: 1.2.0
      has-property-descriptors: 1.0.2
      has-proto: 1.2.0
      has-symbols: 1.1.0
      hasown: 2.0.2
      internal-slot: 1.1.0
      is-array-buffer: 3.0.5
      is-callable: 1.2.7
      is-data-view: 1.0.2
      is-negative-zero: 2.0.3
      is-regex: 1.2.1
      is-set: 2.0.3
      is-shared-array-buffer: 1.0.4
      is-string: 1.1.1
      is-typed-array: 1.1.15
      is-weakref: 1.1.1
      math-intrinsics: 1.1.0
      object-inspect: 1.13.4
      object-keys: 1.1.1
      object.assign: 4.1.7
      own-keys: 1.0.1
      regexp.prototype.flags: 1.5.4
      safe-array-concat: 1.1.3
      safe-push-apply: 1.0.0
      safe-regex-test: 1.1.0
      set-proto: 1.0.0
      stop-iteration-iterator: 1.1.0
      string.prototype.trim: 1.2.10
      string.prototype.trimend: 1.0.9
      string.prototype.trimstart: 1.0.8
      typed-array-buffer: 1.0.3
      typed-array-byte-length: 1.0.3
      typed-array-byte-offset: 1.0.4
      typed-array-length: 1.0.7
      unbox-primitive: 1.1.0
      which-typed-array: 1.1.19

  es-define-property@1.0.1: {}

  es-errors@1.3.0: {}

  es-object-atoms@1.1.1:
    dependencies:
      es-errors: 1.3.0

  es-set-tostringtag@2.1.0:
    dependencies:
      es-errors: 1.3.0
      get-intrinsic: 1.3.0
      has-tostringtag: 1.0.2
      hasown: 2.0.2

  es-shim-unscopables@1.1.0:
    dependencies:
      hasown: 2.0.2

  es-to-primitive@1.3.0:
    dependencies:
      is-callable: 1.2.7
      is-date-object: 1.1.0
      is-symbol: 1.1.1

  es6-error@4.1.1:
    optional: true

  esbuild-register@3.6.0(esbuild@0.25.8):
    dependencies:
      debug: 4.4.1
      esbuild: 0.25.8
    transitivePeerDependencies:
      - supports-color

  esbuild@0.18.20:
    optionalDependencies:
      '@esbuild/android-arm': 0.18.20
      '@esbuild/android-arm64': 0.18.20
      '@esbuild/android-x64': 0.18.20
      '@esbuild/darwin-arm64': 0.18.20
      '@esbuild/darwin-x64': 0.18.20
      '@esbuild/freebsd-arm64': 0.18.20
      '@esbuild/freebsd-x64': 0.18.20
      '@esbuild/linux-arm': 0.18.20
      '@esbuild/linux-arm64': 0.18.20
      '@esbuild/linux-ia32': 0.18.20
      '@esbuild/linux-loong64': 0.18.20
      '@esbuild/linux-mips64el': 0.18.20
      '@esbuild/linux-ppc64': 0.18.20
      '@esbuild/linux-riscv64': 0.18.20
      '@esbuild/linux-s390x': 0.18.20
      '@esbuild/linux-x64': 0.18.20
      '@esbuild/netbsd-x64': 0.18.20
      '@esbuild/openbsd-x64': 0.18.20
      '@esbuild/sunos-x64': 0.18.20
      '@esbuild/win32-arm64': 0.18.20
      '@esbuild/win32-ia32': 0.18.20
      '@esbuild/win32-x64': 0.18.20

  esbuild@0.21.5:
    optionalDependencies:
      '@esbuild/aix-ppc64': 0.21.5
      '@esbuild/android-arm': 0.21.5
      '@esbuild/android-arm64': 0.21.5
      '@esbuild/android-x64': 0.21.5
      '@esbuild/darwin-arm64': 0.21.5
      '@esbuild/darwin-x64': 0.21.5
      '@esbuild/freebsd-arm64': 0.21.5
      '@esbuild/freebsd-x64': 0.21.5
      '@esbuild/linux-arm': 0.21.5
      '@esbuild/linux-arm64': 0.21.5
      '@esbuild/linux-ia32': 0.21.5
      '@esbuild/linux-loong64': 0.21.5
      '@esbuild/linux-mips64el': 0.21.5
      '@esbuild/linux-ppc64': 0.21.5
      '@esbuild/linux-riscv64': 0.21.5
      '@esbuild/linux-s390x': 0.21.5
      '@esbuild/linux-x64': 0.21.5
      '@esbuild/netbsd-x64': 0.21.5
      '@esbuild/openbsd-x64': 0.21.5
      '@esbuild/sunos-x64': 0.21.5
      '@esbuild/win32-arm64': 0.21.5
      '@esbuild/win32-ia32': 0.21.5
      '@esbuild/win32-x64': 0.21.5

  esbuild@0.25.8:
    optionalDependencies:
      '@esbuild/aix-ppc64': 0.25.8
      '@esbuild/android-arm': 0.25.8
      '@esbuild/android-arm64': 0.25.8
      '@esbuild/android-x64': 0.25.8
      '@esbuild/darwin-arm64': 0.25.8
      '@esbuild/darwin-x64': 0.25.8
      '@esbuild/freebsd-arm64': 0.25.8
      '@esbuild/freebsd-x64': 0.25.8
      '@esbuild/linux-arm': 0.25.8
      '@esbuild/linux-arm64': 0.25.8
      '@esbuild/linux-ia32': 0.25.8
      '@esbuild/linux-loong64': 0.25.8
      '@esbuild/linux-mips64el': 0.25.8
      '@esbuild/linux-ppc64': 0.25.8
      '@esbuild/linux-riscv64': 0.25.8
      '@esbuild/linux-s390x': 0.25.8
      '@esbuild/linux-x64': 0.25.8
      '@esbuild/netbsd-arm64': 0.25.8
      '@esbuild/netbsd-x64': 0.25.8
      '@esbuild/openbsd-arm64': 0.25.8
      '@esbuild/openbsd-x64': 0.25.8
      '@esbuild/openharmony-arm64': 0.25.8
      '@esbuild/sunos-x64': 0.25.8
      '@esbuild/win32-arm64': 0.25.8
      '@esbuild/win32-ia32': 0.25.8
      '@esbuild/win32-x64': 0.25.8

  escalade@3.2.0: {}

  escape-html@1.0.3: {}

  escape-string-regexp@1.0.5: {}

  escape-string-regexp@4.0.0: {}

  eslint-import-resolver-node@0.3.9:
    dependencies:
      debug: 3.2.7
      is-core-module: 2.16.1
      resolve: 1.22.10
    transitivePeerDependencies:
      - supports-color

  eslint-module-utils@2.12.1(@typescript-eslint/parser@5.62.0(eslint@8.57.1)(typescript@4.5.5))(eslint-import-resolver-node@0.3.9)(eslint@8.57.1):
    dependencies:
      debug: 3.2.7
    optionalDependencies:
      '@typescript-eslint/parser': 5.62.0(eslint@8.57.1)(typescript@4.5.5)
      eslint: 8.57.1
      eslint-import-resolver-node: 0.3.9
    transitivePeerDependencies:
      - supports-color

  eslint-plugin-import@2.32.0(@typescript-eslint/parser@5.62.0(eslint@8.57.1)(typescript@4.5.5))(eslint@8.57.1):
    dependencies:
      '@rtsao/scc': 1.1.0
      array-includes: 3.1.9
      array.prototype.findlastindex: 1.2.6
      array.prototype.flat: 1.3.3
      array.prototype.flatmap: 1.3.3
      debug: 3.2.7
      doctrine: 2.1.0
      eslint: 8.57.1
      eslint-import-resolver-node: 0.3.9
      eslint-module-utils: 2.12.1(@typescript-eslint/parser@5.62.0(eslint@8.57.1)(typescript@4.5.5))(eslint-import-resolver-node@0.3.9)(eslint@8.57.1)
      hasown: 2.0.2
      is-core-module: 2.16.1
      is-glob: 4.0.3
      minimatch: 3.1.2
      object.fromentries: 2.0.8
      object.groupby: 1.0.3
      object.values: 1.2.1
      semver: 6.3.1
      string.prototype.trimend: 1.0.9
      tsconfig-paths: 3.15.0
    optionalDependencies:
      '@typescript-eslint/parser': 5.62.0(eslint@8.57.1)(typescript@4.5.5)
    transitivePeerDependencies:
      - eslint-import-resolver-typescript
      - eslint-import-resolver-webpack
      - supports-color

  eslint-scope@5.1.1:
    dependencies:
      esrecurse: 4.3.0
      estraverse: 4.3.0

  eslint-scope@7.2.2:
    dependencies:
      esrecurse: 4.3.0
      estraverse: 5.3.0

  eslint-visitor-keys@3.4.3: {}

  eslint@8.57.1:
    dependencies:
      '@eslint-community/eslint-utils': 4.7.0(eslint@8.57.1)
      '@eslint-community/regexpp': 4.12.1
      '@eslint/eslintrc': 2.1.4
      '@eslint/js': 8.57.1
      '@humanwhocodes/config-array': 0.13.0
      '@humanwhocodes/module-importer': 1.0.1
      '@nodelib/fs.walk': 1.2.8
      '@ungap/structured-clone': 1.3.0
      ajv: 6.12.6
      chalk: 4.1.2
      cross-spawn: 7.0.6
      debug: 4.4.1
      doctrine: 3.0.0
      escape-string-regexp: 4.0.0
      eslint-scope: 7.2.2
      eslint-visitor-keys: 3.4.3
      espree: 9.6.1
      esquery: 1.6.0
      esutils: 2.0.3
      fast-deep-equal: 3.1.3
      file-entry-cache: 6.0.1
      find-up: 5.0.0
      glob-parent: 6.0.2
      globals: 13.24.0
      graphemer: 1.4.0
      ignore: 5.3.2
      imurmurhash: 0.1.4
      is-glob: 4.0.3
      is-path-inside: 3.0.3
      js-yaml: 4.1.0
      json-stable-stringify-without-jsonify: 1.0.1
      levn: 0.4.1
      lodash.merge: 4.6.2
      minimatch: 3.1.2
      natural-compare: 1.4.0
      optionator: 0.9.4
      strip-ansi: 6.0.1
      text-table: 0.2.0
    transitivePeerDependencies:
      - supports-color

  espree@9.6.1:
    dependencies:
      acorn: 8.15.0
      acorn-jsx: 5.3.2(acorn@8.15.0)
      eslint-visitor-keys: 3.4.3

  esquery@1.6.0:
    dependencies:
      estraverse: 5.3.0

  esrecurse@4.3.0:
    dependencies:
      estraverse: 5.3.0

  estraverse@4.3.0: {}

  estraverse@5.3.0: {}

  esutils@2.0.3: {}

  etag@1.8.1: {}

  eventemitter3@5.0.1: {}

  eventsource-parser@3.0.3: {}

  execa@1.0.0:
    dependencies:
      cross-spawn: 6.0.6
      get-stream: 4.1.0
      is-stream: 1.1.0
      npm-run-path: 2.0.2
      p-finally: 1.0.0
      signal-exit: 3.0.7
      strip-eof: 1.0.0

  expand-template@2.0.3: {}

  exponential-backoff@3.1.2: {}

  express@5.1.0:
    dependencies:
      accepts: 2.0.0
      body-parser: 2.2.0
      content-disposition: 1.0.0
      content-type: 1.0.5
      cookie: 0.7.2
      cookie-signature: 1.2.2
      debug: 4.4.1
      encodeurl: 2.0.0
      escape-html: 1.0.3
      etag: 1.8.1
      finalhandler: 2.1.0
      fresh: 2.0.0
      http-errors: 2.0.0
      merge-descriptors: 2.0.0
      mime-types: 3.0.1
      on-finished: 2.4.1
      once: 1.4.0
      parseurl: 1.3.3
      proxy-addr: 2.0.7
      qs: 6.14.0
      range-parser: 1.2.1
      router: 2.2.0
      send: 1.2.0
      serve-static: 2.2.0
      statuses: 2.0.2
      type-is: 2.0.1
      vary: 1.1.2
    transitivePeerDependencies:
      - supports-color

  extract-zip@2.0.1:
    dependencies:
      debug: 4.4.1
      get-stream: 5.2.0
      yauzl: 2.10.0
    optionalDependencies:
      '@types/yauzl': 2.10.3
    transitivePeerDependencies:
      - supports-color

  fast-deep-equal@3.1.3: {}

  fast-glob@3.3.3:
    dependencies:
      '@nodelib/fs.stat': 2.0.5
      '@nodelib/fs.walk': 1.2.8
      glob-parent: 5.1.2
      merge2: 1.4.1
      micromatch: 4.0.8

  fast-json-stable-stringify@2.1.0: {}

  fast-levenshtein@2.0.6: {}

  fastq@1.19.1:
    dependencies:
      reusify: 1.1.0

  fd-slicer@1.1.0:
    dependencies:
      pend: 1.2.0

  fetch-blob@3.2.0:
    dependencies:
      node-domexception: 1.0.0
      web-streams-polyfill: 3.3.3
    optional: true

  file-entry-cache@6.0.1:
    dependencies:
      flat-cache: 3.2.0

  file-uri-to-path@1.0.0: {}

  filename-reserved-regex@2.0.0: {}

  filenamify@4.3.0:
    dependencies:
      filename-reserved-regex: 2.0.0
      strip-outer: 1.0.1
      trim-repeated: 1.0.0

  fill-range@7.1.1:
    dependencies:
      to-regex-range: 5.0.1

  finalhandler@2.1.0:
    dependencies:
      debug: 4.4.1
      encodeurl: 2.0.0
      escape-html: 1.0.3
      on-finished: 2.4.1
      parseurl: 1.3.3
      statuses: 2.0.2
    transitivePeerDependencies:
      - supports-color

  find-up@2.1.0:
    dependencies:
      locate-path: 2.0.0

  find-up@5.0.0:
    dependencies:
      locate-path: 6.0.0
      path-exists: 4.0.0

  flat-cache@3.2.0:
    dependencies:
      flatted: 3.3.3
      keyv: 4.5.4
      rimraf: 3.0.2

  flatted@3.3.3: {}

  flora-colossus@2.0.0:
    dependencies:
      debug: 4.4.1
      fs-extra: 10.1.0
    transitivePeerDependencies:
      - supports-color

  for-each@0.3.5:
    dependencies:
      is-callable: 1.2.7

  formdata-polyfill@4.0.10:
    dependencies:
      fetch-blob: 3.2.0
    optional: true

  forwarded@0.2.0: {}

  fresh@2.0.0: {}

  fs-constants@1.0.0: {}

  fs-extra@10.1.0:
    dependencies:
      graceful-fs: 4.2.11
      jsonfile: 6.1.0
      universalify: 2.0.1

  fs-extra@11.3.0:
    dependencies:
      graceful-fs: 4.2.11
      jsonfile: 6.1.0
      universalify: 2.0.1

  fs-extra@7.0.1:
    dependencies:
      graceful-fs: 4.2.11
      jsonfile: 4.0.0
      universalify: 0.1.2
    optional: true

  fs-extra@8.1.0:
    dependencies:
      graceful-fs: 4.2.11
      jsonfile: 4.0.0
      universalify: 0.1.2

  fs-extra@9.1.0:
    dependencies:
      at-least-node: 1.0.0
      graceful-fs: 4.2.11
      jsonfile: 6.1.0
      universalify: 2.0.1

  fs-minipass@2.1.0:
    dependencies:
      minipass: 3.3.6

  fs.realpath@1.0.0: {}

  fsevents@2.3.3:
    optional: true

  function-bind@1.1.2: {}

  function.prototype.name@1.1.8:
    dependencies:
      call-bind: 1.0.8
      call-bound: 1.0.4
      define-properties: 1.2.1
      functions-have-names: 1.2.3
      hasown: 2.0.2
      is-callable: 1.2.7

  functions-have-names@1.2.3: {}

  galactus@1.0.0:
    dependencies:
      debug: 4.4.1
      flora-colossus: 2.0.0
      fs-extra: 10.1.0
    transitivePeerDependencies:
      - supports-color

  gar@1.0.4:
    optional: true

  gensync@1.0.0-beta.2: {}

  get-caller-file@2.0.5: {}

  get-folder-size@2.0.1:
    dependencies:
      gar: 1.0.4
      tiny-each-async: 2.0.3
    optional: true

  get-intrinsic@1.3.0:
    dependencies:
      call-bind-apply-helpers: 1.0.2
      es-define-property: 1.0.1
      es-errors: 1.3.0
      es-object-atoms: 1.1.1
      function-bind: 1.1.2
      get-proto: 1.0.1
      gopd: 1.2.0
      has-symbols: 1.1.0
      hasown: 2.0.2
      math-intrinsics: 1.1.0

  get-package-info@1.0.0:
    dependencies:
      bluebird: 3.7.2
      debug: 2.6.9
      lodash.get: 4.4.2
      read-pkg-up: 2.0.0
    transitivePeerDependencies:
      - supports-color

  get-proto@1.0.1:
    dependencies:
      dunder-proto: 1.0.1
      es-object-atoms: 1.1.1

  get-stream@4.1.0:
    dependencies:
      pump: 3.0.3

  get-stream@5.2.0:
    dependencies:
      pump: 3.0.3

  get-symbol-description@1.1.0:
    dependencies:
      call-bound: 1.0.4
      es-errors: 1.3.0
      get-intrinsic: 1.3.0

  get-tsconfig@4.10.1:
    dependencies:
      resolve-pkg-maps: 1.0.0

  github-from-package@0.0.0: {}

  glob-parent@5.1.2:
    dependencies:
      is-glob: 4.0.3

  glob-parent@6.0.2:
    dependencies:
      is-glob: 4.0.3

  glob@7.2.3:
    dependencies:
      fs.realpath: 1.0.0
      inflight: 1.0.6
      inherits: 2.0.4
      minimatch: 3.1.2
      once: 1.4.0
      path-is-absolute: 1.0.1

  glob@8.1.0:
    dependencies:
      fs.realpath: 1.0.0
      inflight: 1.0.6
      inherits: 2.0.4
      minimatch: 5.1.6
      once: 1.4.0

  global-agent@3.0.0:
    dependencies:
      boolean: 3.2.0
      es6-error: 4.1.1
      matcher: 3.0.0
      roarr: 2.15.4
      semver: 7.7.2
      serialize-error: 7.0.1
    optional: true

  global-dirs@3.0.1:
    dependencies:
      ini: 2.0.0

  globals@13.24.0:
    dependencies:
      type-fest: 0.20.2

  globalthis@1.0.4:
    dependencies:
      define-properties: 1.2.1
      gopd: 1.2.0

  globby@11.1.0:
    dependencies:
      array-union: 2.1.0
      dir-glob: 3.0.1
      fast-glob: 3.3.3
      ignore: 5.3.2
      merge2: 1.4.1
      slash: 3.0.0

  gopd@1.2.0: {}

  got@11.8.6:
    dependencies:
      '@sindresorhus/is': 4.6.0
      '@szmarczak/http-timer': 4.0.6
      '@types/cacheable-request': 6.0.3
      '@types/responselike': 1.0.3
      cacheable-lookup: 5.0.4
      cacheable-request: 7.0.4
      decompress-response: 6.0.0
      http2-wrapper: 1.0.3
      lowercase-keys: 2.0.0
      p-cancelable: 2.1.1
      responselike: 2.0.1

  graceful-fs@4.2.11: {}

  graphemer@1.4.0: {}

  has-bigints@1.1.0: {}

  has-flag@4.0.0: {}

  has-property-descriptors@1.0.2:
    dependencies:
      es-define-property: 1.0.1

  has-proto@1.2.0:
    dependencies:
      dunder-proto: 1.0.1

  has-symbols@1.1.0: {}

  has-tostringtag@1.0.2:
    dependencies:
      has-symbols: 1.1.0

  hasown@2.0.2:
    dependencies:
      function-bind: 1.1.2

  hosted-git-info@2.8.9: {}

  http-cache-semantics@4.2.0: {}

  http-errors@2.0.0:
    dependencies:
      depd: 2.0.0
      inherits: 2.0.4
      setprototypeof: 1.2.0
      statuses: 2.0.1
      toidentifier: 1.0.1

  http-proxy-agent@5.0.0:
    dependencies:
      '@tootallnate/once': 2.0.0
      agent-base: 6.0.2
      debug: 4.4.1
    transitivePeerDependencies:
      - supports-color

  http2-wrapper@1.0.3:
    dependencies:
      quick-lru: 5.1.1
      resolve-alpn: 1.2.1

  https-proxy-agent@5.0.1:
    dependencies:
      agent-base: 6.0.2
      debug: 4.4.1
    transitivePeerDependencies:
      - supports-color

  humanize-ms@1.2.1:
    dependencies:
      ms: 2.1.3

  iconv-lite@0.6.3:
    dependencies:
      safer-buffer: 2.1.2

  ieee754@1.2.1: {}

  ignore@5.3.2: {}

  import-fresh@3.3.1:
    dependencies:
      parent-module: 1.0.1
      resolve-from: 4.0.0

  imurmurhash@0.1.4: {}

  indent-string@4.0.0: {}

  infer-owner@1.0.4: {}

  inflight@1.0.6:
    dependencies:
      once: 1.4.0
      wrappy: 1.0.2

  inherits@2.0.4: {}

  ini@1.3.8: {}

  ini@2.0.0: {}

  internal-slot@1.1.0:
    dependencies:
      es-errors: 1.3.0
      hasown: 2.0.2
      side-channel: 1.1.0

  interpret@3.1.1: {}

  ip-address@9.0.5:
    dependencies:
      jsbn: 1.1.0
      sprintf-js: 1.1.3

  ipaddr.js@1.9.1: {}

  is-array-buffer@3.0.5:
    dependencies:
      call-bind: 1.0.8
      call-bound: 1.0.4
      get-intrinsic: 1.3.0

  is-arrayish@0.2.1: {}

  is-async-function@2.1.1:
    dependencies:
      async-function: 1.0.0
      call-bound: 1.0.4
      get-proto: 1.0.1
      has-tostringtag: 1.0.2
      safe-regex-test: 1.1.0

  is-bigint@1.1.0:
    dependencies:
      has-bigints: 1.1.0

  is-boolean-object@1.2.2:
    dependencies:
      call-bound: 1.0.4
      has-tostringtag: 1.0.2

  is-callable@1.2.7: {}

  is-core-module@2.16.1:
    dependencies:
      hasown: 2.0.2

  is-data-view@1.0.2:
    dependencies:
      call-bound: 1.0.4
      get-intrinsic: 1.3.0
      is-typed-array: 1.1.15

  is-date-object@1.1.0:
    dependencies:
      call-bound: 1.0.4
      has-tostringtag: 1.0.2

  is-extglob@2.1.1: {}

  is-finalizationregistry@1.1.1:
    dependencies:
      call-bound: 1.0.4

  is-fullwidth-code-point@3.0.0: {}

  is-fullwidth-code-point@4.0.0: {}

  is-generator-function@1.1.0:
    dependencies:
      call-bound: 1.0.4
      get-proto: 1.0.1
      has-tostringtag: 1.0.2
      safe-regex-test: 1.1.0

  is-glob@4.0.3:
    dependencies:
      is-extglob: 2.1.1

  is-interactive@1.0.0: {}

  is-lambda@1.0.1: {}

  is-map@2.0.3: {}

  is-negative-zero@2.0.3: {}

  is-number-object@1.1.1:
    dependencies:
      call-bound: 1.0.4
      has-tostringtag: 1.0.2

  is-number@7.0.0: {}

  is-path-inside@3.0.3: {}

  is-promise@4.0.0: {}

  is-regex@1.2.1:
    dependencies:
      call-bound: 1.0.4
      gopd: 1.2.0
      has-tostringtag: 1.0.2
      hasown: 2.0.2

  is-set@2.0.3: {}

  is-shared-array-buffer@1.0.4:
    dependencies:
      call-bound: 1.0.4

  is-stream@1.1.0: {}

  is-string@1.1.1:
    dependencies:
      call-bound: 1.0.4
      has-tostringtag: 1.0.2

  is-symbol@1.1.1:
    dependencies:
      call-bound: 1.0.4
      has-symbols: 1.1.0
      safe-regex-test: 1.1.0

  is-typed-array@1.1.15:
    dependencies:
      which-typed-array: 1.1.19

  is-unicode-supported@0.1.0: {}

  is-weakmap@2.0.2: {}

  is-weakref@1.1.1:
    dependencies:
      call-bound: 1.0.4

  is-weakset@2.0.4:
    dependencies:
      call-bound: 1.0.4
      get-intrinsic: 1.3.0

  isarray@2.0.5: {}

  isbinaryfile@4.0.10: {}

  isexe@2.0.0: {}

  jiti@2.5.1: {}

<<<<<<< HEAD
  js-base64@3.7.7:
    optional: true
=======
  js-tokens@4.0.0: {}
>>>>>>> b796409e

  js-yaml@4.1.0:
    dependencies:
      argparse: 2.0.1

  jsbn@1.1.0: {}

  jsesc@3.1.0: {}

  json-buffer@3.0.1: {}

  json-schema-traverse@0.4.1: {}

  json-schema@0.4.0: {}

  json-stable-stringify-without-jsonify@1.0.1: {}

  json-stringify-safe@5.0.1:
    optional: true

  json5@1.0.2:
    dependencies:
      minimist: 1.2.8

  json5@2.2.3: {}

  jsonfile@4.0.0:
    optionalDependencies:
      graceful-fs: 4.2.11

  jsonfile@6.1.0:
    dependencies:
      universalify: 2.0.1
    optionalDependencies:
      graceful-fs: 4.2.11

  junk@3.1.0: {}

  keyv@4.5.4:
    dependencies:
      json-buffer: 3.0.1

  levn@0.4.1:
    dependencies:
      prelude-ls: 1.2.1
      type-check: 0.4.0

<<<<<<< HEAD
  libsql@0.5.17:
    dependencies:
      '@neon-rs/load': 0.0.4
      detect-libc: 2.0.2
    optionalDependencies:
      '@libsql/darwin-arm64': 0.5.17
      '@libsql/darwin-x64': 0.5.17
      '@libsql/linux-arm-gnueabihf': 0.5.17
      '@libsql/linux-arm-musleabihf': 0.5.17
      '@libsql/linux-arm64-gnu': 0.5.17
      '@libsql/linux-arm64-musl': 0.5.17
      '@libsql/linux-x64-gnu': 0.5.17
      '@libsql/linux-x64-musl': 0.5.17
      '@libsql/win32-x64-msvc': 0.5.17
    optional: true
=======
  lightningcss-darwin-arm64@1.30.1:
    optional: true

  lightningcss-darwin-x64@1.30.1:
    optional: true

  lightningcss-freebsd-x64@1.30.1:
    optional: true

  lightningcss-linux-arm-gnueabihf@1.30.1:
    optional: true

  lightningcss-linux-arm64-gnu@1.30.1:
    optional: true

  lightningcss-linux-arm64-musl@1.30.1:
    optional: true

  lightningcss-linux-x64-gnu@1.30.1:
    optional: true

  lightningcss-linux-x64-musl@1.30.1:
    optional: true

  lightningcss-win32-arm64-msvc@1.30.1:
    optional: true

  lightningcss-win32-x64-msvc@1.30.1:
    optional: true

  lightningcss@1.30.1:
    dependencies:
      detect-libc: 2.0.4
    optionalDependencies:
      lightningcss-darwin-arm64: 1.30.1
      lightningcss-darwin-x64: 1.30.1
      lightningcss-freebsd-x64: 1.30.1
      lightningcss-linux-arm-gnueabihf: 1.30.1
      lightningcss-linux-arm64-gnu: 1.30.1
      lightningcss-linux-arm64-musl: 1.30.1
      lightningcss-linux-x64-gnu: 1.30.1
      lightningcss-linux-x64-musl: 1.30.1
      lightningcss-win32-arm64-msvc: 1.30.1
      lightningcss-win32-x64-msvc: 1.30.1
>>>>>>> b796409e

  listr2@7.0.2:
    dependencies:
      cli-truncate: 3.1.0
      colorette: 2.0.20
      eventemitter3: 5.0.1
      log-update: 5.0.1
      rfdc: 1.4.1
      wrap-ansi: 8.1.0

  load-json-file@2.0.0:
    dependencies:
      graceful-fs: 4.2.11
      parse-json: 2.2.0
      pify: 2.3.0
      strip-bom: 3.0.0

  locate-path@2.0.0:
    dependencies:
      p-locate: 2.0.0
      path-exists: 3.0.0

  locate-path@6.0.0:
    dependencies:
      p-locate: 5.0.0

  lodash.get@4.4.2: {}

  lodash.merge@4.6.2: {}

  lodash@4.17.21: {}

  log-symbols@4.1.0:
    dependencies:
      chalk: 4.1.2
      is-unicode-supported: 0.1.0

  log-update@5.0.1:
    dependencies:
      ansi-escapes: 5.0.0
      cli-cursor: 4.0.0
      slice-ansi: 5.0.0
      strip-ansi: 7.1.0
      wrap-ansi: 8.1.0

  lowercase-keys@2.0.0: {}

  lru-cache@5.1.1:
    dependencies:
      yallist: 3.1.1

  lru-cache@7.18.3: {}

  lucide-react@0.536.0(react@19.1.1):
    dependencies:
      react: 19.1.1

  magic-string@0.30.17:
    dependencies:
      '@jridgewell/sourcemap-codec': 1.5.4

  make-fetch-happen@10.2.1:
    dependencies:
      agentkeepalive: 4.6.0
      cacache: 16.1.3
      http-cache-semantics: 4.2.0
      http-proxy-agent: 5.0.0
      https-proxy-agent: 5.0.1
      is-lambda: 1.0.1
      lru-cache: 7.18.3
      minipass: 3.3.6
      minipass-collect: 1.0.2
      minipass-fetch: 2.1.2
      minipass-flush: 1.0.5
      minipass-pipeline: 1.2.4
      negotiator: 0.6.4
      promise-retry: 2.0.1
      socks-proxy-agent: 7.0.0
      ssri: 9.0.1
    transitivePeerDependencies:
      - bluebird
      - supports-color

  map-age-cleaner@0.1.3:
    dependencies:
      p-defer: 1.0.0

  matcher@3.0.0:
    dependencies:
      escape-string-regexp: 4.0.0
    optional: true

  math-intrinsics@1.1.0: {}

  media-typer@1.1.0: {}

  mem@4.3.0:
    dependencies:
      map-age-cleaner: 0.1.3
      mimic-fn: 2.1.0
      p-is-promise: 2.1.0

  merge-descriptors@2.0.0: {}

  merge2@1.4.1: {}

  micromatch@4.0.8:
    dependencies:
      braces: 3.0.3
      picomatch: 2.3.1

  mime-db@1.54.0: {}

  mime-types@3.0.1:
    dependencies:
      mime-db: 1.54.0

  mimic-fn@2.1.0: {}

  mimic-response@1.0.1: {}

  mimic-response@3.1.0: {}

  minimatch@3.1.2:
    dependencies:
      brace-expansion: 1.1.12

  minimatch@5.1.6:
    dependencies:
      brace-expansion: 2.0.2

  minimatch@9.0.5:
    dependencies:
      brace-expansion: 2.0.2

  minimist@1.2.8: {}

  minipass-collect@1.0.2:
    dependencies:
      minipass: 3.3.6

  minipass-fetch@2.1.2:
    dependencies:
      minipass: 3.3.6
      minipass-sized: 1.0.3
      minizlib: 2.1.2
    optionalDependencies:
      encoding: 0.1.13

  minipass-flush@1.0.5:
    dependencies:
      minipass: 3.3.6

  minipass-pipeline@1.2.4:
    dependencies:
      minipass: 3.3.6

  minipass-sized@1.0.3:
    dependencies:
      minipass: 3.3.6

  minipass@3.3.6:
    dependencies:
      yallist: 4.0.0

  minipass@5.0.0: {}

  minipass@7.1.2: {}

  minizlib@2.1.2:
    dependencies:
      minipass: 3.3.6
      yallist: 4.0.0

<<<<<<< HEAD
  mkdirp-classic@0.5.3: {}
=======
  minizlib@3.0.2:
    dependencies:
      minipass: 7.1.2
>>>>>>> b796409e

  mkdirp@0.5.6:
    dependencies:
      minimist: 1.2.8
    optional: true

  mkdirp@1.0.4: {}

  mkdirp@3.0.1: {}

  ms@2.0.0: {}

  ms@2.1.3: {}

  nanoid@3.3.11: {}

  napi-build-utils@2.0.0: {}

  natural-compare-lite@1.4.0: {}

  natural-compare@1.4.0: {}

  negotiator@0.6.4: {}

  negotiator@1.0.0: {}

  nice-try@1.0.5: {}

  node-abi@3.75.0:
    dependencies:
      semver: 7.7.2

  node-api-version@0.2.1:
    dependencies:
      semver: 7.7.2

  node-domexception@1.0.0:
    optional: true

  node-fetch@2.7.0(encoding@0.1.13):
    dependencies:
      whatwg-url: 5.0.0
    optionalDependencies:
      encoding: 0.1.13

<<<<<<< HEAD
  node-fetch@3.3.2:
    dependencies:
      data-uri-to-buffer: 4.0.1
      fetch-blob: 3.2.0
      formdata-polyfill: 4.0.10
    optional: true
=======
  node-releases@2.0.19: {}
>>>>>>> b796409e

  nopt@6.0.0:
    dependencies:
      abbrev: 1.1.1

  normalize-package-data@2.5.0:
    dependencies:
      hosted-git-info: 2.8.9
      resolve: 1.22.10
      semver: 5.7.2
      validate-npm-package-license: 3.0.4

  normalize-url@6.1.0: {}

  npm-run-path@2.0.2:
    dependencies:
      path-key: 2.0.1

  object-assign@4.1.1: {}

  object-inspect@1.13.4: {}

  object-keys@1.1.1: {}

  object.assign@4.1.7:
    dependencies:
      call-bind: 1.0.8
      call-bound: 1.0.4
      define-properties: 1.2.1
      es-object-atoms: 1.1.1
      has-symbols: 1.1.0
      object-keys: 1.1.1

  object.fromentries@2.0.8:
    dependencies:
      call-bind: 1.0.8
      define-properties: 1.2.1
      es-abstract: 1.24.0
      es-object-atoms: 1.1.1

  object.groupby@1.0.3:
    dependencies:
      call-bind: 1.0.8
      define-properties: 1.2.1
      es-abstract: 1.24.0

  object.values@1.2.1:
    dependencies:
      call-bind: 1.0.8
      call-bound: 1.0.4
      define-properties: 1.2.1
      es-object-atoms: 1.1.1

  ollama-ai-provider@1.2.0(zod@3.25.76):
    dependencies:
      '@ai-sdk/provider': 1.1.3
      '@ai-sdk/provider-utils': 2.2.8(zod@3.25.76)
      partial-json: 0.1.7
    optionalDependencies:
      zod: 3.25.76

  on-finished@2.4.1:
    dependencies:
      ee-first: 1.1.1

  once@1.4.0:
    dependencies:
      wrappy: 1.0.2

  onetime@5.1.2:
    dependencies:
      mimic-fn: 2.1.0

  optionator@0.9.4:
    dependencies:
      deep-is: 0.1.4
      fast-levenshtein: 2.0.6
      levn: 0.4.1
      prelude-ls: 1.2.1
      type-check: 0.4.0
      word-wrap: 1.2.5

  ora@5.4.1:
    dependencies:
      bl: 4.1.0
      chalk: 4.1.2
      cli-cursor: 3.1.0
      cli-spinners: 2.9.2
      is-interactive: 1.0.0
      is-unicode-supported: 0.1.0
      log-symbols: 4.1.0
      strip-ansi: 6.0.1
      wcwidth: 1.0.1

  own-keys@1.0.1:
    dependencies:
      get-intrinsic: 1.3.0
      object-keys: 1.1.1
      safe-push-apply: 1.0.0

  p-cancelable@2.1.1: {}

  p-defer@1.0.0: {}

  p-finally@1.0.0: {}

  p-is-promise@2.1.0: {}

  p-limit@1.3.0:
    dependencies:
      p-try: 1.0.0

  p-limit@3.1.0:
    dependencies:
      yocto-queue: 0.1.0

  p-locate@2.0.0:
    dependencies:
      p-limit: 1.3.0

  p-locate@5.0.0:
    dependencies:
      p-limit: 3.1.0

  p-map@4.0.0:
    dependencies:
      aggregate-error: 3.1.0

  p-try@1.0.0: {}

  parent-module@1.0.1:
    dependencies:
      callsites: 3.1.0

  parse-author@2.0.0:
    dependencies:
      author-regex: 1.0.0

  parse-json@2.2.0:
    dependencies:
      error-ex: 1.3.2

  parseurl@1.3.3: {}

  partial-json@0.1.7: {}

  path-exists@3.0.0: {}

  path-exists@4.0.0: {}

  path-is-absolute@1.0.1: {}

  path-key@2.0.1: {}

  path-key@3.1.1: {}

  path-parse@1.0.7: {}

  path-to-regexp@8.2.0: {}

  path-type@2.0.0:
    dependencies:
      pify: 2.3.0

  path-type@4.0.0: {}

  pe-library@1.0.1: {}

  pend@1.2.0: {}

  picocolors@1.1.1: {}

  picomatch@2.3.1: {}

  pify@2.3.0: {}

  plist@3.1.0:
    dependencies:
      '@xmldom/xmldom': 0.8.10
      base64-js: 1.5.1
      xmlbuilder: 15.1.1

  possible-typed-array-names@1.1.0: {}

  postcss@8.5.6:
    dependencies:
      nanoid: 3.3.11
      picocolors: 1.1.1
      source-map-js: 1.2.1

  postject@1.0.0-alpha.6:
    dependencies:
      commander: 9.5.0

  prebuild-install@7.1.3:
    dependencies:
      detect-libc: 2.0.4
      expand-template: 2.0.3
      github-from-package: 0.0.0
      minimist: 1.2.8
      mkdirp-classic: 0.5.3
      napi-build-utils: 2.0.0
      node-abi: 3.75.0
      pump: 3.0.3
      rc: 1.2.8
      simple-get: 4.0.1
      tar-fs: 2.1.3
      tunnel-agent: 0.6.0

  prelude-ls@1.2.1: {}

  proc-log@2.0.1: {}

  progress@2.0.3: {}

  promise-inflight@1.0.1: {}

  promise-limit@2.7.0:
    optional: true

  promise-retry@2.0.1:
    dependencies:
      err-code: 2.0.3
      retry: 0.12.0

  proxy-addr@2.0.7:
    dependencies:
      forwarded: 0.2.0
      ipaddr.js: 1.9.1

  pump@3.0.3:
    dependencies:
      end-of-stream: 1.4.5
      once: 1.4.0

  punycode@2.3.1: {}

  qs@6.14.0:
    dependencies:
      side-channel: 1.1.0

  queue-microtask@1.2.3: {}

  quick-lru@5.1.1: {}

  range-parser@1.2.1: {}

  raw-body@3.0.0:
    dependencies:
      bytes: 3.1.2
      http-errors: 2.0.0
      iconv-lite: 0.6.3
      unpipe: 1.0.0

  rc@1.2.8:
    dependencies:
      deep-extend: 0.6.0
      ini: 1.3.8
      minimist: 1.2.8
      strip-json-comments: 2.0.1

  react-dom@19.1.1(react@19.1.1):
    dependencies:
      react: 19.1.1
      scheduler: 0.26.0

  react-refresh@0.17.0: {}

  react@19.1.1: {}

  read-binary-file-arch@1.0.6:
    dependencies:
      debug: 4.4.1
    transitivePeerDependencies:
      - supports-color

  read-pkg-up@2.0.0:
    dependencies:
      find-up: 2.1.0
      read-pkg: 2.0.0

  read-pkg@2.0.0:
    dependencies:
      load-json-file: 2.0.0
      normalize-package-data: 2.5.0
      path-type: 2.0.0

  readable-stream@3.6.2:
    dependencies:
      inherits: 2.0.4
      string_decoder: 1.3.0
      util-deprecate: 1.0.2

  rechoir@0.8.0:
    dependencies:
      resolve: 1.22.10

  reflect.getprototypeof@1.0.10:
    dependencies:
      call-bind: 1.0.8
      define-properties: 1.2.1
      es-abstract: 1.24.0
      es-errors: 1.3.0
      es-object-atoms: 1.1.1
      get-intrinsic: 1.3.0
      get-proto: 1.0.1
      which-builtin-type: 1.2.1

  regexp.prototype.flags@1.5.4:
    dependencies:
      call-bind: 1.0.8
      define-properties: 1.2.1
      es-errors: 1.3.0
      get-proto: 1.0.1
      gopd: 1.2.0
      set-function-name: 2.0.2

  require-directory@2.1.1: {}

  resedit@2.0.3:
    dependencies:
      pe-library: 1.0.1

  resolve-alpn@1.2.1: {}

  resolve-from@4.0.0: {}

  resolve-pkg-maps@1.0.0: {}

  resolve@1.22.10:
    dependencies:
      is-core-module: 2.16.1
      path-parse: 1.0.7
      supports-preserve-symlinks-flag: 1.0.0

  responselike@2.0.1:
    dependencies:
      lowercase-keys: 2.0.0

  restore-cursor@3.1.0:
    dependencies:
      onetime: 5.1.2
      signal-exit: 3.0.7

  restore-cursor@4.0.0:
    dependencies:
      onetime: 5.1.2
      signal-exit: 3.0.7

  retry@0.12.0: {}

  reusify@1.1.0: {}

  rfdc@1.4.1: {}

  rimraf@2.6.3:
    dependencies:
      glob: 7.2.3
    optional: true

  rimraf@3.0.2:
    dependencies:
      glob: 7.2.3

  roarr@2.15.4:
    dependencies:
      boolean: 3.2.0
      detect-node: 2.1.0
      globalthis: 1.0.4
      json-stringify-safe: 5.0.1
      semver-compare: 1.0.0
      sprintf-js: 1.1.3
    optional: true

  rollup@4.46.2:
    dependencies:
      '@types/estree': 1.0.8
    optionalDependencies:
      '@rollup/rollup-android-arm-eabi': 4.46.2
      '@rollup/rollup-android-arm64': 4.46.2
      '@rollup/rollup-darwin-arm64': 4.46.2
      '@rollup/rollup-darwin-x64': 4.46.2
      '@rollup/rollup-freebsd-arm64': 4.46.2
      '@rollup/rollup-freebsd-x64': 4.46.2
      '@rollup/rollup-linux-arm-gnueabihf': 4.46.2
      '@rollup/rollup-linux-arm-musleabihf': 4.46.2
      '@rollup/rollup-linux-arm64-gnu': 4.46.2
      '@rollup/rollup-linux-arm64-musl': 4.46.2
      '@rollup/rollup-linux-loongarch64-gnu': 4.46.2
      '@rollup/rollup-linux-ppc64-gnu': 4.46.2
      '@rollup/rollup-linux-riscv64-gnu': 4.46.2
      '@rollup/rollup-linux-riscv64-musl': 4.46.2
      '@rollup/rollup-linux-s390x-gnu': 4.46.2
      '@rollup/rollup-linux-x64-gnu': 4.46.2
      '@rollup/rollup-linux-x64-musl': 4.46.2
      '@rollup/rollup-win32-arm64-msvc': 4.46.2
      '@rollup/rollup-win32-ia32-msvc': 4.46.2
      '@rollup/rollup-win32-x64-msvc': 4.46.2
      fsevents: 2.3.3

  router@2.2.0:
    dependencies:
      debug: 4.4.1
      depd: 2.0.0
      is-promise: 4.0.0
      parseurl: 1.3.3
      path-to-regexp: 8.2.0
    transitivePeerDependencies:
      - supports-color

  run-parallel@1.2.0:
    dependencies:
      queue-microtask: 1.2.3

  safe-array-concat@1.1.3:
    dependencies:
      call-bind: 1.0.8
      call-bound: 1.0.4
      get-intrinsic: 1.3.0
      has-symbols: 1.1.0
      isarray: 2.0.5

  safe-buffer@5.2.1: {}

  safe-push-apply@1.0.0:
    dependencies:
      es-errors: 1.3.0
      isarray: 2.0.5

  safe-regex-test@1.1.0:
    dependencies:
      call-bound: 1.0.4
      es-errors: 1.3.0
      is-regex: 1.2.1

  safer-buffer@2.1.2: {}

  scheduler@0.26.0: {}

  secure-json-parse@2.7.0: {}

  semver-compare@1.0.0:
    optional: true

  semver@5.7.2: {}

  semver@6.3.1: {}

  semver@7.7.2: {}

  send@1.2.0:
    dependencies:
      debug: 4.4.1
      encodeurl: 2.0.0
      escape-html: 1.0.3
      etag: 1.8.1
      fresh: 2.0.0
      http-errors: 2.0.0
      mime-types: 3.0.1
      ms: 2.1.3
      on-finished: 2.4.1
      range-parser: 1.2.1
      statuses: 2.0.2
    transitivePeerDependencies:
      - supports-color

  serialize-error@7.0.1:
    dependencies:
      type-fest: 0.13.1
    optional: true

  serve-static@2.2.0:
    dependencies:
      encodeurl: 2.0.0
      escape-html: 1.0.3
      parseurl: 1.3.3
      send: 1.2.0
    transitivePeerDependencies:
      - supports-color

  set-function-length@1.2.2:
    dependencies:
      define-data-property: 1.1.4
      es-errors: 1.3.0
      function-bind: 1.1.2
      get-intrinsic: 1.3.0
      gopd: 1.2.0
      has-property-descriptors: 1.0.2

  set-function-name@2.0.2:
    dependencies:
      define-data-property: 1.1.4
      es-errors: 1.3.0
      functions-have-names: 1.2.3
      has-property-descriptors: 1.0.2

  set-proto@1.0.0:
    dependencies:
      dunder-proto: 1.0.1
      es-errors: 1.3.0
      es-object-atoms: 1.1.1

  setprototypeof@1.2.0: {}

  shebang-command@1.2.0:
    dependencies:
      shebang-regex: 1.0.0

  shebang-command@2.0.0:
    dependencies:
      shebang-regex: 3.0.0

  shebang-regex@1.0.0: {}

  shebang-regex@3.0.0: {}

  side-channel-list@1.0.0:
    dependencies:
      es-errors: 1.3.0
      object-inspect: 1.13.4

  side-channel-map@1.0.1:
    dependencies:
      call-bound: 1.0.4
      es-errors: 1.3.0
      get-intrinsic: 1.3.0
      object-inspect: 1.13.4

  side-channel-weakmap@1.0.2:
    dependencies:
      call-bound: 1.0.4
      es-errors: 1.3.0
      get-intrinsic: 1.3.0
      object-inspect: 1.13.4
      side-channel-map: 1.0.1

  side-channel@1.1.0:
    dependencies:
      es-errors: 1.3.0
      object-inspect: 1.13.4
      side-channel-list: 1.0.0
      side-channel-map: 1.0.1
      side-channel-weakmap: 1.0.2

  signal-exit@3.0.7: {}

  simple-concat@1.0.1: {}

  simple-get@4.0.1:
    dependencies:
      decompress-response: 6.0.0
      once: 1.4.0
      simple-concat: 1.0.1

  slash@3.0.0: {}

  slice-ansi@5.0.0:
    dependencies:
      ansi-styles: 6.2.1
      is-fullwidth-code-point: 4.0.0

  smart-buffer@4.2.0: {}

  socks-proxy-agent@7.0.0:
    dependencies:
      agent-base: 6.0.2
      debug: 4.4.1
      socks: 2.8.6
    transitivePeerDependencies:
      - supports-color

  socks@2.8.6:
    dependencies:
      ip-address: 9.0.5
      smart-buffer: 4.2.0

  source-map-js@1.2.1: {}

  source-map-support@0.5.21:
    dependencies:
      buffer-from: 1.1.2
      source-map: 0.6.1

  source-map@0.6.1: {}

  spdx-correct@3.2.0:
    dependencies:
      spdx-expression-parse: 3.0.1
      spdx-license-ids: 3.0.21

  spdx-exceptions@2.5.0: {}

  spdx-expression-parse@3.0.1:
    dependencies:
      spdx-exceptions: 2.5.0
      spdx-license-ids: 3.0.21

  spdx-license-ids@3.0.21: {}

  sprintf-js@1.1.3: {}

  ssri@9.0.1:
    dependencies:
      minipass: 3.3.6

  statuses@2.0.1: {}

  statuses@2.0.2: {}

  stop-iteration-iterator@1.1.0:
    dependencies:
      es-errors: 1.3.0
      internal-slot: 1.1.0

  string-width@4.2.3:
    dependencies:
      emoji-regex: 8.0.0
      is-fullwidth-code-point: 3.0.0
      strip-ansi: 6.0.1

  string-width@5.1.2:
    dependencies:
      eastasianwidth: 0.2.0
      emoji-regex: 9.2.2
      strip-ansi: 7.1.0

  string.prototype.trim@1.2.10:
    dependencies:
      call-bind: 1.0.8
      call-bound: 1.0.4
      define-data-property: 1.1.4
      define-properties: 1.2.1
      es-abstract: 1.24.0
      es-object-atoms: 1.1.1
      has-property-descriptors: 1.0.2

  string.prototype.trimend@1.0.9:
    dependencies:
      call-bind: 1.0.8
      call-bound: 1.0.4
      define-properties: 1.2.1
      es-object-atoms: 1.1.1

  string.prototype.trimstart@1.0.8:
    dependencies:
      call-bind: 1.0.8
      define-properties: 1.2.1
      es-object-atoms: 1.1.1

  string_decoder@1.3.0:
    dependencies:
      safe-buffer: 5.2.1

  strip-ansi@6.0.1:
    dependencies:
      ansi-regex: 5.0.1

  strip-ansi@7.1.0:
    dependencies:
      ansi-regex: 6.1.0

  strip-bom@3.0.0: {}

  strip-eof@1.0.0: {}

  strip-json-comments@2.0.1: {}

  strip-json-comments@3.1.1: {}

  strip-outer@1.0.1:
    dependencies:
      escape-string-regexp: 1.0.5

  sudo-prompt@9.2.1: {}

  sumchecker@3.0.1:
    dependencies:
      debug: 4.4.1
    transitivePeerDependencies:
      - supports-color

  supports-color@7.2.0:
    dependencies:
      has-flag: 4.0.0

  supports-preserve-symlinks-flag@1.0.0: {}

  swr@2.3.4(react@19.1.1):
    dependencies:
      dequal: 2.0.3
      react: 19.1.1
      use-sync-external-store: 1.5.0(react@19.1.1)

<<<<<<< HEAD
  tar-fs@2.1.3:
    dependencies:
      chownr: 1.1.4
      mkdirp-classic: 0.5.3
      pump: 3.0.3
      tar-stream: 2.2.0

  tar-stream@2.2.0:
    dependencies:
      bl: 4.1.0
      end-of-stream: 1.4.5
      fs-constants: 1.0.0
      inherits: 2.0.4
      readable-stream: 3.6.2
=======
  tailwind-merge@3.3.1: {}

  tailwindcss@4.1.11: {}

  tapable@2.2.2: {}
>>>>>>> b796409e

  tar@6.2.1:
    dependencies:
      chownr: 2.0.0
      fs-minipass: 2.1.0
      minipass: 5.0.0
      minizlib: 2.1.2
      mkdirp: 1.0.4
      yallist: 4.0.0

  tar@7.4.3:
    dependencies:
      '@isaacs/fs-minipass': 4.0.1
      chownr: 3.0.0
      minipass: 7.1.2
      minizlib: 3.0.2
      mkdirp: 3.0.1
      yallist: 5.0.0

  temp@0.9.4:
    dependencies:
      mkdirp: 0.5.6
      rimraf: 2.6.3
    optional: true

  text-table@0.2.0: {}

  throttleit@2.1.0: {}

  tiny-each-async@2.0.3:
    optional: true

  tmp-promise@3.0.3:
    dependencies:
      tmp: 0.2.3
    optional: true

  tmp@0.2.3:
    optional: true

  to-regex-range@5.0.1:
    dependencies:
      is-number: 7.0.0

  toidentifier@1.0.1: {}

  tr46@0.0.3: {}

  trim-repeated@1.0.0:
    dependencies:
      escape-string-regexp: 1.0.5

  tsconfig-paths@3.15.0:
    dependencies:
      '@types/json5': 0.0.29
      json5: 1.0.2
      minimist: 1.2.8
      strip-bom: 3.0.0

  tslib@1.14.1: {}

  tsutils@3.21.0(typescript@4.5.5):
    dependencies:
      tslib: 1.14.1
      typescript: 4.5.5

<<<<<<< HEAD
  tsx@4.20.3:
    dependencies:
      esbuild: 0.25.8
      get-tsconfig: 4.10.1
    optionalDependencies:
      fsevents: 2.3.3

  tunnel-agent@0.6.0:
    dependencies:
      safe-buffer: 5.2.1
=======
  tw-animate-css@1.3.6: {}
>>>>>>> b796409e

  type-check@0.4.0:
    dependencies:
      prelude-ls: 1.2.1

  type-fest@0.13.1:
    optional: true

  type-fest@0.20.2: {}

  type-fest@1.4.0: {}

  type-is@2.0.1:
    dependencies:
      content-type: 1.0.5
      media-typer: 1.1.0
      mime-types: 3.0.1

  typed-array-buffer@1.0.3:
    dependencies:
      call-bound: 1.0.4
      es-errors: 1.3.0
      is-typed-array: 1.1.15

  typed-array-byte-length@1.0.3:
    dependencies:
      call-bind: 1.0.8
      for-each: 0.3.5
      gopd: 1.2.0
      has-proto: 1.2.0
      is-typed-array: 1.1.15

  typed-array-byte-offset@1.0.4:
    dependencies:
      available-typed-arrays: 1.0.7
      call-bind: 1.0.8
      for-each: 0.3.5
      gopd: 1.2.0
      has-proto: 1.2.0
      is-typed-array: 1.1.15
      reflect.getprototypeof: 1.0.10

  typed-array-length@1.0.7:
    dependencies:
      call-bind: 1.0.8
      for-each: 0.3.5
      gopd: 1.2.0
      is-typed-array: 1.1.15
      possible-typed-array-names: 1.1.0
      reflect.getprototypeof: 1.0.10

  typescript@4.5.5: {}

  unbox-primitive@1.1.0:
    dependencies:
      call-bound: 1.0.4
      has-bigints: 1.1.0
      has-symbols: 1.1.0
      which-boxed-primitive: 1.1.1

  undici-types@6.21.0: {}

  undici-types@7.8.0: {}

  unique-filename@2.0.1:
    dependencies:
      unique-slug: 3.0.0

  unique-slug@3.0.0:
    dependencies:
      imurmurhash: 0.1.4

  universalify@0.1.2: {}

  universalify@2.0.1: {}

  unpipe@1.0.0: {}

  update-browserslist-db@1.1.3(browserslist@4.25.1):
    dependencies:
      browserslist: 4.25.1
      escalade: 3.2.0
      picocolors: 1.1.1

  uri-js@4.4.1:
    dependencies:
      punycode: 2.3.1

  use-sync-external-store@1.5.0(react@19.1.1):
    dependencies:
      react: 19.1.1

  username@5.1.0:
    dependencies:
      execa: 1.0.0
      mem: 4.3.0

  util-deprecate@1.0.2: {}

  validate-npm-package-license@3.0.4:
    dependencies:
      spdx-correct: 3.2.0
      spdx-expression-parse: 3.0.1

  vary@1.1.2: {}

  vite@5.4.19(@types/node@24.1.0)(lightningcss@1.30.1):
    dependencies:
      esbuild: 0.21.5
      postcss: 8.5.6
      rollup: 4.46.2
    optionalDependencies:
      '@types/node': 24.1.0
      fsevents: 2.3.3
      lightningcss: 1.30.1

  wcwidth@1.0.1:
    dependencies:
      defaults: 1.0.4

  web-streams-polyfill@3.3.3:
    optional: true

  webidl-conversions@3.0.1: {}

  whatwg-url@5.0.0:
    dependencies:
      tr46: 0.0.3
      webidl-conversions: 3.0.1

  which-boxed-primitive@1.1.1:
    dependencies:
      is-bigint: 1.1.0
      is-boolean-object: 1.2.2
      is-number-object: 1.1.1
      is-string: 1.1.1
      is-symbol: 1.1.1

  which-builtin-type@1.2.1:
    dependencies:
      call-bound: 1.0.4
      function.prototype.name: 1.1.8
      has-tostringtag: 1.0.2
      is-async-function: 2.1.1
      is-date-object: 1.1.0
      is-finalizationregistry: 1.1.1
      is-generator-function: 1.1.0
      is-regex: 1.2.1
      is-weakref: 1.1.1
      isarray: 2.0.5
      which-boxed-primitive: 1.1.1
      which-collection: 1.0.2
      which-typed-array: 1.1.19

  which-collection@1.0.2:
    dependencies:
      is-map: 2.0.3
      is-set: 2.0.3
      is-weakmap: 2.0.2
      is-weakset: 2.0.4

  which-typed-array@1.1.19:
    dependencies:
      available-typed-arrays: 1.0.7
      call-bind: 1.0.8
      call-bound: 1.0.4
      for-each: 0.3.5
      get-proto: 1.0.1
      gopd: 1.2.0
      has-tostringtag: 1.0.2

  which@1.3.1:
    dependencies:
      isexe: 2.0.0

  which@2.0.2:
    dependencies:
      isexe: 2.0.0

  word-wrap@1.2.5: {}

  wrap-ansi@7.0.0:
    dependencies:
      ansi-styles: 4.3.0
      string-width: 4.2.3
      strip-ansi: 6.0.1

  wrap-ansi@8.1.0:
    dependencies:
      ansi-styles: 6.2.1
      string-width: 5.1.2
      strip-ansi: 7.1.0

  wrappy@1.0.2: {}

  ws@8.18.3:
    optional: true

  xmlbuilder@15.1.1: {}

  y18n@5.0.8: {}

  yallist@3.1.1: {}

  yallist@4.0.0: {}

  yallist@5.0.0: {}

  yargs-parser@20.2.9:
    optional: true

  yargs-parser@21.1.1: {}

  yargs@16.2.0:
    dependencies:
      cliui: 7.0.4
      escalade: 3.2.0
      get-caller-file: 2.0.5
      require-directory: 2.1.1
      string-width: 4.2.3
      y18n: 5.0.8
      yargs-parser: 20.2.9
    optional: true

  yargs@17.7.2:
    dependencies:
      cliui: 8.0.1
      escalade: 3.2.0
      get-caller-file: 2.0.5
      require-directory: 2.1.1
      string-width: 4.2.3
      y18n: 5.0.8
      yargs-parser: 21.1.1

  yauzl@2.10.0:
    dependencies:
      buffer-crc32: 0.2.13
      fd-slicer: 1.1.0

  yocto-queue@0.1.0: {}

  zod-to-json-schema@3.24.6(zod@3.25.76):
    dependencies:
      zod: 3.25.76

  zod@3.25.76: {}<|MERGE_RESOLUTION|>--- conflicted
+++ resolved
@@ -29,18 +29,15 @@
       ai:
         specifier: ^5.0.0
         version: 5.0.0(zod@3.25.76)
-<<<<<<< HEAD
       better-sqlite3:
         specifier: ^12.2.0
         version: 12.2.0
-=======
       class-variance-authority:
         specifier: ^0.7.1
         version: 0.7.1
       clsx:
         specifier: ^2.1.1
         version: 2.1.1
->>>>>>> b796409e
       cors:
         specifier: ^2.8.5
         version: 2.8.5
@@ -102,15 +99,12 @@
       '@electron/fuses':
         specifier: ^1.8.0
         version: 1.8.0
-<<<<<<< HEAD
+      '@tailwindcss/vite':
+        specifier: ^4.1.11
+        version: 4.1.11(vite@5.4.19(@types/node@24.1.0)(lightningcss@1.30.1))
       '@types/better-sqlite3':
         specifier: ^7.6.13
         version: 7.6.13
-=======
-      '@tailwindcss/vite':
-        specifier: ^4.1.11
-        version: 4.1.11(vite@5.4.19(@types/node@24.1.0)(lightningcss@1.30.1))
->>>>>>> b796409e
       '@types/electron-squirrel-startup':
         specifier: ^1.0.2
         version: 1.0.2
@@ -141,15 +135,12 @@
       eslint-plugin-import:
         specifier: ^2.32.0
         version: 2.32.0(@typescript-eslint/parser@5.62.0(eslint@8.57.1)(typescript@4.5.5))(eslint@8.57.1)
-<<<<<<< HEAD
+      tailwindcss:
+        specifier: ^4.1.11
+        version: 4.1.11
       tsx:
         specifier: ^4.20.3
         version: 4.20.3
-=======
-      tailwindcss:
-        specifier: ^4.1.11
-        version: 4.1.11
->>>>>>> b796409e
       typescript:
         specifier: ~4.5.4
         version: 4.5.5
@@ -201,10 +192,6 @@
       zod:
         optional: true
 
-<<<<<<< HEAD
-  '@drizzle-team/brocli@0.10.2':
-    resolution: {integrity: sha512-z33Il7l5dKjUgGULTqBsQBQwckHh5AbIuxhdsIxDDiZAzBOrZO6q9ogcWC65kU382AfynTfgNumVcNIjuIua6w==}
-=======
   '@ampproject/remapping@2.3.0':
     resolution: {integrity: sha512-30iZtAPgz+LTIYoeivqYo853f02jBYSd5uGnGpkFV0M3xOt9aN73erkgYAmZU43x4VfqcnLxW9Kpg3R5LC4YYw==}
     engines: {node: '>=6.0.0'}
@@ -291,7 +278,9 @@
   '@babel/types@7.28.2':
     resolution: {integrity: sha512-ruv7Ae4J5dUYULmeXw1gmb7rYRz57OWCPM57pHojnLq/3Z1CK2lNSLTCVjxVk1F/TZHwOZZrOWi0ur95BbLxNQ==}
     engines: {node: '>=6.9.0'}
->>>>>>> b796409e
+
+  '@drizzle-team/brocli@0.10.2':
+    resolution: {integrity: sha512-z33Il7l5dKjUgGULTqBsQBQwckHh5AbIuxhdsIxDDiZAzBOrZO6q9ogcWC65kU382AfynTfgNumVcNIjuIua6w==}
 
   '@electron-forge/cli@7.8.2':
     resolution: {integrity: sha512-5QA81eLTFaBji3RBuTAqGQ0DNJ6iPFdCNalJK4ItDT0UyoCIRUiGOILPdH0Z+JngWucPruVVxY9VYUfFR/LSXA==}
@@ -895,7 +884,23 @@
     resolution: {integrity: sha512-93zYdMES/c1D69yZiKDBj0V24vqNzB/koF26KPaagAfd3P/4gUlh3Dys5ogAK+Exi9QyzlD8x/08Zt7wIKcDcA==}
     deprecated: Use @eslint/object-schema instead
 
-<<<<<<< HEAD
+  '@isaacs/fs-minipass@4.0.1':
+    resolution: {integrity: sha512-wgm9Ehl2jpeqP3zw/7mo3kRHFp5MEDhqAdwy1fTGkHAwnkGOVsgpvQhL8B5n1qlb01jV3n/bI0ZfZp5lWA1k4w==}
+    engines: {node: '>=18.0.0'}
+
+  '@jridgewell/gen-mapping@0.3.12':
+    resolution: {integrity: sha512-OuLGC46TjB5BbN1dH8JULVVZY4WTdkF7tV9Ys6wLL1rubZnCMstOhNHueU5bLCrnRuDhKPDM4g6sw4Bel5Gzqg==}
+
+  '@jridgewell/resolve-uri@3.1.2':
+    resolution: {integrity: sha512-bRISgCIjP20/tbWSPWMEi54QVPRZExkuD9lJL+UIxUKtwVJA8wW1Trb1jMs1RFXo1CBTNZ/5hpC9QvmKWdopKw==}
+    engines: {node: '>=6.0.0'}
+
+  '@jridgewell/sourcemap-codec@1.5.4':
+    resolution: {integrity: sha512-VT2+G1VQs/9oz078bLrYbecdZKs912zQlkelYpuf+SXF+QvZDYJlbx/LSx+meSAwdDFnF8FVXW92AVjjkVmgFw==}
+
+  '@jridgewell/trace-mapping@0.3.29':
+    resolution: {integrity: sha512-uw6guiW/gcAGPDhLmd77/6lW8QLeiV5RUTsAX46Db6oLhGaVj4lhnPwb184s1bkc8kdVg/+h988dro8GRDpmYQ==}
+
   '@libsql/client@0.15.10':
     resolution: {integrity: sha512-J9cJQwrgH92JlPBYjUGxPIH5G9z3j/V/aPnQvcmmCgjatdVb/f7bzK3yNq15Phc+gVuKMwox3toXL+58qUMylg==}
 
@@ -956,24 +961,6 @@
     resolution: {integrity: sha512-f5bGH8+3A5sn6Lrqg8FsQ09a1pYXPnKGXGTFiAYlfQXVst1tUTxDTugnuWcJYKXyzDe/T7ccxyIZXeSmPOhq8A==}
     cpu: [x64]
     os: [win32]
-=======
-  '@isaacs/fs-minipass@4.0.1':
-    resolution: {integrity: sha512-wgm9Ehl2jpeqP3zw/7mo3kRHFp5MEDhqAdwy1fTGkHAwnkGOVsgpvQhL8B5n1qlb01jV3n/bI0ZfZp5lWA1k4w==}
-    engines: {node: '>=18.0.0'}
-
-  '@jridgewell/gen-mapping@0.3.12':
-    resolution: {integrity: sha512-OuLGC46TjB5BbN1dH8JULVVZY4WTdkF7tV9Ys6wLL1rubZnCMstOhNHueU5bLCrnRuDhKPDM4g6sw4Bel5Gzqg==}
-
-  '@jridgewell/resolve-uri@3.1.2':
-    resolution: {integrity: sha512-bRISgCIjP20/tbWSPWMEi54QVPRZExkuD9lJL+UIxUKtwVJA8wW1Trb1jMs1RFXo1CBTNZ/5hpC9QvmKWdopKw==}
-    engines: {node: '>=6.0.0'}
-
-  '@jridgewell/sourcemap-codec@1.5.4':
-    resolution: {integrity: sha512-VT2+G1VQs/9oz078bLrYbecdZKs912zQlkelYpuf+SXF+QvZDYJlbx/LSx+meSAwdDFnF8FVXW92AVjjkVmgFw==}
-
-  '@jridgewell/trace-mapping@0.3.29':
-    resolution: {integrity: sha512-uw6guiW/gcAGPDhLmd77/6lW8QLeiV5RUTsAX46Db6oLhGaVj4lhnPwb184s1bkc8kdVg/+h988dro8GRDpmYQ==}
->>>>>>> b796409e
 
   '@malept/cross-spawn-promise@1.1.1':
     resolution: {integrity: sha512-RTBGWL5FWQcg9orDOCcp4LvItNzUPcyEU9bwaeJX0rJ1IQxzucC48Y0/sQLp/g6t99IQgAlGIaesJS+gTn7tVQ==}
@@ -1240,22 +1227,20 @@
     resolution: {integrity: sha512-XCuKFP5PS55gnMVu3dty8KPatLqUoy/ZYzDzAGCQ8JNFCkLXzmI7vNHCR+XpbZaMWQK/vQubr7PkYq8g470J/A==}
     engines: {node: '>= 10'}
 
-<<<<<<< HEAD
+  '@types/babel__core@7.20.5':
+    resolution: {integrity: sha512-qoQprZvz5wQFJwMDqeseRXWv3rqMvhgpbXFfVyWhbx9X47POIA6i/+dXefEmZKoAgOaTdaIgNSMqMIU61yRyzA==}
+
+  '@types/babel__generator@7.27.0':
+    resolution: {integrity: sha512-ufFd2Xi92OAVPYsy+P4n7/U7e68fex0+Ee8gSG9KX7eo084CWiQ4sdxktvdl0bOPupXtVJPY19zk6EwWqUQ8lg==}
+
+  '@types/babel__template@7.4.4':
+    resolution: {integrity: sha512-h/NUaSyG5EyxBIp8YRxo4RMe2/qQgvyowRwVMzhYhBCONbW8PUsg4lkFMrhgZhUe5z3L3MiLDuvyJ/CaPa2A8A==}
+
+  '@types/babel__traverse@7.28.0':
+    resolution: {integrity: sha512-8PvcXf70gTDZBgt9ptxJ8elBeBjcLOAcOtoO/mPJjtji1+CdGbHgm77om1GrsPxsiE+uXIpNSK64UYaIwQXd4Q==}
+
   '@types/better-sqlite3@7.6.13':
     resolution: {integrity: sha512-NMv9ASNARoKksWtsq/SHakpYAYnhBrQgGD8zkLYk/jaK8jUGn08CfEdTRgYhMypUQAfzSP8W6gNLe0q19/t4VA==}
-=======
-  '@types/babel__core@7.20.5':
-    resolution: {integrity: sha512-qoQprZvz5wQFJwMDqeseRXWv3rqMvhgpbXFfVyWhbx9X47POIA6i/+dXefEmZKoAgOaTdaIgNSMqMIU61yRyzA==}
-
-  '@types/babel__generator@7.27.0':
-    resolution: {integrity: sha512-ufFd2Xi92OAVPYsy+P4n7/U7e68fex0+Ee8gSG9KX7eo084CWiQ4sdxktvdl0bOPupXtVJPY19zk6EwWqUQ8lg==}
-
-  '@types/babel__template@7.4.4':
-    resolution: {integrity: sha512-h/NUaSyG5EyxBIp8YRxo4RMe2/qQgvyowRwVMzhYhBCONbW8PUsg4lkFMrhgZhUe5z3L3MiLDuvyJ/CaPa2A8A==}
-
-  '@types/babel__traverse@7.28.0':
-    resolution: {integrity: sha512-8PvcXf70gTDZBgt9ptxJ8elBeBjcLOAcOtoO/mPJjtji1+CdGbHgm77om1GrsPxsiE+uXIpNSK64UYaIwQXd4Q==}
->>>>>>> b796409e
 
   '@types/body-parser@1.19.6':
     resolution: {integrity: sha512-HLFeCYgz89uk22N5Qg3dvGvsv46B8GLvKKo1zKG4NybA8U2DiEO3w9lqGg29t/tfLRJpJ6iQxnVw4OnB7MoM9g==}
@@ -2659,13 +2644,11 @@
     resolution: {integrity: sha512-twQoecYPiVA5K/h6SxtORw/Bs3ar+mLUtoPSc7iMXzQzK8d7eJ/R09wmTwAjiamETn1cXYPGfNnu7DMoHgu12w==}
     hasBin: true
 
-<<<<<<< HEAD
   js-base64@3.7.7:
     resolution: {integrity: sha512-7rCnleh0z2CkXhH67J8K1Ytz0b2Y+yxTPL+/KOJoa20hfnVQ/3/T6W/KflYI4bRHRagNeXeU2bkNGI3v1oS/lw==}
-=======
+
   js-tokens@4.0.0:
     resolution: {integrity: sha512-RdJUflcE3cUzKiMqQgsCu06FPu9UdIJO0beYbPhHN4k6apgJtifcoCtT9bcxOpYBtpD2kCM6Sbzg4CausW/PKQ==}
->>>>>>> b796409e
 
   js-yaml@4.1.0:
     resolution: {integrity: sha512-wpxZs9NoxZaJESJGIZTyDEaYpl0FKSA+FB9aJiyemKhMwkxQg63h4T1KJgUGHpTqPDNRcmmYLugrRjJlBtWvRA==}
@@ -2720,12 +2703,11 @@
     resolution: {integrity: sha512-+bT2uH4E5LGE7h/n3evcS/sQlJXCpIp6ym8OWJ5eV6+67Dsql/LaaT7qJBAt2rzfoa/5QBGBhxDix1dMt2kQKQ==}
     engines: {node: '>= 0.8.0'}
 
-<<<<<<< HEAD
   libsql@0.5.17:
     resolution: {integrity: sha512-RRlj5XQI9+Wq+/5UY8EnugSWfRmHEw4hn3DKlPrkUgZONsge1PwTtHcpStP6MSNi8ohcbsRgEHJaymA33a8cBw==}
     cpu: [x64, arm64, wasm32, arm]
     os: [darwin, linux, win32]
-=======
+
   lightningcss-darwin-arm64@1.30.1:
     resolution: {integrity: sha512-c8JK7hyE65X1MHMN+Viq9n11RRC7hgin3HhYKhrMyaXflk5GVplZ60IxyoVtzILeKr+xAJwg6zK6sjTBJ0FKYQ==}
     engines: {node: '>= 12.0.0'}
@@ -2789,7 +2771,6 @@
   lightningcss@1.30.1:
     resolution: {integrity: sha512-xi6IyHML+c9+Q3W0S4fCQJOym42pyurFiJUHEcEyHS0CeKzia4yZDEsLlqOFykxOdHpNy0NmvVO31vcSqAxJCg==}
     engines: {node: '>= 12.0.0'}
->>>>>>> b796409e
 
   listr2@7.0.2:
     resolution: {integrity: sha512-rJysbR9GKIalhTbVL2tYbF2hVyDnrf7pFUZBwjPaMIdadYHmeT+EVi/Bu3qd7ETQPahTotg2WRCatXwRBW554g==}
@@ -2950,14 +2931,12 @@
     resolution: {integrity: sha512-bAxsR8BVfj60DWXHE3u30oHzfl4G7khkSuPW+qvpd7jFRHm7dLxOjUk1EHACJ/hxLY8phGJ0YhYHZo7jil7Qdg==}
     engines: {node: '>= 8'}
 
-<<<<<<< HEAD
-  mkdirp-classic@0.5.3:
-    resolution: {integrity: sha512-gKLcREMhtuZRwRAfqP3RFW+TK4JqApVBtOIftVgjuABpAtpxhPGaDcfvbhNvD0B8iD1oUr/txX35NjcaY6Ns/A==}
-=======
   minizlib@3.0.2:
     resolution: {integrity: sha512-oG62iEk+CYt5Xj2YqI5Xi9xWUeZhDI8jjQmC5oThVH5JGCTgIjr7ciJDzC7MBzYd//WvR1OTmP5Q38Q8ShQtVA==}
     engines: {node: '>= 18'}
->>>>>>> b796409e
+
+  mkdirp-classic@0.5.3:
+    resolution: {integrity: sha512-gKLcREMhtuZRwRAfqP3RFW+TK4JqApVBtOIftVgjuABpAtpxhPGaDcfvbhNvD0B8iD1oUr/txX35NjcaY6Ns/A==}
 
   mkdirp@0.5.6:
     resolution: {integrity: sha512-FP+p8RB8OWpF3YZBCrP5gtADmtXApB5AMLn+vdyA+PyxCjrCs00mjyUozssO33cwDeT3wNGdLxJ5M//YqtHAJw==}
@@ -3025,14 +3004,12 @@
       encoding:
         optional: true
 
-<<<<<<< HEAD
   node-fetch@3.3.2:
     resolution: {integrity: sha512-dRB78srN/l6gqWulah9SrxeYnxeddIG30+GOqK/9OlLVyLg3HPnr6SqOWTWOXKRwC2eGYCkZ59NNuSgvSrpgOA==}
     engines: {node: ^12.20.0 || ^14.13.1 || >=16.0.0}
-=======
+
   node-releases@2.0.19:
     resolution: {integrity: sha512-xxOWJsBKtzAq7DY0J+DTzuz58K8e7sJbdgwkbMWQe8UYB6ekmsQ45q0M/tJDsGaZmbC+l7n57UV8Hl5tHxO9uw==}
->>>>>>> b796409e
 
   nopt@6.0.0:
     resolution: {integrity: sha512-ZwLpbTgdhuZUnZzjd7nb1ZV+4DoiC6/sfiVKok72ym/4Tlf+DFdlHYmT2JPmcNNWV6Pi3SDf1kT+A4r9RTuT9g==}
@@ -3659,22 +3636,21 @@
     peerDependencies:
       react: ^16.11.0 || ^17.0.0 || ^18.0.0 || ^19.0.0
 
-<<<<<<< HEAD
+  tailwind-merge@3.3.1:
+    resolution: {integrity: sha512-gBXpgUm/3rp1lMZZrM/w7D8GKqshif0zAymAhbCyIt8KMe+0v9DQ7cdYLR4FHH/cKpdTXb+A/tKKU3eolfsI+g==}
+
+  tailwindcss@4.1.11:
+    resolution: {integrity: sha512-2E9TBm6MDD/xKYe+dvJZAmg3yxIEDNRc0jwlNyDg/4Fil2QcSLjFKGVff0lAf1jjeaArlG/M75Ey/EYr/OJtBA==}
+
+  tapable@2.2.2:
+    resolution: {integrity: sha512-Re10+NauLTMCudc7T5WLFLAwDhQ0JWdrMK+9B2M8zR5hRExKmsRDCBA7/aV/pNJFltmBFO5BAMlQFi/vq3nKOg==}
+    engines: {node: '>=6'}
+
   tar-fs@2.1.3:
     resolution: {integrity: sha512-090nwYJDmlhwFwEW3QQl+vaNnxsO2yVsd45eTKRBzSzu+hlb1w2K9inVq5b0ngXuLVqQ4ApvsUHHnu/zQNkWAg==}
 
   tar-stream@2.2.0:
     resolution: {integrity: sha512-ujeqbceABgwMZxEJnk2HDY2DlnUZ+9oEcb1KzTVfYHio0UE6dG71n60d8D2I4qNvleWrrXpmjpt7vZeF1LnMZQ==}
-=======
-  tailwind-merge@3.3.1:
-    resolution: {integrity: sha512-gBXpgUm/3rp1lMZZrM/w7D8GKqshif0zAymAhbCyIt8KMe+0v9DQ7cdYLR4FHH/cKpdTXb+A/tKKU3eolfsI+g==}
-
-  tailwindcss@4.1.11:
-    resolution: {integrity: sha512-2E9TBm6MDD/xKYe+dvJZAmg3yxIEDNRc0jwlNyDg/4Fil2QcSLjFKGVff0lAf1jjeaArlG/M75Ey/EYr/OJtBA==}
-
-  tapable@2.2.2:
-    resolution: {integrity: sha512-Re10+NauLTMCudc7T5WLFLAwDhQ0JWdrMK+9B2M8zR5hRExKmsRDCBA7/aV/pNJFltmBFO5BAMlQFi/vq3nKOg==}
->>>>>>> b796409e
     engines: {node: '>=6'}
 
   tar@6.2.1:
@@ -3733,7 +3709,6 @@
     peerDependencies:
       typescript: '>=2.8.0 || >= 3.2.0-dev || >= 3.3.0-dev || >= 3.4.0-dev || >= 3.5.0-dev || >= 3.6.0-dev || >= 3.6.0-beta || >= 3.7.0-dev || >= 3.7.0-beta'
 
-<<<<<<< HEAD
   tsx@4.20.3:
     resolution: {integrity: sha512-qjbnuR9Tr+FJOMBqJCW5ehvIo/buZq7vH7qD7JziU98h6l3qGy0a/yPFjwO+y0/T7GFpNgNAvEcPPVfyT8rrPQ==}
     engines: {node: '>=18.0.0'}
@@ -3741,10 +3716,9 @@
 
   tunnel-agent@0.6.0:
     resolution: {integrity: sha512-McnNiV1l8RYeY8tBgEpuodCC1mLUdbSN+CYBL7kJsJNInOP8UjDDEwdk6Mw60vdLLrr5NHKZhMAOSrR2NZuQ+w==}
-=======
+
   tw-animate-css@1.3.6:
     resolution: {integrity: sha512-9dy0R9UsYEGmgf26L8UcHiLmSFTHa9+D7+dAt/G/sF5dCnPePZbfgDYinc7/UzAM7g/baVrmS6m9yEpU46d+LA==}
->>>>>>> b796409e
 
   type-check@0.4.0:
     resolution: {integrity: sha512-XleUoc9uwGXqjWwXaUTZAmzMcFZ5858QA2vvx1Ur5xIcixXIP+8LnFDgRplU30us6teqdlskFfu+ae4K79Ooew==}
@@ -4037,9 +4011,6 @@
     optionalDependencies:
       zod: 3.25.76
 
-<<<<<<< HEAD
-  '@drizzle-team/brocli@0.10.2': {}
-=======
   '@ampproject/remapping@2.3.0':
     dependencies:
       '@jridgewell/gen-mapping': 0.3.12
@@ -4156,7 +4127,8 @@
     dependencies:
       '@babel/helper-string-parser': 7.27.1
       '@babel/helper-validator-identifier': 7.27.1
->>>>>>> b796409e
+
+  '@drizzle-team/brocli@0.10.2': {}
 
   '@electron-forge/cli@7.8.2(encoding@0.1.13)':
     dependencies:
@@ -4789,7 +4761,24 @@
 
   '@humanwhocodes/object-schema@2.0.3': {}
 
-<<<<<<< HEAD
+  '@isaacs/fs-minipass@4.0.1':
+    dependencies:
+      minipass: 7.1.2
+
+  '@jridgewell/gen-mapping@0.3.12':
+    dependencies:
+      '@jridgewell/sourcemap-codec': 1.5.4
+      '@jridgewell/trace-mapping': 0.3.29
+
+  '@jridgewell/resolve-uri@3.1.2': {}
+
+  '@jridgewell/sourcemap-codec@1.5.4': {}
+
+  '@jridgewell/trace-mapping@0.3.29':
+    dependencies:
+      '@jridgewell/resolve-uri': 3.1.2
+      '@jridgewell/sourcemap-codec': 1.5.4
+
   '@libsql/client@0.15.10':
     dependencies:
       '@libsql/core': 0.15.10
@@ -4856,25 +4845,6 @@
 
   '@libsql/win32-x64-msvc@0.5.17':
     optional: true
-=======
-  '@isaacs/fs-minipass@4.0.1':
-    dependencies:
-      minipass: 7.1.2
-
-  '@jridgewell/gen-mapping@0.3.12':
-    dependencies:
-      '@jridgewell/sourcemap-codec': 1.5.4
-      '@jridgewell/trace-mapping': 0.3.29
-
-  '@jridgewell/resolve-uri@3.1.2': {}
-
-  '@jridgewell/sourcemap-codec@1.5.4': {}
-
-  '@jridgewell/trace-mapping@0.3.29':
-    dependencies:
-      '@jridgewell/resolve-uri': 3.1.2
-      '@jridgewell/sourcemap-codec': 1.5.4
->>>>>>> b796409e
 
   '@malept/cross-spawn-promise@1.1.1':
     dependencies:
@@ -5070,11 +5040,6 @@
 
   '@tootallnate/once@2.0.0': {}
 
-<<<<<<< HEAD
-  '@types/better-sqlite3@7.6.13':
-    dependencies:
-      '@types/node': 24.1.0
-=======
   '@types/babel__core@7.20.5':
     dependencies:
       '@babel/parser': 7.28.0
@@ -5095,7 +5060,10 @@
   '@types/babel__traverse@7.28.0':
     dependencies:
       '@babel/types': 7.28.2
->>>>>>> b796409e
+
+  '@types/better-sqlite3@7.6.13':
+    dependencies:
+      '@types/node': 24.1.0
 
   '@types/body-parser@1.19.6':
     dependencies:
@@ -6768,12 +6736,10 @@
 
   jiti@2.5.1: {}
 
-<<<<<<< HEAD
   js-base64@3.7.7:
     optional: true
-=======
+
   js-tokens@4.0.0: {}
->>>>>>> b796409e
 
   js-yaml@4.1.0:
     dependencies:
@@ -6821,7 +6787,6 @@
       prelude-ls: 1.2.1
       type-check: 0.4.0
 
-<<<<<<< HEAD
   libsql@0.5.17:
     dependencies:
       '@neon-rs/load': 0.0.4
@@ -6837,7 +6802,7 @@
       '@libsql/linux-x64-musl': 0.5.17
       '@libsql/win32-x64-msvc': 0.5.17
     optional: true
-=======
+
   lightningcss-darwin-arm64@1.30.1:
     optional: true
 
@@ -6882,7 +6847,6 @@
       lightningcss-linux-x64-musl: 1.30.1
       lightningcss-win32-arm64-msvc: 1.30.1
       lightningcss-win32-x64-msvc: 1.30.1
->>>>>>> b796409e
 
   listr2@7.0.2:
     dependencies:
@@ -7057,13 +7021,11 @@
       minipass: 3.3.6
       yallist: 4.0.0
 
-<<<<<<< HEAD
+  minizlib@3.0.2:
+    dependencies:
+      minipass: 7.1.2
+
   mkdirp-classic@0.5.3: {}
-=======
-  minizlib@3.0.2:
-    dependencies:
-      minipass: 7.1.2
->>>>>>> b796409e
 
   mkdirp@0.5.6:
     dependencies:
@@ -7109,16 +7071,14 @@
     optionalDependencies:
       encoding: 0.1.13
 
-<<<<<<< HEAD
   node-fetch@3.3.2:
     dependencies:
       data-uri-to-buffer: 4.0.1
       fetch-blob: 3.2.0
       formdata-polyfill: 4.0.10
     optional: true
-=======
+
   node-releases@2.0.19: {}
->>>>>>> b796409e
 
   nopt@6.0.0:
     dependencies:
@@ -7812,7 +7772,12 @@
       react: 19.1.1
       use-sync-external-store: 1.5.0(react@19.1.1)
 
-<<<<<<< HEAD
+  tailwind-merge@3.3.1: {}
+
+  tailwindcss@4.1.11: {}
+
+  tapable@2.2.2: {}
+
   tar-fs@2.1.3:
     dependencies:
       chownr: 1.1.4
@@ -7827,13 +7792,6 @@
       fs-constants: 1.0.0
       inherits: 2.0.4
       readable-stream: 3.6.2
-=======
-  tailwind-merge@3.3.1: {}
-
-  tailwindcss@4.1.11: {}
-
-  tapable@2.2.2: {}
->>>>>>> b796409e
 
   tar@6.2.1:
     dependencies:
@@ -7900,7 +7858,6 @@
       tslib: 1.14.1
       typescript: 4.5.5
 
-<<<<<<< HEAD
   tsx@4.20.3:
     dependencies:
       esbuild: 0.25.8
@@ -7911,9 +7868,8 @@
   tunnel-agent@0.6.0:
     dependencies:
       safe-buffer: 5.2.1
-=======
+
   tw-animate-css@1.3.6: {}
->>>>>>> b796409e
 
   type-check@0.4.0:
     dependencies:
