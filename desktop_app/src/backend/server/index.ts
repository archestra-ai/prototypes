--- conflicted
+++ resolved
@@ -1,3 +1,4 @@
+import config from '@config';
 import fastify from 'fastify';
 
 import chatRoutes from '@backend/server/plugins/chat';
@@ -7,7 +8,6 @@
 import mcpServerRoutes from '@backend/server/plugins/mcpServer';
 import ollamaRoutes from '@backend/server/plugins/ollama';
 import websocketPlugin from '@backend/server/plugins/websocket';
-import config from '@config';
 
 const app = fastify({
   logger: config.archestra.server.logger,
@@ -24,12 +24,7 @@
 app.register(ollamaRoutes);
 
 export const startServer = async () => {
-<<<<<<< HEAD
-  const PORT = config.archestra.server.port; // Default: 3456
-  const HOST = config.archestra.server.host; // Default: 127.0.0.1
-=======
   const { port, host } = config.archestra.server;
->>>>>>> cde97f8f
 
   // Start the Fastify server
   try {
