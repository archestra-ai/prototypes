--- conflicted
+++ resolved
@@ -1,10 +1,6 @@
-<<<<<<< HEAD
 import { openai } from '@ai-sdk/openai';
 import { StreamableHTTPClientTransport } from '@modelcontextprotocol/sdk/client/streamableHttp.js';
-import { convertToModelMessages, experimental_createMCPClient, stepCountIs, streamText } from 'ai';
-=======
-import { convertToModelMessages, generateId, streamText } from 'ai';
->>>>>>> 4a648a61
+import { convertToModelMessages, experimental_createMCPClient, stepCountIs, generateId, streamText } from 'ai';
 import { FastifyPluginAsync, FastifyReply, FastifyRequest } from 'fastify';
 
 import ChatModel from '@backend/models/chat';
@@ -117,7 +113,6 @@
 
         fastify.log.info(`Starting LLM stream with ${Object.keys(tools).length} tools`);
 
-<<<<<<< HEAD
         const result = streamText(streamConfig);
 
         return reply.send(
@@ -139,28 +134,6 @@
             },
           })
         );
-=======
-        reply.raw.write(`data: ${JSON.stringify({ type: 'end', id: messageId })}\n\n`);
-        reply.raw.write(`data: [DONE]\n\n`);
-        reply.raw.end();
-
-        // Save messages after streaming completes
-        if (sessionId) {
-          const assistantMessage = {
-            id: messageId,
-            role: 'assistant',
-            content: fullText,
-            parts: [
-              {
-                type: 'text',
-                text: fullText,
-              },
-            ],
-          };
-          const finalMessages = [...messages, assistantMessage];
-          await ChatModel.saveMessages(sessionId, finalMessages);
-        }
->>>>>>> 4a648a61
       } catch (error) {
         fastify.log.error('LLM streaming error:', error);
         return reply.code(500).send({
