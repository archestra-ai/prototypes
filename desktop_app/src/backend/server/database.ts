--- conflicted
+++ resolved
@@ -1,10 +1,5 @@
 import { drizzle } from 'drizzle-orm/better-sqlite3';
-<<<<<<< HEAD
-=======
 import { migrate } from 'drizzle-orm/better-sqlite3/migrator';
-import path from 'node:path';
-import os from 'node:os';
->>>>>>> 732832cb
 import fs from 'node:fs';
 import os from 'node:os';
 import path from 'node:path';
@@ -72,13 +67,13 @@
 export async function runServerMigrations() {
   try {
     console.log('Running server database migrations...');
-    
+
     // Get the absolute path to the migrations folder
     const migrationsFolder = path.join(__dirname, '../../src/backend/database/migrations');
-    
+
     // Run migrations
     await migrate(db, { migrationsFolder });
-    
+
     console.log('Server database migrations completed successfully');
   } catch (error) {
     console.error('Failed to run server migrations:', error);
