--- conflicted
+++ resolved
@@ -1,15 +1,9 @@
-import { app, BrowserWindow, ipcMain } from 'electron';
-<<<<<<< HEAD
+import { app, BrowserWindow } from 'electron';
 import started from 'electron-squirrel-startup';
+import { ChildProcess, fork } from 'node:child_process';
 import path from 'node:path';
 import { runDatabaseMigrations } from './database';
 import { MCPServer } from './models';
-import { startServer, stopServer } from './server';
-=======
-import path from 'node:path';
-import { fork, ChildProcess } from 'node:child_process';
-import started from 'electron-squirrel-startup';
->>>>>>> 19e92141
 
 // Handle creating/removing shortcuts on Windows when installing/uninstalling.
 if (started) {
@@ -42,25 +36,16 @@
 
   // Open the DevTools.
   mainWindow.webContents.openDevTools();
-<<<<<<< HEAD
-
-  // Send server port to renderer when ready
-  mainWindow.webContents.on('did-finish-load', () => {
-    if (serverPort) {
-      mainWindow.webContents.send('server-port', serverPort);
-    }
-=======
 };
 
 // Function to start the Express server in a child process
 function startExpressServer(): void {
   const serverPath = path.join(__dirname, 'server-process.js');
-  
+
   // Fork the server process
   serverProcess = fork(serverPath, [], {
     env: { ...process.env },
-    silent: false // Allow console output from child process
->>>>>>> 19e92141
+    silent: false, // Allow console output from child process
   });
 
   // Handle server process errors
@@ -78,21 +63,18 @@
 // This method will be called when Electron has finished
 // initialization and is ready to create browser windows.
 // Some APIs can only be used after this event occurs.
-<<<<<<< HEAD
 app.on('ready', async () => {
-  await runDatabaseMigrations();
+  try {
+    console.log('Running database migrations...');
+    await runDatabaseMigrations();
+    console.log('Database migrations completed successfully');
+  } catch (error) {
+    console.error('Failed to run database migrations:', error);
+    throw error;
+  }
 
-  try {
-    serverPort = await startServer();
-    console.log(`Server started on port ${serverPort}`);
-  } catch (error) {
-    console.error('Failed to start server:', error);
-  }
-=======
-app.on('ready', () => {
   startExpressServer();
   console.log(`Express server starting on port ${SERVER_PORT}`);
->>>>>>> 19e92141
   createWindow();
 
   // TODO: this is just an example for testing, remove this later
@@ -121,26 +103,25 @@
   }
 });
 
-
 // Gracefully stop server on quit
 app.on('before-quit', async (event) => {
   if (serverProcess) {
     event.preventDefault();
-    
+
     // Kill the server process gracefully
     serverProcess.kill('SIGTERM');
-    
+
     // Wait for process to exit
     await new Promise<void>((resolve) => {
       if (!serverProcess) {
         resolve();
         return;
       }
-      
+
       serverProcess.on('exit', () => {
         resolve();
       });
-      
+
       // Force kill after 5 seconds
       setTimeout(() => {
         if (serverProcess) {
@@ -149,7 +130,7 @@
         resolve();
       }, 5000);
     });
-    
+
     app.exit();
   }
 });
