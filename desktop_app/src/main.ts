--- conflicted
+++ resolved
@@ -14,7 +14,6 @@
   app.quit();
 }
 
-<<<<<<< HEAD
 /**
  * Enable automatic updates
  * https://github.com/electron/update-electron-app?tab=readme-ov-file#usage
@@ -24,9 +23,6 @@
   updateInterval: config.build.updateInterval,
 });
 
-const SERVER_PORT = 3456;
-=======
->>>>>>> 59644295
 let serverProcess: ChildProcess | null = null;
 
 const createWindow = () => {
