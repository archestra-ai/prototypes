import { create } from 'zustand';

<<<<<<< HEAD
import {
  deleteMcpServerApiMcpServerByMcpServerName,
  postMcpServerApiMcpServerInstall,
  postMcpServerApiMcpServerStartOauth,
} from '@clients/archestra/api/gen';
import { getSearch } from '@clients/archestra/catalog/gen';
import { type McpServer as McpServerCatalogEntry } from '@clients/archestra/catalog/gen';
=======
import { installMcpServer, startMcpServerOauth, uninstallMcpServer } from '@clients/archestra/api/gen';
import { type McpServer as McpServerCatalogEntry, getSearch as searchCatalog } from '@clients/archestra/catalog/gen';
>>>>>>> 8834c35f

import { useMCPServersStore } from './mcp-servers-store';

interface ConnectorCatalogState {
  connectorCatalog: McpServerCatalogEntry[];
  loadingConnectorCatalog: boolean;
  errorFetchingConnectorCatalog: string | null;
  installingMCPServerName: string | null;
  errorInstallingMCPServer: string | null;
  uninstallingMCPServerName: string | null;
  errorUninstallingMCPServer: string | null;
}

interface ConnectorCatalogActions {
  installMCPServerFromConnectorCatalog: (mcpServer: McpServerCatalogEntry) => Promise<void>;
  uninstallMCPServer: (mcpServerName: string) => Promise<void>;
  loadConnectorCatalog: () => Promise<void>;
}

type ConnectorCatalogStore = ConnectorCatalogState & ConnectorCatalogActions;

export const useConnectorCatalogStore = create<ConnectorCatalogStore>((set) => ({
  // State
  connectorCatalog: [],
  loadingConnectorCatalog: false,
  errorFetchingConnectorCatalog: null,
  installingMCPServerName: null,
  errorInstallingMCPServer: null,
  uninstallingMCPServerName: null,
  errorUninstallingMCPServer: null,

  // Actions
  loadConnectorCatalog: async () => {
    try {
      set({
        loadingConnectorCatalog: true,
        errorFetchingConnectorCatalog: null,
      });

<<<<<<< HEAD
      const response = await getSearch();
=======
      const response = await searchCatalog();
>>>>>>> 8834c35f

      if ('data' in response && response.data) {
        // Type assertion since the API doesn't return proper types yet
        const entries = response.data as McpServerCatalogEntry[];
        set({
          connectorCatalog: entries,
        });
      } else if ('error' in response) {
        throw new Error(response.error as string);
      }
    } catch (error) {
      set({ errorFetchingConnectorCatalog: error as string });
    } finally {
      set({ loadingConnectorCatalog: false });
    }
  },

  installMCPServerFromConnectorCatalog: async (mcpServer: McpServerCatalogEntry) => {
    const { oauth, title, id } = mcpServer;

    try {
      set({
        installingMCPServerName: mcpServer.title,
        errorInstallingMCPServer: null,
      });

      // Check if OAuth is required
      if (oauth?.required) {
        try {
          // Start OAuth flow
          const response = await startMcpServerOauth({
            body: { mcp_connector_id: id },
          });

          if ('data' in response && response.data) {
            // For OAuth connectors, the backend will handle the installation after successful auth
            alert(`OAuth setup started for ${title}. Please complete the authentication in your browser.`);
          } else if ('error' in response) {
            throw new Error(response.error as string);
          }
        } catch (error) {
          set({ errorInstallingMCPServer: error as string });
        }
      } else {
<<<<<<< HEAD
        const response = await postMcpServerApiMcpServerInstall({
=======
        const response = await installMcpServer({
>>>>>>> 8834c35f
          body: { mcp_connector_id: id },
        });

        if ('error' in response) {
          throw new Error(response.error as string);
        }

        // Refresh the MCP servers list
        await useMCPServersStore.getState().loadInstalledMCPServers();
      }
    } catch (error) {
      set({ errorInstallingMCPServer: error as string });
    } finally {
      set({ installingMCPServerName: null });
    }
  },

  uninstallMCPServer: async (mcpServerName: string) => {
    try {
      set({
        uninstallingMCPServerName: mcpServerName,
        errorUninstallingMCPServer: null,
      });

      const response = await uninstallMcpServer({
        path: { mcp_server_name: mcpServerName },
      });

      if ('error' in response) {
        throw new Error(response.error as string);
      }

      // Remove from MCP servers store
      useMCPServersStore.getState().removeMCPServerFromInstalledMCPServers(mcpServerName);
    } catch (error) {
      set({ errorUninstallingMCPServer: error as string });
    } finally {
      set({ uninstallingMCPServerName: null });
    }
  },
}));

// Initialize catalog on store creation
useConnectorCatalogStore.getState().loadConnectorCatalog();<|MERGE_RESOLUTION|>--- conflicted
+++ resolved
@@ -1,17 +1,7 @@
 import { create } from 'zustand';
 
-<<<<<<< HEAD
-import {
-  deleteMcpServerApiMcpServerByMcpServerName,
-  postMcpServerApiMcpServerInstall,
-  postMcpServerApiMcpServerStartOauth,
-} from '@clients/archestra/api/gen';
-import { getSearch } from '@clients/archestra/catalog/gen';
-import { type McpServer as McpServerCatalogEntry } from '@clients/archestra/catalog/gen';
-=======
 import { installMcpServer, startMcpServerOauth, uninstallMcpServer } from '@clients/archestra/api/gen';
 import { type McpServer as McpServerCatalogEntry, getSearch as searchCatalog } from '@clients/archestra/catalog/gen';
->>>>>>> 8834c35f
 
 import { useMCPServersStore } from './mcp-servers-store';
 
@@ -51,11 +41,7 @@
         errorFetchingConnectorCatalog: null,
       });
 
-<<<<<<< HEAD
-      const response = await getSearch();
-=======
       const response = await searchCatalog();
->>>>>>> 8834c35f
 
       if ('data' in response && response.data) {
         // Type assertion since the API doesn't return proper types yet
@@ -100,11 +86,7 @@
           set({ errorInstallingMCPServer: error as string });
         }
       } else {
-<<<<<<< HEAD
-        const response = await postMcpServerApiMcpServerInstall({
-=======
         const response = await installMcpServer({
->>>>>>> 8834c35f
           body: { mcp_connector_id: id },
         });
 
