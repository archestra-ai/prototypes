<<<<<<< HEAD
import { Client } from '@modelcontextprotocol/sdk/client/index';
import { StreamableHTTPClientTransport } from '@modelcontextprotocol/sdk/client/streamableHttp';
import { ClientCapabilities } from '@modelcontextprotocol/sdk/types';
import { v4 as uuidv4 } from 'uuid';
=======
import { Client } from '@modelcontextprotocol/sdk/client/index.js';
import { StreamableHTTPClientTransport } from '@modelcontextprotocol/sdk/client/streamableHttp.js';
import { CallToolRequest, ClientCapabilities, Tool } from '@modelcontextprotocol/sdk/types.js';
>>>>>>> f2e3ff53
import { create } from 'zustand';

import config from '@ui/config';
import {
  type InstallMcpServerData,
  type McpServer,
  getMcpServers,
  installMcpServer,
  startMcpServerOauth,
  uninstallMcpServer,
} from '@ui/lib/clients/archestra/api/gen';
import { ConnectedMcpServer, ToolWithMcpServerInfo } from '@ui/types';

import { useSandboxStore } from './sandbox-store';

/**
 * NOTE: these are here because the "archestra" MCP server is "injected" into the list of "installed" MCP servers
 * (since it is not actually persisted in the database)
 */
export const ARCHESTRA_MCP_SERVER_ID = 'archestra';
const ARCHESTRA_MCP_SERVER_NAME = 'Archestra.ai';

interface McpServersState {
  archestraMcpServer: ConnectedMcpServer;

  installedMcpServers: ConnectedMcpServer[];
  loadingInstalledMcpServers: boolean;
  errorLoadingInstalledMcpServers: string | null;

  installingMcpServerId: string | null;
  errorInstallingMcpServer: string | null;

  uninstallingMcpServerId: string | null;
  errorUninstallingMcpServer: string | null;
}

interface McpServersActions {
  loadInstalledMcpServers: () => Promise<void>;
  addMcpServerToInstalledMcpServers: (mcpServer: McpServer) => void;
  removeMcpServerFromInstalledMcpServers: (mcpServerId: string) => void;

  updateMcpServer: (mcpServerId: string, data: Partial<ConnectedMcpServer>) => void;
  installMcpServer: (requiresOAuth: boolean, installData: InstallMcpServerData['body']) => Promise<void>;
  uninstallMcpServer: (mcpServerId: string) => Promise<void>;

  connectToArchestraMcpServer: () => Promise<void>;
  connectToMcpServer: (mcpServer: ConnectedMcpServer, url: string) => Promise<Client | null>;

  _init: () => void;
}

type McpServersStore = McpServersState & McpServersActions;

const configureMcpClient = async (
  clientName: string,
  clientUrl: string,
  clientCapabilities: ClientCapabilities
): Promise<Client | null> => {
  const client = new Client(
    {
      name: clientName,
      version: '1.0.0',
    },
    {
      capabilities: clientCapabilities,
    }
  );

  const transport = new StreamableHTTPClientTransport(new URL(clientUrl));

  await client.connect(transport);

  return client;
};

const initializeConnectedMcpServerTools = async (
  client: Client,
  server: ConnectedMcpServer
): Promise<ToolWithMcpServerInfo[]> => {
  const { tools } = await client.listTools();
  return tools.map((tool: Tool) => ({
    ...tool,
    server: {
      id: server.id,
      name: server.name,
    },
    enabled: true,
  }));
};

export const useMcpServersStore = create<McpServersStore>((set, get) => ({
  // State
  archestraMcpServer: {
    id: ARCHESTRA_MCP_SERVER_ID,
    name: ARCHESTRA_MCP_SERVER_NAME,
    createdAt: new Date().toISOString(),
    serverConfig: {
      command: '',
      args: [],
      env: {},
    },
    userConfigValues: {},
    url: config.archestra.mcpUrl,
    client: null,
    tools: [],
    state: 'initializing',
    startupPercentage: 0,
    message: null,
    error: null,
  },

  installedMcpServers: [],
  loadingInstalledMcpServers: false,
  errorLoadingInstalledMcpServers: null,

  installingMcpServerId: null,
  errorInstallingMcpServer: null,

  uninstallingMcpServerId: null,
  errorUninstallingMcpServer: null,

  selectedTools: [],
  toolSearchQuery: '',

  // Actions
  loadInstalledMcpServers: async () => {
    set({
      loadingInstalledMcpServers: true,
      errorLoadingInstalledMcpServers: null,
    });

    try {
      const { data } = await getMcpServers();
      if (data) {
        for (const server of data) {
          get().addMcpServerToInstalledMcpServers(server);
        }
      }
    } catch (error) {
      const errorMessage = error instanceof Error ? error.message : String(error);
      set({ errorLoadingInstalledMcpServers: errorMessage });
    } finally {
      set({ loadingInstalledMcpServers: false });
    }
  },

  addMcpServerToInstalledMcpServers: (mcpServer: McpServer) => {
    set((state) => ({
      installedMcpServers: [
        ...state.installedMcpServers,
        {
          ...mcpServer,
          tools: [],
          url: `${config.archestra.mcpProxyUrl}/${mcpServer.id}`,
          client: null,
          state: 'initializing',
          startupPercentage: 0,
          message: null,
          error: null,
        },
      ],
    }));

    // Connect to the newly added server
    const newServer = get().installedMcpServers.find((s) => s.name === mcpServer.name);
    if (newServer) {
      get().connectToMcpServer(newServer, newServer.url);
    }
  },

  removeMcpServerFromInstalledMcpServers: (mcpServerId: string) => {
    // Close the client connection before removing
    const server = get().installedMcpServers.find((s) => s.id === mcpServerId);
    if (server?.client) {
      server.client.close();
    }

    set((state) => ({
      installedMcpServers: state.installedMcpServers.filter((mcpServer) => mcpServer.id !== mcpServerId),
    }));
  },

  updateMcpServer: (mcpServerId: string, data: Partial<ConnectedMcpServer>) => {
    set((state) => {
      const server = state.installedMcpServers.find((s) => s.id === mcpServerId);
      if (server) {
        return {
          installedMcpServers: state.installedMcpServers.map((s) => (s.id === mcpServerId ? { ...s, ...data } : s)),
        };
      }
      return state;
    });
  },

  installMcpServer: async (requiresOAuth: boolean, installData: InstallMcpServerData['body']) => {
    const { id } = installData;
    try {
      set({
        /**
         * If it is a custom MCP server installation, let's generate a temporary UUID for it
         * (just for UI purposes of tracking state of "MCP server currently being installed")
         */
        installingMcpServerId: id || uuidv4(),
        errorInstallingMcpServer: null,
      });

      /**
       * If OAuth is required for installation of this MCP server, we start the OAuth flow
       * rather than directly "installing" the MCP server
       */
      if (requiresOAuth) {
        try {
          // Start OAuth flow
          const { data } = await startMcpServerOauth({
            body: { catalogName: id },
          });

          if (data) {
            // For OAuth connectors, the backend will handle the installation after successful auth
            alert(`OAuth setup started for ${name}. Please complete the authentication in your browser.`);
          }
        } catch (error) {
          set({ errorInstallingMcpServer: error as string });
        }
      } else {
        await installMcpServer({ body: installData });

        // Refresh the MCP servers list
        await useMcpServersStore.getState().loadInstalledMcpServers();
      }
    } catch (error) {
      set({ errorInstallingMcpServer: error as string });
    } finally {
      set({ installingMcpServerId: null });
    }
  },

  uninstallMcpServer: async (mcpServerId: string) => {
    try {
      set({
        uninstallingMcpServerId: mcpServerId,
        errorUninstallingMcpServer: null,
      });

      await uninstallMcpServer({
        path: { id: mcpServerId },
      });

      // Remove from MCP servers store
      useMcpServersStore.getState().removeMcpServerFromInstalledMcpServers(mcpServerId);
    } catch (error) {
      set({ errorUninstallingMcpServer: error as string });
    } finally {
      set({ uninstallingMcpServerId: null });
    }
  },

  connectToArchestraMcpServer: async () => {
    const MAX_RETRIES = 30;
    const RETRY_DELAY_MILLISECONDS = 1000;

    let retries = 0;

    const attemptConnection = async (): Promise<boolean> => {
      const { archestraMcpServer } = get();

      try {
        const client = await configureMcpClient(`${ARCHESTRA_MCP_SERVER_NAME}-client`, archestraMcpServer.url, {
          tools: {},
        });

        if (client) {
          const tools = await initializeConnectedMcpServerTools(client, archestraMcpServer);

          set({
            archestraMcpServer: {
              ...archestraMcpServer,
              client,
              tools,
              state: 'running',
              error: null,
            },
          });

          return true;
        }
        return false;
      } catch (error) {
        return false;
      }
    };

    // Keep trying to connect until successful or max retries reached
    while (retries < MAX_RETRIES) {
      const connected = await attemptConnection();
      if (connected) {
        return;
      }

      retries++;
      if (retries < MAX_RETRIES) {
        await new Promise((resolve) => setTimeout(resolve, RETRY_DELAY_MILLISECONDS));
      }
    }

    // If we've exhausted all retries, set error state
    set({
      archestraMcpServer: {
        ...get().archestraMcpServer,
        state: 'error',
        error: 'Failed to connect after maximum retries',
      },
    });
  },

  connectToMcpServer: async (mcpServer: ConnectedMcpServer, url: string) => {
    const { id } = mcpServer;

    // 🎯 For containerized MCP servers, wait for sandbox to be ready! 🎯
    const MAX_SANDBOX_WAIT_RETRIES = 60; // 60 seconds total
    const SANDBOX_RETRY_DELAY_MS = 1000;
    let sandboxRetries = 0;

    const waitForSandbox = async (): Promise<boolean> => {
      while (sandboxRetries < MAX_SANDBOX_WAIT_RETRIES) {
        const { statusSummary } = useSandboxStore.getState();

        if (statusSummary.status === 'running') {
          return true; // 🔥 Sandbox is ready!
        }

        sandboxRetries++;
        if (sandboxRetries < MAX_SANDBOX_WAIT_RETRIES) {
          await new Promise((resolve) => setTimeout(resolve, SANDBOX_RETRY_DELAY_MS));
        }
      }
      return false; // 😢 Timeout
    };

    const sandboxReady = await waitForSandbox();

    if (!sandboxReady) {
      get().updateMcpServer(id, {
        client: null,
        state: 'error',
        error: 'Sandbox initialization timeout - Podman runtime not ready',
      });
      return null;
    }

    // 🔥 Sandbox is ready, proceed with connection! 🔥
    if (!url) {
      get().updateMcpServer(id, {
        client: null,
        state: 'error',
        error: 'No URL configured',
      });
      return null;
    }

    try {
      const client = await configureMcpClient(`${id}-client`, url, {
        tools: {},
      });

      if (!client) {
        return null;
      }

      // List available tools
      const tools = await initializeConnectedMcpServerTools(client, mcpServer);

      get().updateMcpServer(id, {
        client,
        tools,
        state: 'running',
      });
      return client;
    } catch (error) {
      // Extract more detailed error information
      let errorMessage = 'Unknown error';
      if (error instanceof Error) {
        errorMessage = error.message;
        if (error.message.includes('HTTP 500')) {
          errorMessage = `Server error (500) - possible JSON-RPC format issue`;
        }
      }

      get().updateMcpServer(id, {
        client: null,
        state: 'error',
        error: errorMessage,
      });
      return null;
    }
  },

  _init: () => {
    const { connectToArchestraMcpServer, loadInstalledMcpServers } = get();

    connectToArchestraMcpServer();
    loadInstalledMcpServers();
  },
}));

// Initialize data + connections on store creation
useMcpServersStore.getState()._init();

// Cleanup on window unload
if (typeof window !== 'undefined') {
  window.addEventListener('beforeunload', () => {
    const store = useMcpServersStore.getState();
    store.archestraMcpServer?.client?.close();
    store.installedMcpServers.forEach((server) => server.client?.close());
  });
}<|MERGE_RESOLUTION|>--- conflicted
+++ resolved
@@ -1,13 +1,7 @@
-<<<<<<< HEAD
-import { Client } from '@modelcontextprotocol/sdk/client/index';
-import { StreamableHTTPClientTransport } from '@modelcontextprotocol/sdk/client/streamableHttp';
-import { ClientCapabilities } from '@modelcontextprotocol/sdk/types';
-import { v4 as uuidv4 } from 'uuid';
-=======
 import { Client } from '@modelcontextprotocol/sdk/client/index.js';
 import { StreamableHTTPClientTransport } from '@modelcontextprotocol/sdk/client/streamableHttp.js';
-import { CallToolRequest, ClientCapabilities, Tool } from '@modelcontextprotocol/sdk/types.js';
->>>>>>> f2e3ff53
+import { ClientCapabilities, Tool } from '@modelcontextprotocol/sdk/types.js';
+import { v4 as uuidv4 } from 'uuid';
 import { create } from 'zustand';
 
 import config from '@ui/config';
