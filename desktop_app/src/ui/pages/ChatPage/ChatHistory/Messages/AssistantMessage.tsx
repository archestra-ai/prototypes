import { type DynamicToolUIPart, type TextUIPart, UIMessage } from 'ai';

import ThinkBlock from '@ui/components/ThinkBlock';
import ToolInvocation from '@ui/components/ToolInvocation';
import { AIResponse } from '@ui/components/kibo/ai-response';
import { ToolCallStatus } from '@ui/types';

interface AssistantMessageProps {
  message: UIMessage;
}

export default function AssistantMessage({ message }: AssistantMessageProps) {
  if (!message.parts) {
    return null;
  }

  // Process parts in order to maintain sequence
  const orderedElements: React.ReactNode[] = [];
  let accumulatedText = '';
  let currentThinkBlock: string | null = null;
  let isInThinkBlock = false;

  message.parts.forEach((part, index) => {
    if (part.type === 'text') {
      const textPart = part as TextUIPart;
      const text = textPart.text;
      
      // Process text character by character to handle think blocks
      let i = 0;
      while (i < text.length) {
        if (!isInThinkBlock) {
          // Look for <think> tag
          const thinkStart = text.indexOf('<think>', i);
          if (thinkStart !== -1) {
            // Add any text before think block
            const beforeThink = text.substring(i, thinkStart);
            accumulatedText += beforeThink;
            
            // Start think block
            isInThinkBlock = true;
            currentThinkBlock = '';
<<<<<<< HEAD
            i = thinkStart + 7; // Skip '<think>'
=======
            i = thinkStart + THINK_TAG_LENGTH; // Skip '<think>'
>>>>>>> 8bd3710b
          } else {
            // No think block, add remaining text
            accumulatedText += text.substring(i);
            break;
          }
        } else {
          // We're in a think block, look for </think>
          const thinkEnd = text.indexOf('</think>', i);
          if (thinkEnd !== -1) {
            // Complete think block
            currentThinkBlock += text.substring(i, thinkEnd);
            
            // Flush accumulated text if any
            if (accumulatedText.trim()) {
              orderedElements.push(
                <AIResponse key={`text-${orderedElements.length}`}>{accumulatedText.trim()}</AIResponse>
              );
              accumulatedText = '';
            }
            
            // Add think block
            orderedElements.push(
              <ThinkBlock key={`think-${orderedElements.length}`} content={currentThinkBlock} isStreaming={false} />
            );
            
            isInThinkBlock = false;
            currentThinkBlock = null;
<<<<<<< HEAD
            i = thinkEnd + 8; // Skip '</think>'
=======
            i = thinkEnd + THINK_END_TAG_LENGTH; // Skip '</think>'
>>>>>>> 8bd3710b
          } else {
            // Still in think block
            currentThinkBlock += text.substring(i);
            break;
          }
        }
      }
    } else if (part.type === 'dynamic-tool') {
      // Flush any accumulated text before tool
      if (accumulatedText.trim()) {
        orderedElements.push(
          <AIResponse key={`text-${orderedElements.length}`}>{accumulatedText.trim()}</AIResponse>
        );
        accumulatedText = '';
      }
      
      // Add tool invocation
      const tool = part as DynamicToolUIPart;
      orderedElements.push(
        <ToolInvocation
          key={tool.toolCallId || `tool-${orderedElements.length}`}
          toolName={tool.toolName}
          args={'input' in tool ? tool.input : {}}
          result={'output' in tool ? tool.output : undefined}
          state={
            tool.state === 'output-available'
              ? ToolCallStatus.Completed
              : tool.state === 'output-error'
                ? ToolCallStatus.Error
                : tool.state === 'input-streaming'
                  ? ToolCallStatus.Pending
                  : ToolCallStatus.Pending
          }
        />
      );
    }
  });

  // Handle any remaining content
  if (isInThinkBlock && currentThinkBlock !== null) {
    // Incomplete think block (still streaming)
    if (accumulatedText.trim()) {
      orderedElements.push(
        <AIResponse key={`text-${orderedElements.length}`}>{accumulatedText.trim()}</AIResponse>
      );
    }
    orderedElements.push(
      <ThinkBlock key={`think-streaming`} content={currentThinkBlock} isStreaming={true} />
    );
  } else if (accumulatedText.trim()) {
    // Remaining text
    orderedElements.push(
      <AIResponse key={`text-final`}>{accumulatedText.trim()}</AIResponse>
    );
  }

  return <div className="relative space-y-2">{orderedElements}</div>;
}<|MERGE_RESOLUTION|>--- conflicted
+++ resolved
@@ -8,6 +8,9 @@
 interface AssistantMessageProps {
   message: UIMessage;
 }
+
+const THINK_TAG_LENGTH = '<think>'.length
+const THINK_END_TAG_LENGTH = '</think>'.length
 
 export default function AssistantMessage({ message }: AssistantMessageProps) {
   if (!message.parts) {
@@ -39,11 +42,7 @@
             // Start think block
             isInThinkBlock = true;
             currentThinkBlock = '';
-<<<<<<< HEAD
-            i = thinkStart + 7; // Skip '<think>'
-=======
             i = thinkStart + THINK_TAG_LENGTH; // Skip '<think>'
->>>>>>> 8bd3710b
           } else {
             // No think block, add remaining text
             accumulatedText += text.substring(i);
@@ -71,11 +70,7 @@
             
             isInThinkBlock = false;
             currentThinkBlock = null;
-<<<<<<< HEAD
-            i = thinkEnd + 8; // Skip '</think>'
-=======
             i = thinkEnd + THINK_END_TAG_LENGTH; // Skip '</think>'
->>>>>>> 8bd3710b
           } else {
             // Still in think block
             currentThinkBlock += text.substring(i);
