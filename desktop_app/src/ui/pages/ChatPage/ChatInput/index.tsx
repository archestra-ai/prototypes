--- conflicted
+++ resolved
@@ -21,12 +21,8 @@
 import { cn } from '@ui/lib/utils/tailwind';
 import { useChatStore } from '@ui/stores/chat-store';
 import { useDeveloperModeStore } from '@ui/stores/developer-mode-store';
-<<<<<<< HEAD
-import { useMCPServersStore } from '@ui/stores/mcp-servers-store';
+import { useMcpServersStore } from '@ui/stores/mcp-servers-store';
 import { useOllamaStore } from '@ui/stores/ollama-store';
-=======
-import { useMcpServersStore } from '@ui/stores/mcp-servers-store';
->>>>>>> 4a648a61
 
 interface ChatInputProps {
   input: string;
