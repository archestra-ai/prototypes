--- conflicted
+++ resolved
@@ -1,8 +1,4 @@
-<<<<<<< HEAD
-import { AlertCircle, CheckCircle, FileText, Loader2, Wrench } from 'lucide-react';
-=======
-import { AlertCircle, CheckCircle, Loader2, Trash2, Wrench } from 'lucide-react';
->>>>>>> d8eaf447
+import { AlertCircle, CheckCircle, FileText, Loader2, Trash2, Wrench } from 'lucide-react';
 import { useState } from 'react';
 
 import { Badge } from '@ui/components/ui/badge';
@@ -20,17 +16,14 @@
 }
 
 export default function McpServer({ mcpServer }: McpServerProps) {
-<<<<<<< HEAD
-  const { id, name, state, tools, url, error, startupPercentage, message } = mcpServer;
+  const { id, name, state, tools, url, error, startupPercentage, hasFetchedTools, message } = mcpServer;
+  const isRunning = state === 'running';
+
   const [showLogs, setShowLogs] = useState(false);
-=======
-  const { name, state, tools, url, error, startupPercentage, hasFetchedTools, message } = mcpServer;
-  const isRunning = state === 'running';
   const [showUninstallDialog, setShowUninstallDialog] = useState(false);
   const { uninstallMcpServer, uninstallingMcpServerId } = useMcpServersStore();
   const isUninstalling = uninstallingMcpServerId === mcpServer.id;
 
->>>>>>> d8eaf447
   const getStateIcon = (state: ConnectedMcpServer['state']) => {
     switch (state) {
       case 'initializing':
@@ -65,90 +58,6 @@
     }
   };
 
-<<<<<<< HEAD
-  return (
-    <>
-      <Card className="border-l-4 border-l-blue-500/20">
-        <CardContent className="pt-4">
-          <div className="space-y-3">
-            <div className="flex items-center justify-between">
-              <div className="flex items-center gap-2">
-                {getStateIcon(state)}
-                <h4 className="font-medium">{name}</h4>
-                {getStateBadge(state)}
-              </div>
-              <div className="flex items-center gap-2">
-                <div className="text-xs text-muted-foreground">
-                  {tools.length} tool
-                  {tools.length !== 1 ? 's' : ''}
-                </div>
-                {state === 'running' && (
-                  <Button
-                    variant="ghost"
-                    size="icon"
-                    className="h-6 w-6"
-                    onClick={() => setShowLogs(true)}
-                    title="View container logs"
-                  >
-                    <FileText className="h-3 w-3" />
-                  </Button>
-                )}
-              </div>
-            </div>
-
-            <div className="text-xs text-muted-foreground font-mono bg-muted/50 px-2 py-1 rounded">{url}</div>
-
-            {/* Show container status message when initializing */}
-            {state === 'initializing' && message && (
-              <div className="space-y-2">
-                <div className="text-xs text-muted-foreground">{message}</div>
-                {startupPercentage > 0 && startupPercentage < 100 && (
-                  <Progress value={startupPercentage} className="h-1" />
-                )}
-              </div>
-            )}
-
-            {state === 'error' && error && (
-              <div className="text-xs text-red-600 bg-red-50 dark:bg-red-950/30 px-2 py-1 rounded border border-red-200 dark:border-red-800">
-                Error: {error}
-              </div>
-            )}
-
-            {tools.length > 0 && (
-              <div className="space-y-2">
-                <h5 className="text-sm font-medium flex items-center gap-1">
-                  <Wrench className="h-3 w-3" />
-                  Available Tools
-                </h5>
-                <div className="grid gap-2 sm:grid-cols-2 lg:grid-cols-3">
-                  {tools.map((tool) => (
-                    <div
-                      key={`${name}-${tool.name}`}
-                      className="p-2 border rounded-md bg-background/50 hover:bg-background transition-colors"
-                    >
-                      <div className="flex items-start justify-between">
-                        <div className="min-w-0 flex-1">
-                          <div className="font-mono text-sm font-medium truncate">{tool.name}</div>
-                          {tool.description && (
-                            <div className="text-xs text-muted-foreground mt-1 line-clamp-2">{tool.description}</div>
-                          )}
-                        </div>
-                      </div>
-                    </div>
-                  ))}
-                </div>
-              </div>
-            )}
-
-            {state === 'running' && tools.length === 0 && (
-              <div className="text-sm text-muted-foreground italic">No tools available from this server</div>
-            )}
-          </div>
-        </CardContent>
-      </Card>
-
-      <LogViewerDialog open={showLogs} onOpenChange={setShowLogs} mcpServerId={id} mcpServerName={name} />
-=======
   const Tools = () => {
     if (!isRunning) {
       // MCP server is still starting up.. not possible to display tools related information just yet
@@ -205,14 +114,27 @@
                   {tools.length} tool
                   {tools.length !== 1 ? 's' : ''}
                 </div>
-                <Button
-                  variant="ghost"
-                  size="icon"
-                  className="h-6 w-6 cursor-pointer"
-                  onClick={() => setShowUninstallDialog(true)}
-                >
-                  <Trash2 className="h-3 w-3" />
-                </Button>
+                {state === 'running' && (
+                  <>
+                    <Button
+                      variant="ghost"
+                      size="icon"
+                      className="h-6 w-6"
+                      onClick={() => setShowLogs(true)}
+                      title="View container logs"
+                    >
+                      <FileText className="h-3 w-3" />
+                    </Button>
+                    <Button
+                      variant="ghost"
+                      size="icon"
+                      className="h-6 w-6 cursor-pointer"
+                      onClick={() => setShowUninstallDialog(true)}
+                    >
+                      <Trash2 className="h-3 w-3" />
+                    </Button>
+                  </>
+                )}
               </div>
             </div>
 
@@ -285,7 +207,8 @@
           </div>
         </DialogContent>
       </Dialog>
->>>>>>> d8eaf447
+
+      <LogViewerDialog open={showLogs} onOpenChange={setShowLogs} mcpServerId={id} mcpServerName={name} />
     </>
   );
 }