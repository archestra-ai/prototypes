--- conflicted
+++ resolved
@@ -1717,53 +1717,6 @@
         }
       }
     },
-<<<<<<< HEAD
-=======
-    "/api/mcp/test": {
-      "get": {
-        "responses": {
-          "200": {
-            "description": "Default Response"
-          }
-        }
-      }
-    },
-    "/api/llm/openai/stream": {
-      "post": {
-        "operationId": "streamLlmResponse",
-        "tags": ["LLM"],
-        "description": "Stream LLM response",
-        "responses": {
-          "200": {
-            "description": "Default Response"
-          }
-        }
-      }
-    },
-    "/mcp": {
-      "post": {
-        "responses": {
-          "200": {
-            "description": "Default Response"
-          }
-        }
-      },
-      "get": {
-        "responses": {
-          "200": {
-            "description": "Default Response"
-          }
-        }
-      },
-      "delete": {
-        "responses": {
-          "200": {
-            "description": "Default Response"
-          }
-        }
-      }
-    },
->>>>>>> f2e3ff53
     "/api/mcp_request_log": {
       "get": {
         "operationId": "getMcpRequestLogs",
