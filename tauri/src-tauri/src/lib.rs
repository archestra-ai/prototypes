--- conflicted
+++ resolved
@@ -135,16 +135,10 @@
             Ok(())
         })
         .invoke_handler(tauri::generate_handler![
-<<<<<<< HEAD
             llm_providers::ollama::get_ollama_port,
             llm_providers::ollama::ollama_chat_with_tools,
             llm_providers::ollama::ollama_chat_with_tools_streaming,
-=======
-            ollama::get_ollama_port,
-            ollama::ollama_chat_with_tools,
-            ollama::ollama_chat_with_tools_streaming,
-            ollama::cancel_ollama_streaming,
->>>>>>> f3c12995
+            llm_providers::ollama::cancel_ollama_streaming,
             models::mcp_server::save_mcp_server,
             models::mcp_server::save_mcp_server_from_catalog,
             models::mcp_server::load_mcp_servers,
