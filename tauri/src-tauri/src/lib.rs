--- conflicted
+++ resolved
@@ -12,11 +12,9 @@
 pub mod database;
 pub mod mcp_bridge;
 pub mod oauth;
-<<<<<<< HEAD
 pub mod node_utils;
-=======
 pub mod archestra_mcp_server;
->>>>>>> ba64dd85
+
 
 #[cfg_attr(mobile, tauri::mobile_entry_point)]
 pub fn run() {
