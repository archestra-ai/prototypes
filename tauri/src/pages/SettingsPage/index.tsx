<<<<<<< HEAD
import { useState, useEffect } from "react";
import {
  Copy,
  Check,
  Server,
  ExternalLink,
  Loader2,
  Users,
  Monitor,
  Code,
  Zap,
} from "lucide-react";
import { invoke } from "@tauri-apps/api/core";

import { Button } from "../../components/ui/button";
import {
  Card,
  CardContent,
  CardDescription,
  CardHeader,
  CardTitle,
} from "../../components/ui/card";
import { Badge } from "../../components/ui/badge";
import { Input } from "../../components/ui/input";
import { Label } from "../../components/ui/label";
import { Alert, AlertDescription } from "../../components/ui/alert";
import {
  Tabs,
  TabsContent,
  TabsList,
  TabsTrigger,
} from "../../components/ui/tabs";
import { useArchestraMcpClient } from "../../hooks/use-archestra-mcp-client";
import { fetch } from "@tauri-apps/plugin-http";

type ClientStatus = "disconnected" | "connected" | "connecting" | "error";

interface ClientConnection {
  status: ClientStatus;
  lastConnected?: Date;
  error?: string;
}

export default function SettingsPage() {
  const [serverStatus, setServerStatus] = useState<
    "loading" | "running" | "error"
  >("loading");
  const [copySuccess, setCopySuccess] = useState(false);
  const [error, setError] = useState<string>("");
  const [isTestingConnection, setIsTestingConnection] = useState(false);
  const [lastTestResult, setLastTestResult] = useState<
    "success" | "error" | null
  >(null);
  const [lastTestTime, setLastTestTime] = useState<Date | null>(null);

  const { MCP_SERVER_URL } = useArchestraMcpClient();

  // Client connection states
  const [clientConnections, setClientConnections] = useState<
    Record<string, ClientConnection>
  >({
    claude: { status: "disconnected" },
    vscode: { status: "disconnected" },
    cursor: { status: "disconnected" },
  });

  useEffect(() => {
    // Check server status on mount and periodically
    checkServerStatus();
    const serverInterval = setInterval(checkServerStatus, 5000);

    // Check client connection statuses on mount and periodically
    checkClientStatuses();
    const clientInterval = setInterval(checkClientStatuses, 10000);

    return () => {
      clearInterval(serverInterval);
      clearInterval(clientInterval);
    };
  }, []);

  const checkClientStatuses = async () => {
    const clients = ["cursor", "claude", "vscode"];

    for (const clientId of clients) {
      try {
        const isConnected = await invoke<boolean>(
          "check_client_connection_status",
          { client: clientId },
        );
        setClientConnections((prev) => ({
          ...prev,
          [clientId]: {
            status: isConnected ? "connected" : "disconnected",
          },
        }));
      } catch (err) {
        console.error(`Failed to check ${clientId} status:`, err);
        setClientConnections((prev) => ({
          ...prev,
          [clientId]: {
            status: "error",
            error: `Failed to check connection status: ${err}`,
          },
        }));
      }
    }
  };

  const checkServerStatus = async () => {
    try {
      const response = await fetch(`${MCP_SERVER_URL}/health`, {
        method: "GET",
        signal: AbortSignal.timeout(3000), // Shorter timeout for status checks
      });

      if (response.ok) {
        setServerStatus("running");
        setError("");
      } else {
        setServerStatus("error");
        setError(`Server responded with status: ${response.status}`);
      }
    } catch (err) {
      setServerStatus("error");
      setError("Server not reachable");
    }
  };

  const copyToClipboard = async () => {
    try {
      await navigator.clipboard.writeText(MCP_SERVER_URL);
      setCopySuccess(true);
      setTimeout(() => setCopySuccess(false), 2000);
    } catch (err) {
      console.error("Failed to copy:", err);
    }
  };

  const testServerConnection = async () => {
    setIsTestingConnection(true);
    setError("");

    try {
      const response = await fetch(`${MCP_SERVER_URL}/health`, {
        method: "GET",
        headers: {
          "Content-Type": "application/json",
        },
        // Add timeout
        signal: AbortSignal.timeout(5000),
      });

      if (response.ok) {
        const text = await response.text();
        console.log("Health check response:", text);
        setServerStatus("running");
        setError("");
        setLastTestResult("success");
        setLastTestTime(new Date());
      } else {
        setServerStatus("error");
        setError(`Server responded with status: ${response.status}`);
        setLastTestResult("error");
        setLastTestTime(new Date());
      }
    } catch (err) {
      console.error("Health check error:", err);
      setServerStatus("error");
      setError(
        `Connection failed: ${err instanceof Error ? err.message : "Unknown error"}`,
      );
      setLastTestResult("error");
      setLastTestTime(new Date());
    } finally {
      setIsTestingConnection(false);
    }
  };

  const handleClientConnection = async (clientId: string) => {
    setClientConnections((prev) => ({
      ...prev,
      [clientId]: { status: "connecting" },
    }));

    try {
      // Use the generic connect_mcp_client command
      await invoke("connect_mcp_client", { clientName: clientId });

      // Refresh status from database after successful connection
      const isConnected = await invoke<boolean>(
        "check_client_connection_status",
        { client: clientId },
      );
      setClientConnections((prev) => ({
        ...prev,
        [clientId]: {
          status: isConnected ? "connected" : "disconnected",
        },
      }));
    } catch (err) {
      console.error(`Failed to connect ${clientId}:`, err);
      setClientConnections((prev) => ({
        ...prev,
        [clientId]: {
          status: "error",
          error:
            err instanceof Error
              ? err.message
              : "Failed to establish connection",
        },
      }));
    }
  };

  const handleClientDisconnection = async (clientId: string) => {
    setClientConnections((prev) => ({
      ...prev,
      [clientId]: { status: "connecting" },
    }));

    try {
      // Use the generic disconnect_mcp_client command
      await invoke("disconnect_mcp_client", { clientName: clientId });

      // Refresh status from database after successful disconnection
      const isConnected = await invoke<boolean>(
        "check_client_connection_status",
        { client: clientId },
      );
      setClientConnections((prev) => ({
        ...prev,
        [clientId]: {
          status: isConnected ? "connected" : "disconnected",
        },
      }));
    } catch (err) {
      console.error(`Failed to disconnect ${clientId}:`, err);
      setClientConnections((prev) => ({
        ...prev,
        [clientId]: {
          status: "error",
          error: err instanceof Error ? err.message : "Failed to disconnect",
        },
      }));
    }
  };

  const getClientStatusBadge = (status: ClientStatus) => {
    switch (status) {
      case "connected":
        return (
          <Badge
            variant="outline"
            className="bg-green-50 text-green-700 border-green-200"
          >
            Connected
          </Badge>
        );
      case "connecting":
        return (
          <Badge
            variant="outline"
            className="bg-blue-50 text-blue-700 border-blue-200"
          >
            Connecting...
          </Badge>
        );
      case "error":
        return <Badge variant="destructive">Error</Badge>;
      case "disconnected":
      default:
        return (
          <Badge
            variant="outline"
            className="bg-gray-50 text-gray-700 border-gray-200"
          >
            Disconnected
          </Badge>
        );
    }
  };

  const getStatusBadge = () => {
    switch (serverStatus) {
      case "running":
        return (
          <Badge
            variant="outline"
            className="bg-green-50 text-green-700 border-green-200"
          >
            Running
          </Badge>
        );
      case "error":
        return <Badge variant="destructive">Error</Badge>;
      case "loading":
        return <Badge variant="outline">Loading...</Badge>;
      default:
        return <Badge variant="outline">Unknown</Badge>;
    }
  };

=======
import { Server, Users } from "lucide-react";
import { Tabs, TabsContent, TabsList, TabsTrigger } from "../../components/ui/tabs";
import ExternalClients from "./ExternalClients";
import ArchestraMcpServer from "./ArchestraMcpServer";

export default function SettingsPage() {
>>>>>>> ce24c164
  return (
    <div className="space-y-6">
      <div>
        <h2 className="text-2xl font-bold mb-2">Settings</h2>
        <p className="text-muted-foreground">
          Configure your Archestra AI desktop application settings and manage
          MCP connections.
        </p>
      </div>

      <Tabs defaultValue="servers" className="w-full">
        <TabsList className="grid w-full grid-cols-2">
          <TabsTrigger value="servers" className="flex items-center gap-2">
            <Server className="h-4 w-4" />
            Servers
          </TabsTrigger>
          <TabsTrigger value="clients" className="flex items-center gap-2">
            <Users className="h-4 w-4" />
            Clients
          </TabsTrigger>
        </TabsList>

        <TabsContent value="servers" className="space-y-6">
<<<<<<< HEAD
          <Card>
            <CardHeader>
              <CardTitle className="flex items-center gap-2">
                <Server className="h-5 w-5" />
                Archestra MCP Server
              </CardTitle>
              <CardDescription>
                The Model Context Protocol (MCP) server enables external
                applications to access your Archestra AI context and tools. Also
                serves as a proxy to route requests to other MCP servers running
                in sandboxes.
              </CardDescription>
            </CardHeader>
            <CardContent className="space-y-4">
              <div className="flex items-center justify-between">
                <div className="space-y-1">
                  <Label htmlFor="server-status">Server Status</Label>
                  <div className="flex items-center gap-2">
                    {getStatusBadge()}
                    <Button
                      variant="outline"
                      size="sm"
                      onClick={testServerConnection}
                      disabled={isTestingConnection}
                    >
                      {isTestingConnection ? (
                        <>
                          <Loader2 className="mr-2 h-4 w-4 animate-spin" />
                          Testing...
                        </>
                      ) : (
                        "Test Connection"
                      )}
                    </Button>
                  </div>
                  {lastTestResult && lastTestTime && (
                    <p className="text-sm text-muted-foreground">
                      {lastTestResult === "success"
                        ? "✓ Connection test successful"
                        : "✗ Connection test failed"}{" "}
                      - {lastTestTime.toLocaleTimeString()}
                    </p>
                  )}
                </div>
              </div>

              {error && (
                <Alert variant="destructive">
                  <AlertDescription>{error}</AlertDescription>
                </Alert>
              )}

              <div className="space-y-2">
                <Label htmlFor="server-url">Server URL</Label>
                <div className="flex items-center gap-2">
                  <Input
                    id="server-url"
                    value={MCP_SERVER_URL}
                    readOnly
                    className="font-mono text-sm"
                  />
                  <Button
                    variant="outline"
                    size="icon"
                    onClick={copyToClipboard}
                    className="shrink-0"
                  >
                    {copySuccess ? (
                      <Check className="h-4 w-4 text-green-600" />
                    ) : (
                      <Copy className="h-4 w-4" />
                    )}
                  </Button>
                  <Button
                    variant="outline"
                    size="icon"
                    onClick={() =>
                      window.open(`${MCP_SERVER_URL}/health`, "_blank")
                    }
                    className="shrink-0"
                  >
                    <ExternalLink className="h-4 w-4" />
                  </Button>
                </div>
                <p className="text-sm text-muted-foreground">
                  Use this URL to connect external MCP clients. Supports both
                  traditional MCP protocol and proxy routing.
                </p>
              </div>

              <div className="grid grid-cols-1 md:grid-cols-2 gap-4">
                <div className="bg-muted p-4 rounded-lg">
                  <h4 className="font-medium mb-2 flex items-center gap-2">
                    <Zap className="h-4 w-4" />
                    Native Tools
                  </h4>
                  <div className="space-y-1 text-sm">
                    <div>• get_context - Get current Archestra context</div>
                    <div>• update_context - Update project context</div>
                    <div>• set_active_models - Set active models</div>
                    <div>• list_resources - List available resources</div>
                    <div>• get_resource - Get specific resource</div>
                  </div>
                </div>

                <div className="bg-muted p-4 rounded-lg">
                  <h4 className="font-medium mb-2 flex items-center gap-2">
                    <Server className="h-4 w-4" />
                    Proxy Routing
                  </h4>
                  <div className="space-y-1 text-sm">
                    <div>
                      • /proxy/&lt;tool&gt; - Route to sandboxed servers
                    </div>
                    <div>• Auto-discovery of available tools</div>
                    <div>• JSON-RPC 2.0 compliant responses</div>
                    <div>• Error handling and fallbacks</div>
                  </div>
                </div>
              </div>
            </CardContent>
          </Card>

          <Card>
            <CardHeader>
              <CardTitle>Application Information</CardTitle>
              <CardDescription>
                System information and application details.
              </CardDescription>
            </CardHeader>
            <CardContent className="space-y-4">
              <div className="grid grid-cols-1 md:grid-cols-2 gap-4">
                <div>
                  <Label>Application Name</Label>
                  <p className="text-sm text-muted-foreground">Archestra AI</p>
                </div>
                <div>
                  <Label>Version</Label>
                  <p className="text-sm text-muted-foreground">0.1.0</p>
                </div>
                <div>
                  <Label>Platform</Label>
                  <p className="text-sm text-muted-foreground">
                    Desktop (Tauri)
                  </p>
                </div>
                <div>
                  <Label>MCP Protocol Version</Label>
                  <p className="text-sm text-muted-foreground">2024-11-05</p>
                </div>
              </div>
            </CardContent>
          </Card>
        </TabsContent>

        <TabsContent value="clients" className="space-y-6">
          <div className="grid grid-cols-1 md:grid-cols-2 lg:grid-cols-3 gap-6">
            {/* Claude Desktop */}
            <Card>
              <CardHeader>
                <CardTitle className="flex items-center gap-2">
                  <div className="w-8 h-8 bg-gradient-to-br from-orange-400 to-orange-600 rounded-md flex items-center justify-center text-white font-bold text-sm">
                    C
                  </div>
                  Claude Desktop
                </CardTitle>
                <CardDescription>
                  Connect Anthropic's Claude Desktop app to your Archestra MCP
                  server.
                </CardDescription>
              </CardHeader>
              <CardContent className="space-y-4">
                <div className="flex items-center justify-between">
                  <div className="space-y-1">
                    <div className="flex items-center gap-2">
                      {getClientStatusBadge(clientConnections.claude.status)}
                    </div>
                    {clientConnections.claude.lastConnected && (
                      <p className="text-xs text-muted-foreground">
                        Last connected:{" "}
                        {clientConnections.claude.lastConnected.toLocaleTimeString()}
                      </p>
                    )}
                    {clientConnections.claude.error && (
                      <p className="text-xs text-red-600">
                        {clientConnections.claude.error}
                      </p>
                    )}
                  </div>
                  <Button
                    variant={
                      clientConnections.claude.status === "connected"
                        ? "destructive"
                        : "outline"
                    }
                    size="sm"
                    onClick={() =>
                      clientConnections.claude.status === "connected"
                        ? handleClientDisconnection("claude")
                        : handleClientConnection("claude")
                    }
                    disabled={clientConnections.claude.status === "connecting"}
                  >
                    {clientConnections.claude.status === "connecting" ? (
                      <>
                        <Loader2 className="mr-2 h-4 w-4 animate-spin" />
                        Connecting...
                      </>
                    ) : clientConnections.claude.status === "connected" ? (
                      "Disconnect"
                    ) : (
                      "Connect"
                    )}
                  </Button>
                </div>
              </CardContent>
            </Card>

            {/* VS Code */}
            <Card>
              <CardHeader>
                <CardTitle className="flex items-center gap-2">
                  <div className="w-8 h-8 bg-gradient-to-br from-blue-500 to-blue-700 rounded-md flex items-center justify-center text-white">
                    <Code className="h-4 w-4" />
                  </div>
                  VS Code
                </CardTitle>
                <CardDescription>
                  Connect Visual Studio Code with MCP extension to Archestra.
                </CardDescription>
              </CardHeader>
              <CardContent className="space-y-4">
                <div className="flex items-center justify-between">
                  <div className="space-y-1">
                    <div className="flex items-center gap-2">
                      {getClientStatusBadge(clientConnections.vscode.status)}
                    </div>
                    {clientConnections.vscode.lastConnected && (
                      <p className="text-xs text-muted-foreground">
                        Last connected:{" "}
                        {clientConnections.vscode.lastConnected.toLocaleTimeString()}
                      </p>
                    )}
                    {clientConnections.vscode.error && (
                      <p className="text-xs text-red-600">
                        {clientConnections.vscode.error}
                      </p>
                    )}
                  </div>
                  <Button
                    variant={
                      clientConnections.vscode.status === "connected"
                        ? "destructive"
                        : "outline"
                    }
                    size="sm"
                    onClick={() =>
                      clientConnections.vscode.status === "connected"
                        ? handleClientDisconnection("vscode")
                        : handleClientConnection("vscode")
                    }
                    disabled={clientConnections.vscode.status === "connecting"}
                  >
                    {clientConnections.vscode.status === "connecting" ? (
                      <>
                        <Loader2 className="mr-2 h-4 w-4 animate-spin" />
                        Connecting...
                      </>
                    ) : clientConnections.vscode.status === "connected" ? (
                      "Disconnect"
                    ) : (
                      "Connect"
                    )}
                  </Button>
                </div>
              </CardContent>
            </Card>

            {/* Cursor */}
            <Card>
              <CardHeader>
                <CardTitle className="flex items-center gap-2">
                  <div className="w-8 h-8 bg-gradient-to-br from-purple-500 to-purple-700 rounded-md flex items-center justify-center text-white">
                    <Monitor className="h-4 w-4" />
                  </div>
                  Cursor
                </CardTitle>
                <CardDescription>
                  Connect Cursor AI editor to your Archestra MCP server.
                </CardDescription>
              </CardHeader>
              <CardContent className="space-y-4">
                <div className="flex items-center justify-between">
                  <div className="space-y-1">
                    <div className="flex items-center gap-2">
                      {getClientStatusBadge(clientConnections.cursor.status)}
                    </div>
                    {clientConnections.cursor.lastConnected && (
                      <p className="text-xs text-muted-foreground">
                        Last connected:{" "}
                        {clientConnections.cursor.lastConnected.toLocaleTimeString()}
                      </p>
                    )}
                    {clientConnections.cursor.error && (
                      <p className="text-xs text-red-600">
                        {clientConnections.cursor.error}
                      </p>
                    )}
                  </div>
                  <Button
                    variant={
                      clientConnections.cursor.status === "connected"
                        ? "destructive"
                        : "outline"
                    }
                    size="sm"
                    onClick={() =>
                      clientConnections.cursor.status === "connected"
                        ? handleClientDisconnection("cursor")
                        : handleClientConnection("cursor")
                    }
                    disabled={clientConnections.cursor.status === "connecting"}
                  >
                    {clientConnections.cursor.status === "connecting" ? (
                      <>
                        <Loader2 className="mr-2 h-4 w-4 animate-spin" />
                        Connecting...
                      </>
                    ) : clientConnections.cursor.status === "connected" ? (
                      "Disconnect"
                    ) : (
                      "Connect"
                    )}
                  </Button>
                </div>
              </CardContent>
            </Card>
          </div>

          <Card>
            <CardHeader>
              <CardTitle>Connection Instructions</CardTitle>
              <CardDescription>
                Step-by-step guide to connect external clients to your Archestra
                MCP server.
              </CardDescription>
            </CardHeader>
            <CardContent className="space-y-4">
              <div className="space-y-3">
                <div className="flex items-start gap-3">
                  <div className="w-6 h-6 bg-primary text-primary-foreground rounded-full flex items-center justify-center text-sm font-medium">
                    1
                  </div>
                  <div>
                    <h4 className="font-medium">
                      Ensure Archestra MCP Server is Running
                    </h4>
                    <p className="text-sm text-muted-foreground">
                      Check the Servers tab to verify your MCP server status is
                      "Running".
                    </p>
                  </div>
                </div>

                <div className="flex items-start gap-3">
                  <div className="w-6 h-6 bg-primary text-primary-foreground rounded-full flex items-center justify-center text-sm font-medium">
                    2
                  </div>
                  <div>
                    <h4 className="font-medium">Configure Your Client</h4>
                    <p className="text-sm text-muted-foreground">
                      Use the server URL{" "}
                      <code className="bg-muted px-1 rounded">
                        {MCP_SERVER_URL}
                      </code>{" "}
                      in your client's MCP configuration.
                    </p>
                  </div>
                </div>

                <div className="flex items-start gap-3">
                  <div className="w-6 h-6 bg-primary text-primary-foreground rounded-full flex items-center justify-center text-sm font-medium">
                    3
                  </div>
                  <div>
                    <h4 className="font-medium">Test the Connection</h4>
                    <p className="text-sm text-muted-foreground">
                      Use the "Test Connection" button above or try accessing
                      tools from your client.
                    </p>
                  </div>
                </div>
              </div>
            </CardContent>
          </Card>
=======
          <ArchestraMcpServer />
        </TabsContent>

        <TabsContent value="clients" className="space-y-6">
          <ExternalClients />
>>>>>>> ce24c164
        </TabsContent>
      </Tabs>
    </div>
  );
}<|MERGE_RESOLUTION|>--- conflicted
+++ resolved
@@ -1,315 +1,9 @@
-<<<<<<< HEAD
-import { useState, useEffect } from "react";
-import {
-  Copy,
-  Check,
-  Server,
-  ExternalLink,
-  Loader2,
-  Users,
-  Monitor,
-  Code,
-  Zap,
-} from "lucide-react";
-import { invoke } from "@tauri-apps/api/core";
-
-import { Button } from "../../components/ui/button";
-import {
-  Card,
-  CardContent,
-  CardDescription,
-  CardHeader,
-  CardTitle,
-} from "../../components/ui/card";
-import { Badge } from "../../components/ui/badge";
-import { Input } from "../../components/ui/input";
-import { Label } from "../../components/ui/label";
-import { Alert, AlertDescription } from "../../components/ui/alert";
-import {
-  Tabs,
-  TabsContent,
-  TabsList,
-  TabsTrigger,
-} from "../../components/ui/tabs";
-import { useArchestraMcpClient } from "../../hooks/use-archestra-mcp-client";
-import { fetch } from "@tauri-apps/plugin-http";
-
-type ClientStatus = "disconnected" | "connected" | "connecting" | "error";
-
-interface ClientConnection {
-  status: ClientStatus;
-  lastConnected?: Date;
-  error?: string;
-}
-
-export default function SettingsPage() {
-  const [serverStatus, setServerStatus] = useState<
-    "loading" | "running" | "error"
-  >("loading");
-  const [copySuccess, setCopySuccess] = useState(false);
-  const [error, setError] = useState<string>("");
-  const [isTestingConnection, setIsTestingConnection] = useState(false);
-  const [lastTestResult, setLastTestResult] = useState<
-    "success" | "error" | null
-  >(null);
-  const [lastTestTime, setLastTestTime] = useState<Date | null>(null);
-
-  const { MCP_SERVER_URL } = useArchestraMcpClient();
-
-  // Client connection states
-  const [clientConnections, setClientConnections] = useState<
-    Record<string, ClientConnection>
-  >({
-    claude: { status: "disconnected" },
-    vscode: { status: "disconnected" },
-    cursor: { status: "disconnected" },
-  });
-
-  useEffect(() => {
-    // Check server status on mount and periodically
-    checkServerStatus();
-    const serverInterval = setInterval(checkServerStatus, 5000);
-
-    // Check client connection statuses on mount and periodically
-    checkClientStatuses();
-    const clientInterval = setInterval(checkClientStatuses, 10000);
-
-    return () => {
-      clearInterval(serverInterval);
-      clearInterval(clientInterval);
-    };
-  }, []);
-
-  const checkClientStatuses = async () => {
-    const clients = ["cursor", "claude", "vscode"];
-
-    for (const clientId of clients) {
-      try {
-        const isConnected = await invoke<boolean>(
-          "check_client_connection_status",
-          { client: clientId },
-        );
-        setClientConnections((prev) => ({
-          ...prev,
-          [clientId]: {
-            status: isConnected ? "connected" : "disconnected",
-          },
-        }));
-      } catch (err) {
-        console.error(`Failed to check ${clientId} status:`, err);
-        setClientConnections((prev) => ({
-          ...prev,
-          [clientId]: {
-            status: "error",
-            error: `Failed to check connection status: ${err}`,
-          },
-        }));
-      }
-    }
-  };
-
-  const checkServerStatus = async () => {
-    try {
-      const response = await fetch(`${MCP_SERVER_URL}/health`, {
-        method: "GET",
-        signal: AbortSignal.timeout(3000), // Shorter timeout for status checks
-      });
-
-      if (response.ok) {
-        setServerStatus("running");
-        setError("");
-      } else {
-        setServerStatus("error");
-        setError(`Server responded with status: ${response.status}`);
-      }
-    } catch (err) {
-      setServerStatus("error");
-      setError("Server not reachable");
-    }
-  };
-
-  const copyToClipboard = async () => {
-    try {
-      await navigator.clipboard.writeText(MCP_SERVER_URL);
-      setCopySuccess(true);
-      setTimeout(() => setCopySuccess(false), 2000);
-    } catch (err) {
-      console.error("Failed to copy:", err);
-    }
-  };
-
-  const testServerConnection = async () => {
-    setIsTestingConnection(true);
-    setError("");
-
-    try {
-      const response = await fetch(`${MCP_SERVER_URL}/health`, {
-        method: "GET",
-        headers: {
-          "Content-Type": "application/json",
-        },
-        // Add timeout
-        signal: AbortSignal.timeout(5000),
-      });
-
-      if (response.ok) {
-        const text = await response.text();
-        console.log("Health check response:", text);
-        setServerStatus("running");
-        setError("");
-        setLastTestResult("success");
-        setLastTestTime(new Date());
-      } else {
-        setServerStatus("error");
-        setError(`Server responded with status: ${response.status}`);
-        setLastTestResult("error");
-        setLastTestTime(new Date());
-      }
-    } catch (err) {
-      console.error("Health check error:", err);
-      setServerStatus("error");
-      setError(
-        `Connection failed: ${err instanceof Error ? err.message : "Unknown error"}`,
-      );
-      setLastTestResult("error");
-      setLastTestTime(new Date());
-    } finally {
-      setIsTestingConnection(false);
-    }
-  };
-
-  const handleClientConnection = async (clientId: string) => {
-    setClientConnections((prev) => ({
-      ...prev,
-      [clientId]: { status: "connecting" },
-    }));
-
-    try {
-      // Use the generic connect_mcp_client command
-      await invoke("connect_mcp_client", { clientName: clientId });
-
-      // Refresh status from database after successful connection
-      const isConnected = await invoke<boolean>(
-        "check_client_connection_status",
-        { client: clientId },
-      );
-      setClientConnections((prev) => ({
-        ...prev,
-        [clientId]: {
-          status: isConnected ? "connected" : "disconnected",
-        },
-      }));
-    } catch (err) {
-      console.error(`Failed to connect ${clientId}:`, err);
-      setClientConnections((prev) => ({
-        ...prev,
-        [clientId]: {
-          status: "error",
-          error:
-            err instanceof Error
-              ? err.message
-              : "Failed to establish connection",
-        },
-      }));
-    }
-  };
-
-  const handleClientDisconnection = async (clientId: string) => {
-    setClientConnections((prev) => ({
-      ...prev,
-      [clientId]: { status: "connecting" },
-    }));
-
-    try {
-      // Use the generic disconnect_mcp_client command
-      await invoke("disconnect_mcp_client", { clientName: clientId });
-
-      // Refresh status from database after successful disconnection
-      const isConnected = await invoke<boolean>(
-        "check_client_connection_status",
-        { client: clientId },
-      );
-      setClientConnections((prev) => ({
-        ...prev,
-        [clientId]: {
-          status: isConnected ? "connected" : "disconnected",
-        },
-      }));
-    } catch (err) {
-      console.error(`Failed to disconnect ${clientId}:`, err);
-      setClientConnections((prev) => ({
-        ...prev,
-        [clientId]: {
-          status: "error",
-          error: err instanceof Error ? err.message : "Failed to disconnect",
-        },
-      }));
-    }
-  };
-
-  const getClientStatusBadge = (status: ClientStatus) => {
-    switch (status) {
-      case "connected":
-        return (
-          <Badge
-            variant="outline"
-            className="bg-green-50 text-green-700 border-green-200"
-          >
-            Connected
-          </Badge>
-        );
-      case "connecting":
-        return (
-          <Badge
-            variant="outline"
-            className="bg-blue-50 text-blue-700 border-blue-200"
-          >
-            Connecting...
-          </Badge>
-        );
-      case "error":
-        return <Badge variant="destructive">Error</Badge>;
-      case "disconnected":
-      default:
-        return (
-          <Badge
-            variant="outline"
-            className="bg-gray-50 text-gray-700 border-gray-200"
-          >
-            Disconnected
-          </Badge>
-        );
-    }
-  };
-
-  const getStatusBadge = () => {
-    switch (serverStatus) {
-      case "running":
-        return (
-          <Badge
-            variant="outline"
-            className="bg-green-50 text-green-700 border-green-200"
-          >
-            Running
-          </Badge>
-        );
-      case "error":
-        return <Badge variant="destructive">Error</Badge>;
-      case "loading":
-        return <Badge variant="outline">Loading...</Badge>;
-      default:
-        return <Badge variant="outline">Unknown</Badge>;
-    }
-  };
-
-=======
 import { Server, Users } from "lucide-react";
 import { Tabs, TabsContent, TabsList, TabsTrigger } from "../../components/ui/tabs";
 import ExternalClients from "./ExternalClients";
 import ArchestraMcpServer from "./ArchestraMcpServer";
 
 export default function SettingsPage() {
->>>>>>> ce24c164
   return (
     <div className="space-y-6">
       <div>
@@ -333,409 +27,11 @@
         </TabsList>
 
         <TabsContent value="servers" className="space-y-6">
-<<<<<<< HEAD
-          <Card>
-            <CardHeader>
-              <CardTitle className="flex items-center gap-2">
-                <Server className="h-5 w-5" />
-                Archestra MCP Server
-              </CardTitle>
-              <CardDescription>
-                The Model Context Protocol (MCP) server enables external
-                applications to access your Archestra AI context and tools. Also
-                serves as a proxy to route requests to other MCP servers running
-                in sandboxes.
-              </CardDescription>
-            </CardHeader>
-            <CardContent className="space-y-4">
-              <div className="flex items-center justify-between">
-                <div className="space-y-1">
-                  <Label htmlFor="server-status">Server Status</Label>
-                  <div className="flex items-center gap-2">
-                    {getStatusBadge()}
-                    <Button
-                      variant="outline"
-                      size="sm"
-                      onClick={testServerConnection}
-                      disabled={isTestingConnection}
-                    >
-                      {isTestingConnection ? (
-                        <>
-                          <Loader2 className="mr-2 h-4 w-4 animate-spin" />
-                          Testing...
-                        </>
-                      ) : (
-                        "Test Connection"
-                      )}
-                    </Button>
-                  </div>
-                  {lastTestResult && lastTestTime && (
-                    <p className="text-sm text-muted-foreground">
-                      {lastTestResult === "success"
-                        ? "✓ Connection test successful"
-                        : "✗ Connection test failed"}{" "}
-                      - {lastTestTime.toLocaleTimeString()}
-                    </p>
-                  )}
-                </div>
-              </div>
-
-              {error && (
-                <Alert variant="destructive">
-                  <AlertDescription>{error}</AlertDescription>
-                </Alert>
-              )}
-
-              <div className="space-y-2">
-                <Label htmlFor="server-url">Server URL</Label>
-                <div className="flex items-center gap-2">
-                  <Input
-                    id="server-url"
-                    value={MCP_SERVER_URL}
-                    readOnly
-                    className="font-mono text-sm"
-                  />
-                  <Button
-                    variant="outline"
-                    size="icon"
-                    onClick={copyToClipboard}
-                    className="shrink-0"
-                  >
-                    {copySuccess ? (
-                      <Check className="h-4 w-4 text-green-600" />
-                    ) : (
-                      <Copy className="h-4 w-4" />
-                    )}
-                  </Button>
-                  <Button
-                    variant="outline"
-                    size="icon"
-                    onClick={() =>
-                      window.open(`${MCP_SERVER_URL}/health`, "_blank")
-                    }
-                    className="shrink-0"
-                  >
-                    <ExternalLink className="h-4 w-4" />
-                  </Button>
-                </div>
-                <p className="text-sm text-muted-foreground">
-                  Use this URL to connect external MCP clients. Supports both
-                  traditional MCP protocol and proxy routing.
-                </p>
-              </div>
-
-              <div className="grid grid-cols-1 md:grid-cols-2 gap-4">
-                <div className="bg-muted p-4 rounded-lg">
-                  <h4 className="font-medium mb-2 flex items-center gap-2">
-                    <Zap className="h-4 w-4" />
-                    Native Tools
-                  </h4>
-                  <div className="space-y-1 text-sm">
-                    <div>• get_context - Get current Archestra context</div>
-                    <div>• update_context - Update project context</div>
-                    <div>• set_active_models - Set active models</div>
-                    <div>• list_resources - List available resources</div>
-                    <div>• get_resource - Get specific resource</div>
-                  </div>
-                </div>
-
-                <div className="bg-muted p-4 rounded-lg">
-                  <h4 className="font-medium mb-2 flex items-center gap-2">
-                    <Server className="h-4 w-4" />
-                    Proxy Routing
-                  </h4>
-                  <div className="space-y-1 text-sm">
-                    <div>
-                      • /proxy/&lt;tool&gt; - Route to sandboxed servers
-                    </div>
-                    <div>• Auto-discovery of available tools</div>
-                    <div>• JSON-RPC 2.0 compliant responses</div>
-                    <div>• Error handling and fallbacks</div>
-                  </div>
-                </div>
-              </div>
-            </CardContent>
-          </Card>
-
-          <Card>
-            <CardHeader>
-              <CardTitle>Application Information</CardTitle>
-              <CardDescription>
-                System information and application details.
-              </CardDescription>
-            </CardHeader>
-            <CardContent className="space-y-4">
-              <div className="grid grid-cols-1 md:grid-cols-2 gap-4">
-                <div>
-                  <Label>Application Name</Label>
-                  <p className="text-sm text-muted-foreground">Archestra AI</p>
-                </div>
-                <div>
-                  <Label>Version</Label>
-                  <p className="text-sm text-muted-foreground">0.1.0</p>
-                </div>
-                <div>
-                  <Label>Platform</Label>
-                  <p className="text-sm text-muted-foreground">
-                    Desktop (Tauri)
-                  </p>
-                </div>
-                <div>
-                  <Label>MCP Protocol Version</Label>
-                  <p className="text-sm text-muted-foreground">2024-11-05</p>
-                </div>
-              </div>
-            </CardContent>
-          </Card>
-        </TabsContent>
-
-        <TabsContent value="clients" className="space-y-6">
-          <div className="grid grid-cols-1 md:grid-cols-2 lg:grid-cols-3 gap-6">
-            {/* Claude Desktop */}
-            <Card>
-              <CardHeader>
-                <CardTitle className="flex items-center gap-2">
-                  <div className="w-8 h-8 bg-gradient-to-br from-orange-400 to-orange-600 rounded-md flex items-center justify-center text-white font-bold text-sm">
-                    C
-                  </div>
-                  Claude Desktop
-                </CardTitle>
-                <CardDescription>
-                  Connect Anthropic's Claude Desktop app to your Archestra MCP
-                  server.
-                </CardDescription>
-              </CardHeader>
-              <CardContent className="space-y-4">
-                <div className="flex items-center justify-between">
-                  <div className="space-y-1">
-                    <div className="flex items-center gap-2">
-                      {getClientStatusBadge(clientConnections.claude.status)}
-                    </div>
-                    {clientConnections.claude.lastConnected && (
-                      <p className="text-xs text-muted-foreground">
-                        Last connected:{" "}
-                        {clientConnections.claude.lastConnected.toLocaleTimeString()}
-                      </p>
-                    )}
-                    {clientConnections.claude.error && (
-                      <p className="text-xs text-red-600">
-                        {clientConnections.claude.error}
-                      </p>
-                    )}
-                  </div>
-                  <Button
-                    variant={
-                      clientConnections.claude.status === "connected"
-                        ? "destructive"
-                        : "outline"
-                    }
-                    size="sm"
-                    onClick={() =>
-                      clientConnections.claude.status === "connected"
-                        ? handleClientDisconnection("claude")
-                        : handleClientConnection("claude")
-                    }
-                    disabled={clientConnections.claude.status === "connecting"}
-                  >
-                    {clientConnections.claude.status === "connecting" ? (
-                      <>
-                        <Loader2 className="mr-2 h-4 w-4 animate-spin" />
-                        Connecting...
-                      </>
-                    ) : clientConnections.claude.status === "connected" ? (
-                      "Disconnect"
-                    ) : (
-                      "Connect"
-                    )}
-                  </Button>
-                </div>
-              </CardContent>
-            </Card>
-
-            {/* VS Code */}
-            <Card>
-              <CardHeader>
-                <CardTitle className="flex items-center gap-2">
-                  <div className="w-8 h-8 bg-gradient-to-br from-blue-500 to-blue-700 rounded-md flex items-center justify-center text-white">
-                    <Code className="h-4 w-4" />
-                  </div>
-                  VS Code
-                </CardTitle>
-                <CardDescription>
-                  Connect Visual Studio Code with MCP extension to Archestra.
-                </CardDescription>
-              </CardHeader>
-              <CardContent className="space-y-4">
-                <div className="flex items-center justify-between">
-                  <div className="space-y-1">
-                    <div className="flex items-center gap-2">
-                      {getClientStatusBadge(clientConnections.vscode.status)}
-                    </div>
-                    {clientConnections.vscode.lastConnected && (
-                      <p className="text-xs text-muted-foreground">
-                        Last connected:{" "}
-                        {clientConnections.vscode.lastConnected.toLocaleTimeString()}
-                      </p>
-                    )}
-                    {clientConnections.vscode.error && (
-                      <p className="text-xs text-red-600">
-                        {clientConnections.vscode.error}
-                      </p>
-                    )}
-                  </div>
-                  <Button
-                    variant={
-                      clientConnections.vscode.status === "connected"
-                        ? "destructive"
-                        : "outline"
-                    }
-                    size="sm"
-                    onClick={() =>
-                      clientConnections.vscode.status === "connected"
-                        ? handleClientDisconnection("vscode")
-                        : handleClientConnection("vscode")
-                    }
-                    disabled={clientConnections.vscode.status === "connecting"}
-                  >
-                    {clientConnections.vscode.status === "connecting" ? (
-                      <>
-                        <Loader2 className="mr-2 h-4 w-4 animate-spin" />
-                        Connecting...
-                      </>
-                    ) : clientConnections.vscode.status === "connected" ? (
-                      "Disconnect"
-                    ) : (
-                      "Connect"
-                    )}
-                  </Button>
-                </div>
-              </CardContent>
-            </Card>
-
-            {/* Cursor */}
-            <Card>
-              <CardHeader>
-                <CardTitle className="flex items-center gap-2">
-                  <div className="w-8 h-8 bg-gradient-to-br from-purple-500 to-purple-700 rounded-md flex items-center justify-center text-white">
-                    <Monitor className="h-4 w-4" />
-                  </div>
-                  Cursor
-                </CardTitle>
-                <CardDescription>
-                  Connect Cursor AI editor to your Archestra MCP server.
-                </CardDescription>
-              </CardHeader>
-              <CardContent className="space-y-4">
-                <div className="flex items-center justify-between">
-                  <div className="space-y-1">
-                    <div className="flex items-center gap-2">
-                      {getClientStatusBadge(clientConnections.cursor.status)}
-                    </div>
-                    {clientConnections.cursor.lastConnected && (
-                      <p className="text-xs text-muted-foreground">
-                        Last connected:{" "}
-                        {clientConnections.cursor.lastConnected.toLocaleTimeString()}
-                      </p>
-                    )}
-                    {clientConnections.cursor.error && (
-                      <p className="text-xs text-red-600">
-                        {clientConnections.cursor.error}
-                      </p>
-                    )}
-                  </div>
-                  <Button
-                    variant={
-                      clientConnections.cursor.status === "connected"
-                        ? "destructive"
-                        : "outline"
-                    }
-                    size="sm"
-                    onClick={() =>
-                      clientConnections.cursor.status === "connected"
-                        ? handleClientDisconnection("cursor")
-                        : handleClientConnection("cursor")
-                    }
-                    disabled={clientConnections.cursor.status === "connecting"}
-                  >
-                    {clientConnections.cursor.status === "connecting" ? (
-                      <>
-                        <Loader2 className="mr-2 h-4 w-4 animate-spin" />
-                        Connecting...
-                      </>
-                    ) : clientConnections.cursor.status === "connected" ? (
-                      "Disconnect"
-                    ) : (
-                      "Connect"
-                    )}
-                  </Button>
-                </div>
-              </CardContent>
-            </Card>
-          </div>
-
-          <Card>
-            <CardHeader>
-              <CardTitle>Connection Instructions</CardTitle>
-              <CardDescription>
-                Step-by-step guide to connect external clients to your Archestra
-                MCP server.
-              </CardDescription>
-            </CardHeader>
-            <CardContent className="space-y-4">
-              <div className="space-y-3">
-                <div className="flex items-start gap-3">
-                  <div className="w-6 h-6 bg-primary text-primary-foreground rounded-full flex items-center justify-center text-sm font-medium">
-                    1
-                  </div>
-                  <div>
-                    <h4 className="font-medium">
-                      Ensure Archestra MCP Server is Running
-                    </h4>
-                    <p className="text-sm text-muted-foreground">
-                      Check the Servers tab to verify your MCP server status is
-                      "Running".
-                    </p>
-                  </div>
-                </div>
-
-                <div className="flex items-start gap-3">
-                  <div className="w-6 h-6 bg-primary text-primary-foreground rounded-full flex items-center justify-center text-sm font-medium">
-                    2
-                  </div>
-                  <div>
-                    <h4 className="font-medium">Configure Your Client</h4>
-                    <p className="text-sm text-muted-foreground">
-                      Use the server URL{" "}
-                      <code className="bg-muted px-1 rounded">
-                        {MCP_SERVER_URL}
-                      </code>{" "}
-                      in your client's MCP configuration.
-                    </p>
-                  </div>
-                </div>
-
-                <div className="flex items-start gap-3">
-                  <div className="w-6 h-6 bg-primary text-primary-foreground rounded-full flex items-center justify-center text-sm font-medium">
-                    3
-                  </div>
-                  <div>
-                    <h4 className="font-medium">Test the Connection</h4>
-                    <p className="text-sm text-muted-foreground">
-                      Use the "Test Connection" button above or try accessing
-                      tools from your client.
-                    </p>
-                  </div>
-                </div>
-              </div>
-            </CardContent>
-          </Card>
-=======
           <ArchestraMcpServer />
         </TabsContent>
 
         <TabsContent value="clients" className="space-y-6">
           <ExternalClients />
->>>>>>> ce24c164
         </TabsContent>
       </Tabs>
     </div>
