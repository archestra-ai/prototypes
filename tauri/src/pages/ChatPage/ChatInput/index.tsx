--- conflicted
+++ resolved
@@ -35,17 +35,10 @@
   AIInputModelSelectContent,
   AIInputModelSelectItem,
   AIInputModelSelectValue,
-<<<<<<< HEAD
-} from "../../../components/kibo/ai-input";
-import { useOllamaContext } from "../../../contexts/llm-providers/ollama/ollama-context";
-import { useMCPServers } from "../../../contexts/mcp-servers-context";
-import { useChatContext } from "../../../contexts/chat-context";
-=======
 } from '../../../components/kibo/ai-input';
-import { useOllamaClient } from '../../../hooks/llm-providers/ollama/use-ollama-client';
-import { useMCPServers } from '../../../hooks/use-mcp-servers';
-import { useChat } from '../../../hooks/use-chat';
->>>>>>> 818ab770
+import { useOllamaContext } from '../../../contexts/llm-providers/ollama/ollama-context';
+import { useMCPServers } from '../../../contexts/mcp-servers-context';
+import { useChatContext } from '../../../contexts/chat-context';
 
 interface ChatInputProps {}
 
@@ -146,46 +139,6 @@
   return (
     <TooltipProvider>
       <div className="space-y-2">
-<<<<<<< HEAD
-      {isToolsMenuOpen && (totalNumberOfTools > 0 || loadingInstalledMCPServers) && (
-        <div className="border rounded-lg p-3 bg-muted/50">
-          {loadingInstalledMCPServers ? (
-            <div className="flex items-center gap-2">
-              <div className="h-4 w-4 animate-spin rounded-full border-2 border-primary border-t-transparent" />
-              <span className="text-sm text-muted-foreground">Loading available tools...</span>
-            </div>
-          ) : (
-            <div className="space-y-2">
-              <div className="flex items-center gap-2 mb-3">
-                <Wrench className="h-4 w-4 text-blue-600" />
-                <span className="text-sm font-medium">Available Tools</span>
-                <Badge variant="secondary" className="text-xs">
-                  Total: {totalNumberOfTools}
-                </Badge>
-              </div>
-              {Object.entries(toolsByServer).map(([serverName, tools]) => (
-                <Collapsible key={serverName}>
-                  <CollapsibleTrigger className="flex items-center justify-between p-2 hover:bg-muted rounded cursor-pointer w-full">
-                    <div className="flex items-center gap-2">
-                      <span className="text-sm font-medium">{serverName}</span>
-                      <Badge variant="outline" className="text-xs">
-                        {tools.length} tool{tools.length !== 1 ? 's' : ''}
-                      </Badge>
-                    </div>
-                    <ChevronDown className="h-4 w-4 transition-transform" />
-                  </CollapsibleTrigger>
-                  <CollapsibleContent>
-                    <div className="ml-4 space-y-1">
-                      {tools.map((tool, idx) => (
-                        <Tooltip key={idx}>
-                          <TooltipTrigger asChild>
-                            <div className="p-2 hover:bg-muted rounded text-sm cursor-help">
-                              <span className="font-mono text-primary">{tool.name}</span>
-                              {tool.description && (
-                                <div className="text-muted-foreground text-xs mt-1">
-                                  {tool.description}
-=======
-        {/* Tools Menu */}
         {isToolsMenuOpen &&
           (totalNumberOfTools > 0 || loadingInstalledMCPServers) && (
             <div className="border rounded-lg p-3 bg-muted/50">
@@ -232,7 +185,6 @@
                                       {tool.description}
                                     </div>
                                   )}
->>>>>>> 818ab770
                                 </div>
                               </TooltipTrigger>
                               <TooltipContent className="max-w-sm">
