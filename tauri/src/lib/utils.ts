--- conflicted
+++ resolved
@@ -1,19 +1,6 @@
-<<<<<<< HEAD
-import { clsx, type ClassValue } from "clsx";
-import { twMerge } from "tailwind-merge";
+import { clsx, type ClassValue } from 'clsx';
+import { twMerge } from 'tailwind-merge';
 
 export function cn(...inputs: ClassValue[]) {
   return twMerge(clsx(inputs));
-=======
-import { clsx, type ClassValue } from 'clsx';
-import { twMerge } from 'tailwind-merge';
-import { ARCHESTRA_SERVER_URL } from '../consts';
-
-export function cn(...inputs: ClassValue[]) {
-  return twMerge(clsx(inputs));
-}
-
-export function constructProxiedMCPServerUrl(mcpServerName: string) {
-  return `${ARCHESTRA_SERVER_URL}/proxy/${mcpServerName}`;
->>>>>>> 818ab770
 }