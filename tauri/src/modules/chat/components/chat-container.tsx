import { useOllamaServer } from "../contexts/ollama-server-context";
import { usePostChatMessage } from "../hooks/use-post-chat-message";

import { ChatInput } from "./chat-input";
import { ScrollArea } from "../../../components/ui/scroll-area";
import { AIResponse } from "../../../components/kibo/ai-response";
import { Card, CardContent, CardHeader, CardTitle } from "../../../components/ui/card";
import { AIReasoning, AIReasoningTrigger, AIReasoningContent } from "../../../components/kibo/ai-reasoning";
import { ToolCallIndicator } from "./tool-call-indicator";
import { ToolExecutionResult } from "./tool-execution-result";

import { cn } from "../../../lib/utils";
import { Wrench } from "lucide-react";
import { CHAT_SCROLL_AREA_ID } from "../constants";

interface MCPTool {
  serverName: string;
  tool: {
    name: string;
    description?: string;
    input_schema: any;
  };
}

interface ChatContainerProps {
  mcpTools: MCPTool[];
  isLoadingTools?: boolean;
}

export function ChatContainer({ mcpTools, isLoadingTools = false }: ChatContainerProps) {
  const { ollamaPort } = useOllamaServer();

  const { chatHistory, isChatLoading, isStreaming, sendChatMessage, clearChatHistory, cancelStreaming } = usePostChatMessage({
    ollamaPort,
    mcpTools,
  });

  return (
    <Card>
      <CardHeader>
<<<<<<< HEAD
        <CardTitle>Chat</CardTitle>
=======
        <CardTitle className="flex items-center justify-between">
          <span>Chat with Ollama</span>
          {mcpTools.length > 0 && (
            <div className="flex items-center gap-2">
              <Wrench className="h-4 w-4 text-blue-600" />
              <span className="text-sm text-muted-foreground">
                Tools Available
              </span>
            </div>
          )}
        </CardTitle>
        {mcpTools.length > 0 && (
          <div className="flex flex-wrap gap-2">
            {Object.entries(
              mcpTools.reduce((acc, tool) => {
                if (!acc[tool.serverName]) {
                  acc[tool.serverName] = [];
                }
                acc[tool.serverName].push(tool.tool.name);
                return acc;
              }, {} as Record<string, string[]>),
            ).map(([serverName, toolNames]) => (
              <Badge key={serverName} variant="outline" className="text-xs">
                {serverName}: {toolNames.length} tool
                {toolNames.length !== 1 ? "s" : ""}
              </Badge>
            ))}
            <Badge variant="secondary" className="text-xs">
              Total: {mcpTools.length}
            </Badge>
          </div>
        )}
>>>>>>> f3c12995
      </CardHeader>
      <CardContent className="space-y-4">
        <ScrollArea
          id={CHAT_SCROLL_AREA_ID}
          className="h-96 w-full rounded-md border p-4"
        >
          <div className="space-y-4">
            {chatHistory.map((msg, index) => (
              <div
                key={msg.id || index}
                className={cn(
                  "p-3 rounded-lg",
                  msg.role === "user"
                    ? "bg-primary/10 border border-primary/20 ml-8"
                    : msg.role === "assistant"
                    ? "bg-secondary/50 border border-secondary mr-8"
                    : msg.role === "error"
                    ? "bg-destructive/10 border border-destructive/20 text-destructive"
                    : msg.role === "system"
                    ? "bg-yellow-500/10 border border-yellow-500/20 text-yellow-600"
                    : msg.role === "tool"
                    ? "bg-blue-500/10 border border-blue-500/20 text-blue-600"
                    : "bg-muted border",
                )}
              >
                <div className="text-xs font-medium mb-1 opacity-70 capitalize">
                  {msg.role}
                </div>
                {msg.role === "user" ? (
                  <div className="text-sm whitespace-pre-wrap">
                    {msg.content}
                  </div>
                ) : msg.role === "assistant" ? (
                  <div className="relative">
                    {(msg.isToolExecuting || msg.toolCalls) && (
                      <ToolCallIndicator
                        toolCalls={msg.toolCalls || []}
                        isExecuting={!!msg.isToolExecuting}
                      />
                    )}

                    {msg.toolCalls && msg.toolCalls.length > 0 && (
                      <div className="space-y-2 mb-4">
                        {msg.toolCalls.map((toolCall) => (
                          <ToolExecutionResult
                            key={toolCall.id}
                            serverName={toolCall.serverName}
                            toolName={toolCall.toolName}
                            arguments={toolCall.arguments}
                            result={toolCall.result || ""}
                            executionTime={toolCall.executionTime}
                            status={toolCall.error ? "error" : "success"}
                            error={toolCall.error}
                          />
                        ))}
                      </div>
                    )}

                    {msg.thinkingContent && (
                      <AIReasoning
                        isStreaming={msg.isThinkingStreaming}
                        className="mb-4"
                      >
                        <AIReasoningTrigger />
                        <AIReasoningContent>
                          {msg.thinkingContent}
                        </AIReasoningContent>
                      </AIReasoning>
                    )}

                    <AIResponse>{msg.content}</AIResponse>

                    {(msg.isStreaming || msg.isToolExecuting) && (
                      <div className="flex items-center space-x-2 mt-2">
                        <div className="animate-spin rounded-full h-4 w-4 border-b-2 border-primary"></div>
                        <p className="text-muted-foreground text-sm">
                          {msg.isToolExecuting
                            ? "Executing tools..."
                            : "Loading..."}
                        </p>
                      </div>
                    )}
                  </div>
                ) : msg.role === "tool" ? (
                  <div className="space-y-2">
                    <div className="flex items-center gap-2 mb-2">
                      <Wrench className="h-4 w-4 text-blue-600" />
                      <span className="text-sm font-medium text-blue-700 dark:text-blue-300">
                        Tool Result
                      </span>
                    </div>
                    <div className="p-3 bg-blue-50 dark:bg-blue-950/30 border border-blue-200 dark:border-blue-800 rounded-lg">
                      <div className="text-sm whitespace-pre-wrap font-mono">
                        {msg.content}
                      </div>
                    </div>
                  </div>
                ) : (
                  <div className="text-sm whitespace-pre-wrap">
                    {msg.content}
                  </div>
                )}
              </div>
            ))}
          </div>
        </ScrollArea>

        <ChatInput
          ollamaPort={ollamaPort}
          onSubmit={sendChatMessage}
          onStop={cancelStreaming}
          clearChatHistory={clearChatHistory}
<<<<<<< HEAD
          disabled={isChatLoading || !ollamaPort}
          mcpTools={mcpTools}
          isLoadingTools={isLoadingTools}
=======
          disabled={!isStreaming && (isChatLoading || !ollamaPort)}
          isStreaming={isStreaming}
>>>>>>> f3c12995
        />
      </CardContent>
    </Card>
  );
}<|MERGE_RESOLUTION|>--- conflicted
+++ resolved
@@ -38,42 +38,7 @@
   return (
     <Card>
       <CardHeader>
-<<<<<<< HEAD
         <CardTitle>Chat</CardTitle>
-=======
-        <CardTitle className="flex items-center justify-between">
-          <span>Chat with Ollama</span>
-          {mcpTools.length > 0 && (
-            <div className="flex items-center gap-2">
-              <Wrench className="h-4 w-4 text-blue-600" />
-              <span className="text-sm text-muted-foreground">
-                Tools Available
-              </span>
-            </div>
-          )}
-        </CardTitle>
-        {mcpTools.length > 0 && (
-          <div className="flex flex-wrap gap-2">
-            {Object.entries(
-              mcpTools.reduce((acc, tool) => {
-                if (!acc[tool.serverName]) {
-                  acc[tool.serverName] = [];
-                }
-                acc[tool.serverName].push(tool.tool.name);
-                return acc;
-              }, {} as Record<string, string[]>),
-            ).map(([serverName, toolNames]) => (
-              <Badge key={serverName} variant="outline" className="text-xs">
-                {serverName}: {toolNames.length} tool
-                {toolNames.length !== 1 ? "s" : ""}
-              </Badge>
-            ))}
-            <Badge variant="secondary" className="text-xs">
-              Total: {mcpTools.length}
-            </Badge>
-          </div>
-        )}
->>>>>>> f3c12995
       </CardHeader>
       <CardContent className="space-y-4">
         <ScrollArea
@@ -186,14 +151,10 @@
           onSubmit={sendChatMessage}
           onStop={cancelStreaming}
           clearChatHistory={clearChatHistory}
-<<<<<<< HEAD
-          disabled={isChatLoading || !ollamaPort}
+          disabled={!isStreaming && (isChatLoading || !ollamaPort)}
           mcpTools={mcpTools}
           isLoadingTools={isLoadingTools}
-=======
-          disabled={!isStreaming && (isChatLoading || !ollamaPort)}
           isStreaming={isStreaming}
->>>>>>> f3c12995
         />
       </CardContent>
     </Card>
