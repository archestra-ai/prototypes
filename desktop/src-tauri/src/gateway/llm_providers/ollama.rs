use crate::ollama::OLLAMA_SERVER_PORT;
use axum::{
    body::Body,
    extract::State,
    http::{Request, Response, StatusCode},
    response::IntoResponse,
    Router,
};
use futures_util::StreamExt;
use reqwest::Client;
use sea_orm::DatabaseConnection;
use std::sync::Arc;
use std::time::Duration;

// Constants for resource management
// Also, make the request timeout very high as it can take some time for the LLM to respond
const REQUEST_TIMEOUT: Duration = Duration::from_secs(180);

<<<<<<< HEAD
pub struct OllamaProxyService {
    http_client: Client,
}

impl OllamaProxyService {
    pub fn new(_db: DatabaseConnection) -> Self {
        Self {
=======
struct Service {
    _db: Arc<DatabaseConnection>,
    http_client: Client,
}

impl Service {
    pub fn new(db: DatabaseConnection) -> Self {
        Self {
            _db: Arc::new(db),
>>>>>>> 2e16a2a8
            http_client: Client::builder()
                .timeout(REQUEST_TIMEOUT)
                .build()
                .unwrap_or_default(),
        }
    }
}

async fn proxy_handler(
    State(service): State<Arc<Service>>,
    req: Request<Body>,
) -> impl IntoResponse {
    let path_and_query = req
        .uri()
        .path_and_query()
        .map(|pq| pq.as_str())
        .unwrap_or("");
    let target_url = format!("http://127.0.0.1:{OLLAMA_SERVER_PORT}{path_and_query}");

    let method = req.method().clone();
    let headers = req.headers().clone();
    let body_bytes = match axum::body::to_bytes(req.into_body(), usize::MAX).await {
        Ok(bytes) => bytes,
        Err(_) => return (StatusCode::BAD_REQUEST, "Failed to read request body").into_response(),
    };

    let mut request = service.http_client.request(method, &target_url);

    for (name, value) in headers.iter() {
        request = request.header(name, value);
    }

    if !body_bytes.is_empty() {
        request = request.body(body_bytes);
    }

    match request.send().await {
        Ok(resp) => {
            let status = resp.status();
            let mut response_builder = Response::builder().status(status);

            // Copy headers from the upstream response
            for (name, value) in resp.headers().iter() {
                response_builder = response_builder.header(name, value);
            }

            // Convert the response body into a stream
            let body_stream = resp.bytes_stream();

            // Map the stream to convert reqwest::Bytes to axum::body::Bytes
            let mapped_stream = body_stream.map(|result| {
                result
                    .map(|bytes| axum::body::Bytes::from(bytes.to_vec()))
                    .map_err(std::io::Error::other)
            });

            // Create a streaming body from the mapped stream
            let body = Body::from_stream(mapped_stream);

            response_builder.body(body).unwrap_or_else(|_| {
                (
                    StatusCode::INTERNAL_SERVER_ERROR,
                    "Failed to build response",
                )
                    .into_response()
            })
        }
        Err(e) => (StatusCode::BAD_GATEWAY, format!("Proxy error: {e}")).into_response(),
    }
}

pub fn create_router(db: DatabaseConnection) -> Router {
    Router::new()
        .fallback(proxy_handler)
        .with_state(Arc::new(Service::new(db)))
}<|MERGE_RESOLUTION|>--- conflicted
+++ resolved
@@ -16,15 +16,6 @@
 // Also, make the request timeout very high as it can take some time for the LLM to respond
 const REQUEST_TIMEOUT: Duration = Duration::from_secs(180);
 
-<<<<<<< HEAD
-pub struct OllamaProxyService {
-    http_client: Client,
-}
-
-impl OllamaProxyService {
-    pub fn new(_db: DatabaseConnection) -> Self {
-        Self {
-=======
 struct Service {
     _db: Arc<DatabaseConnection>,
     http_client: Client,
@@ -34,7 +25,6 @@
     pub fn new(db: DatabaseConnection) -> Self {
         Self {
             _db: Arc::new(db),
->>>>>>> 2e16a2a8
             http_client: Client::builder()
                 .timeout(REQUEST_TIMEOUT)
                 .build()
