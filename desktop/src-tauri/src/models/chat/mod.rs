use crate::models::chat_interactions::{
    Entity as ChatInteractionEntity, Model as ChatInteractionModel,
};
use chrono::{DateTime, Utc};
use sea_orm::entity::prelude::*;
use sea_orm::{ActiveModelTrait, QueryOrder, QuerySelect, Set};
use serde::{Deserialize, Serialize};
use std::ops::Deref;

#[derive(Clone, Debug, PartialEq, DeriveEntityModel, Serialize, Deserialize)]
#[sea_orm(table_name = "chats")]
pub struct Model {
    #[sea_orm(primary_key)]
    pub id: i32,
    #[sea_orm(unique)]
    pub session_id: String,
    pub title: Option<String>,
    pub llm_provider: String,
    pub created_at: DateTime<Utc>,
}

#[derive(Copy, Clone, Debug, EnumIter, DeriveRelation)]
pub enum Relation {
    #[sea_orm(has_many = "crate::models::chat_interactions::Entity")]
    ChatInteractions,
}

impl Related<ChatInteractionEntity> for Entity {
    fn to() -> RelationDef {
        Relation::ChatInteractions.def()
    }
}

impl ActiveModelBehavior for ActiveModel {}

#[derive(Debug, Clone, Serialize, Deserialize)]
pub struct ChatDefinition {
    pub llm_provider: String,
}

#[derive(Debug, Clone, Serialize, Deserialize)]
<<<<<<< HEAD
pub struct ChatTitleUpdatedEvent {
    pub chat_id: i32,
    pub title: String,
}

#[derive(Debug, Clone, Serialize, Deserialize, ToSchema)]
=======
>>>>>>> b11fcb61
pub struct ChatWithInteractions {
    #[serde(flatten)]
    pub chat: Model,
    pub interactions: Vec<ChatInteractionModel>,
}

impl Deref for ChatWithInteractions {
    type Target = Model;

    fn deref(&self) -> &Self::Target {
        &self.chat
    }
}

impl ChatWithInteractions {
    pub async fn count_interactions(&self, db: &DatabaseConnection) -> Result<usize, DbErr> {
        use crate::models::chat_interactions::{Entity as ChatInteractionEntity, Column as ChatInteractionColumn};
        
        let count = ChatInteractionEntity::find()
            .filter(ChatInteractionColumn::ChatId.eq(self.chat.id))
            .count(db)
            .await?;
        
        Ok(count as usize)
    }
    
    pub async fn get_first_interactions(&self, db: &DatabaseConnection, limit: usize) -> Result<Vec<ChatInteractionModel>, DbErr> {
        use crate::models::chat_interactions::{Entity as ChatInteractionEntity, Column as ChatInteractionColumn};
        
        let interactions = ChatInteractionEntity::find()
            .filter(ChatInteractionColumn::ChatId.eq(self.chat.id))
            .order_by_asc(ChatInteractionColumn::CreatedAt)
            .limit(limit as u64)
            .all(db)
            .await?;
        
        Ok(interactions)
    }
}

impl Model {
    pub async fn save(
        definition: ChatDefinition,
        db: &DatabaseConnection,
    ) -> Result<ChatWithInteractions, DbErr> {
        let new_chat = ActiveModel {
            llm_provider: Set(definition.llm_provider),
            ..Default::default()
        };
        let chat = new_chat.insert(db).await?;
        Ok(ChatWithInteractions {
            chat,
            interactions: vec![],
        })
    }

    pub async fn load_by_id(
        id: i32,
        db: &DatabaseConnection,
    ) -> Result<Option<ChatWithInteractions>, DbErr> {
        let result = Entity::find_by_id(id)
            .find_with_related(ChatInteractionEntity)
            .all(db)
            .await?;

        match result.into_iter().next() {
            Some((chat, interactions)) => Ok(Some(ChatWithInteractions { chat, interactions })),
            None => Ok(None),
        }
    }

    pub async fn load_by_session_id(
        session_id: String,
        db: &DatabaseConnection,
    ) -> Result<Option<ChatWithInteractions>, DbErr> {
        let result = Entity::find()
            .filter(Column::SessionId.eq(session_id))
            .find_with_related(ChatInteractionEntity)
            .all(db)
            .await?;

        match result.into_iter().next() {
            Some((chat, interactions)) => Ok(Some(ChatWithInteractions { chat, interactions })),
            None => Ok(None),
        }
    }

    pub async fn load_all(db: &DatabaseConnection) -> Result<Vec<ChatWithInteractions>, DbErr> {
        let results = Entity::find()
            .order_by_desc(Column::CreatedAt)
            .find_with_related(ChatInteractionEntity)
            .all(db)
            .await?;

        Ok(results
            .into_iter()
            .map(|(chat, interactions)| ChatWithInteractions { chat, interactions })
            .collect())
    }

    pub async fn update_title(
        self,
        title: Option<String>,
        db: &DatabaseConnection,
    ) -> Result<Model, DbErr> {
        let mut chat: ActiveModel = self.into();
        chat.title = Set(title);
        chat.update(db).await
    }

    pub async fn delete(id: i32, db: &DatabaseConnection) -> Result<(), DbErr> {
        Entity::delete_by_id(id).exec(db).await?;
        Ok(())
    }
}

#[cfg(test)]
mod tests {
    use super::*;
    use crate::models::chat_interactions::Model as ChatInteractionModel;
    use crate::test_fixtures::database;
    use rstest::rstest;

    #[rstest]
    #[tokio::test]
    async fn test_chat_crud(#[future] database: DatabaseConnection) {
        let db = database.await;

        let definition = ChatDefinition {
            llm_provider: "ollama".to_string(),
        };

        // Create chat
        let chat = Model::save(definition, &db).await.unwrap();
        assert!(chat.title.is_none());
        assert_eq!(chat.llm_provider, "ollama");
        assert!(!chat.session_id.is_empty());

        // Load by session_id
        let loaded_by_session = Model::load_by_session_id(chat.session_id.clone(), &db)
            .await
            .unwrap();
        assert!(loaded_by_session.is_some());
        assert_eq!(loaded_by_session.unwrap().id, chat.id);

        // Load all chats
        let all_chats = Model::load_all(&db).await.unwrap();
        assert_eq!(all_chats.len(), 1);
        assert_eq!(all_chats[0].id, chat.id);
        assert_eq!(all_chats[0].title, None);
        assert_eq!(all_chats[0].llm_provider, "ollama");
        assert!(!all_chats[0].session_id.is_empty());

        // Update title
        let updated = chat
            .chat
            .update_title(Some("Updated Title".to_string()), &db)
            .await
            .unwrap();
        assert_eq!(updated.title, Some("Updated Title".to_string()));

        // Delete
        Model::delete(updated.id, &db).await.unwrap();
        let deleted = Model::load_by_id(updated.id, &db).await.unwrap();
        assert!(deleted.is_none());
    }

    #[rstest]
    #[tokio::test]
    async fn test_multiple_chats_ordering(#[future] database: DatabaseConnection) {
        let db = database.await;

        // Create multiple chats
        let chat1 = Model::save(
            ChatDefinition {
                llm_provider: "ollama".to_string(),
            },
            &db,
        )
        .await
        .unwrap();

        let chat2 = Model::save(
            ChatDefinition {
                llm_provider: "ollama".to_string(),
            },
            &db,
        )
        .await
        .unwrap();

        let chat3 = Model::save(
            ChatDefinition {
                llm_provider: "anthropic".to_string(),
            },
            &db,
        )
        .await
        .unwrap();

        // Load all chats - should be ordered by created_at DESC
        let all_chats = Model::load_all(&db).await.unwrap();

        // Find our chats in the results
        let our_chat_ids = [chat1.id, chat2.id, chat3.id];
        let our_chats: Vec<_> = all_chats
            .into_iter()
            .filter(|c| our_chat_ids.contains(&c.id))
            .collect();

        // We should find all 3 of our chats
        assert_eq!(
            our_chats.len(),
            3,
            "Expected to find 3 chats, found: {}",
            our_chats.len()
        );

        // Verify each chat has the expected content
        assert!(our_chats.iter().any(|c| c.id == chat1.id));
        assert!(our_chats.iter().any(|c| c.id == chat2.id));
        assert!(our_chats.iter().any(|c| c.id == chat3.id));
    }

    #[rstest]
    #[tokio::test]
    async fn test_chat_delete_cascades_interactions(#[future] database: DatabaseConnection) {
        let db = database.await;

        let chat = Model::save(
            ChatDefinition {
                llm_provider: "ollama".to_string(),
            },
            &db,
        )
        .await
        .unwrap();

        // Add interactions
        for i in 0..3 {
            ChatInteractionModel::save(
                chat.session_id.clone(),
                serde_json::json!({
                    "role": "user",
                    "content": format!("Message {i}")
                }),
                &db,
            )
            .await
            .unwrap();
        }

        // Verify interactions exist
        let count = ChatInteractionModel::count_chat_interactions(chat.session_id.clone(), &db)
            .await
            .unwrap();
        assert_eq!(count, 3);

        // Delete chat
        Model::delete(chat.id, &db).await.unwrap();

        // Verify chat is deleted
        let deleted_chat = Model::load_by_id(chat.id, &db).await.unwrap();
        assert!(deleted_chat.is_none());

        // Note: We can't check if interactions are deleted without a direct query
        // since count_chat_interactions requires a valid chat session_id
    }

    #[rstest]
    #[tokio::test]
    async fn test_unique_session_id(#[future] database: DatabaseConnection) {
        let db = database.await;

        let chat1 = Model::save(
            ChatDefinition {
                llm_provider: "ollama".to_string(),
            },
            &db,
        )
        .await
        .unwrap();

        let chat2 = Model::save(
            ChatDefinition {
                llm_provider: "ollama".to_string(),
            },
            &db,
        )
        .await
        .unwrap();

        // Session IDs should be unique
        assert_ne!(chat1.session_id, chat2.session_id);
    }

    #[test]
    fn test_chat_with_interactions_serialization() {
        let chat = Model {
            id: 1,
            session_id: "test-session".to_string(),
            title: Some("Test Chat".to_string()),
            llm_provider: "ollama".to_string(),
            created_at: Utc::now(),
        };

        let interaction = ChatInteractionModel {
            id: 1,
            chat_id: 1,
            content: serde_json::json!({"role": "user", "content": "Hello"}),
            created_at: Utc::now(),
        };

        let chat_with_interactions = ChatWithInteractions {
            chat,
            interactions: vec![interaction],
        };

        let json = serde_json::to_string_pretty(&chat_with_interactions).unwrap();

        // Verify the JSON has flattened structure
        let value: serde_json::Value = serde_json::from_str(&json).unwrap();
        assert!(value.get("id").is_some());
        assert!(value.get("session_id").is_some());
        assert!(value.get("title").is_some());
        assert!(value.get("llm_provider").is_some());
        assert!(value.get("created_at").is_some());
        assert!(value.get("interactions").is_some());
        assert!(value.get("interactions").unwrap().is_array());
        assert_eq!(
            value.get("interactions").unwrap().as_array().unwrap().len(),
            1
        );
    }

    #[rstest]
    #[tokio::test]
    async fn test_update_title_error_scenarios(#[future] database: DatabaseConnection) {
        let db = database.await;

        let chat = Model::save(
            ChatDefinition {
                llm_provider: "ollama".to_string(),
            },
            &db,
        )
        .await
        .unwrap();

        // Update with None title
        let updated = chat.chat.clone().update_title(None, &db).await.unwrap();
        assert!(updated.title.is_none());

        // Update with empty string
        let updated = chat
            .chat
            .clone()
            .update_title(Some("".to_string()), &db)
            .await
            .unwrap();
        assert_eq!(updated.title, Some("".to_string()));

        // Update with very long title
        let long_title = "a".repeat(1000);
        let updated = chat
            .chat
            .update_title(Some(long_title.clone()), &db)
            .await
            .unwrap();
        assert_eq!(updated.title, Some(long_title));
    }
}<|MERGE_RESOLUTION|>--- conflicted
+++ resolved
@@ -39,15 +39,12 @@
 }
 
 #[derive(Debug, Clone, Serialize, Deserialize)]
-<<<<<<< HEAD
 pub struct ChatTitleUpdatedEvent {
     pub chat_id: i32,
     pub title: String,
 }
 
-#[derive(Debug, Clone, Serialize, Deserialize, ToSchema)]
-=======
->>>>>>> b11fcb61
+#[derive(Debug, Clone, Serialize, Deserialize)]
 pub struct ChatWithInteractions {
     #[serde(flatten)]
     pub chat: Model,
