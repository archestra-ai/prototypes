--- conflicted
+++ resolved
@@ -155,12 +155,9 @@
     Icon = <XIcon />;
   }
 
-<<<<<<< HEAD
   // Auto-detect size based on content
   const autoSize = size ?? (children ? 'default' : 'icon');
 
-=======
->>>>>>> def9f3aa
   return (
     <Button
       className={cn('gap-1.5 rounded-lg rounded-br-xl', className)}
