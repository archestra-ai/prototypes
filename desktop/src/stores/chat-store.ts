--- conflicted
+++ resolved
@@ -1,8 +1,4 @@
-<<<<<<< HEAD
 import { listen } from '@tauri-apps/api/event';
-=======
-import { Message as OllamaMessage, Tool as OllamaTool, ToolCall as OllamaToolCall } from 'ollama/browser';
->>>>>>> 89ed7d27
 import { create } from 'zustand';
 
 import { DEFAULT_CHAT_TITLE } from '@/consts';
@@ -13,34 +9,8 @@
   getAllChats,
   updateChat,
 } from '@/lib/api-client';
-<<<<<<< HEAD
 import { initializeChat } from '@/lib/utils/chat';
-import { ChatInteractionStatus, type ChatTitleUpdatedEvent, type ChatWithInteractions } from '@/types';
-=======
-import {
-  checkModelSupportsTools,
-  generateNewMessageCreatedAt,
-  generateNewMessageId,
-  generateNewToolCallId,
-  initializeChat,
-  markChatMessageAsCancelled,
-  parseThinkingContent,
-} from '@/lib/utils/chat';
-import { convertMCPServerToolsToOllamaTools } from '@/lib/utils/ollama';
-import { convertArchestraToolNameToServerAndToolName } from '@/lib/utils/tools';
-import { websocketService } from '@/lib/websocket';
-import {
-  ChatMessageStatus,
-  type ChatWithMessages,
-  type ToolCall,
-  ToolCallStatus,
-  type ToolWithMCPServerName,
-} from '@/types';
-
-import { useDeveloperModeStore } from './developer-mode-store';
-import { useMCPServersStore } from './mcp-servers-store';
-import { useOllamaStore } from './ollama-store';
->>>>>>> 89ed7d27
+import { ChatMessageStatus, type ChatTitleUpdatedEvent, type ChatWithMessages } from '@/types';
 
 interface ChatState {
   status: ChatMessageStatus;
@@ -59,14 +29,7 @@
   getCurrentChatTitle: () => string;
   deleteCurrentChat: () => Promise<void>;
   updateChat: (chatId: number, title: string) => Promise<void>;
-<<<<<<< HEAD
   initializeStore: () => void;
-=======
-  sendChatMessage: (message: string, selectedTools?: ToolWithMCPServerName[]) => Promise<void>;
-  cancelStreaming: () => void;
-  updateStreamingMessage: (messageId: string, content: string) => void;
-  initializeStore: () => Promise<void>;
->>>>>>> 89ed7d27
 }
 
 type ChatStore = ChatState & ChatActions;
@@ -74,9 +37,10 @@
 /**
  * Listen for chat title updates from the backend via WebSocket
  */
-const listenForChatTitleUpdates = () => {
-  return websocketService.subscribe('chat-title-updated', (message) => {
-    const { chat_id, title } = message.payload;
+const listenForChatTitleUpdates = async () => {
+  // Listen for chat title updates from the backend via Tauri events
+  await listen<ChatTitleUpdatedEvent>('chat-title-updated', (event) => {
+    const { chat_id, title } = event.payload;
     useChatStore.setState((state) => ({
       chats: state.chats.map((chat) => (chat.id === chat_id ? { ...chat, title } : chat)),
     }));
@@ -186,7 +150,6 @@
       });
 
       if (data) {
-<<<<<<< HEAD
         set((state) => ({
           chats: state.chats.map((chat) => (chat.id === chatId ? { ...chat, title } : chat)),
         }));
@@ -200,433 +163,6 @@
     // Listen for chat title updates from the backend
     listenForChatTitleUpdates();
   },
-=======
-        // Update the chat in the local state
-        set(({ chats }) => ({
-          chats: chats.map((chat) => (chat.id === chatId ? { ...chat, title } : chat)),
-        }));
-      }
-    } catch (error) {}
-  },
-
-  cancelStreaming: () => {
-    const { getCurrentChat } = get();
-    const currentChat = getCurrentChat();
-    if (!currentChat) {
-      return;
-    }
-
-    try {
-      const { abortController, streamingMessageId } = get();
-      if (abortController) {
-        abortController.abort();
-        set({ abortController: null });
-      }
-
-      // Reset state immediately
-      set({ streamingMessageId: null });
-
-      // Clear any stuck execution states from the currently streaming message
-      set((state) => ({
-        chats: state.chats.map((chat) =>
-          chat.session_id === currentChat.session_id
-            ? {
-                ...chat,
-                messages: chat.messages?.map((message) =>
-                  message.id === streamingMessageId || message.isStreaming || message.isToolExecuting
-                    ? {
-                        ...message,
-                        isStreaming: false,
-                        isToolExecuting: false,
-                        isThinkingStreaming: false,
-                      }
-                    : message
-                ),
-              }
-            : chat
-        ),
-      }));
-    } catch (error) {
-      // Still reset state even if cancellation failed
-      set({ streamingMessageId: null });
-
-      const { streamingMessageId } = get();
-      set((state) => ({
-        chats: state.chats.map((chat) =>
-          chat.session_id === currentChat.session_id
-            ? {
-                ...chat,
-                messages: chat.messages?.map((message) =>
-                  message.id === streamingMessageId || message.isStreaming || message.isToolExecuting
-                    ? markChatMessageAsCancelled(message)
-                    : message
-                ),
-              }
-            : chat
-        ),
-      }));
-    }
-  },
-
-  updateStreamingMessage: (messageId: string, content: string) => {
-    const { getCurrentChat } = get();
-    const currentChat = getCurrentChat();
-    if (!currentChat) {
-      return;
-    }
-
-    const parsed = parseThinkingContent(content);
-
-    set((state) => ({
-      chats: state.chats.map((chat) =>
-        chat.session_id === currentChat.session_id
-          ? {
-              ...chat,
-              messages: chat.messages.map((message) =>
-                message.id === messageId && message.isStreaming
-                  ? {
-                      ...message,
-                      content: parsed.response,
-                      thinkingContent: parsed.thinking,
-                      isThinkingStreaming: parsed.isThinkingStreaming,
-                    }
-                  : message
-              ),
-            }
-          : chat
-      ),
-    }));
-  },
-
-  sendChatMessage: async (message: string) => {
-    const { getAllAvailableTools, selectedTools } = useMCPServersStore.getState();
-    const { chat, selectedModel } = useOllamaStore.getState();
-    const { isDeveloperMode, systemPrompt } = useDeveloperModeStore.getState();
-    const { getCurrentChat, createNewChat } = get();
-    const allAvailableTools = getAllAvailableTools();
-
-    let currentChat = getCurrentChat();
-    if (!currentChat) {
-      currentChat = await createNewChat();
-    }
-
-    const currentChatSessionId = currentChat.session_id;
-
-    if (!message.trim()) {
-      return;
-    }
-
-    const modelSupportsTools = checkModelSupportsTools(selectedModel);
-    const hasTools = Object.keys(allAvailableTools).length > 0;
-
-    const aiMsgId = generateNewMessageId();
-    const abortController = new AbortController();
-
-    set((state) => ({
-      streamingMessageId: aiMsgId,
-      abortController,
-      chats: state.chats.map((chat) =>
-        chat.session_id === currentChatSessionId
-          ? {
-              ...chat,
-              messages: [
-                ...chat.messages,
-                {
-                  id: generateNewMessageId(),
-                  created_at: generateNewMessageCreatedAt(),
-                  role: 'user',
-                  content: message,
-                  thinking: '',
-                  toolCalls: [],
-                  images: [],
-                  thinkingContent: '',
-                  isStreaming: true,
-                  isThinkingStreaming: false,
-                  isToolExecuting: false,
-                },
-                {
-                  id: aiMsgId,
-                  created_at: generateNewMessageCreatedAt(),
-                  role: 'assistant',
-                  content: '',
-                  thinking: '',
-                  toolCalls: [],
-                  images: [],
-                  thinkingContent: '',
-                  isStreaming: true,
-                  isThinkingStreaming: false,
-                  isToolExecuting: false,
-                },
-              ],
-            }
-          : chat
-      ),
-    }));
-
-    try {
-      // Add warning if tools are available but model doesn't support them
-      if (hasTools && !modelSupportsTools) {
-        set((state) => ({
-          chats: state.chats.map((chat) =>
-            chat.session_id === currentChatSessionId
-              ? {
-                  ...chat,
-                  messages: [
-                    ...chat.messages,
-                    {
-                      id: generateNewMessageId(),
-                      created_at: generateNewMessageCreatedAt(),
-                      role: 'system',
-                      content: `⚠️ MCP tools are available but ${selectedModel} doesn't support tool calling. Consider using functionary-small-v3.2 or another tool-enabled model.`,
-                      thinking: '',
-                      toolCalls: [],
-                      images: [],
-                      thinkingContent: '',
-                      isStreaming: false,
-                      isThinkingStreaming: false,
-                      isToolExecuting: false,
-                    },
-                  ],
-                }
-              : chat
-          ),
-        }));
-      }
-
-      // Prepare chat history for Ollama SDK
-      const chatHistory = currentChat.messages.filter(({ role }) => role === 'user' || role === 'assistant');
-      const ollamaMessages: OllamaMessage[] = [];
-
-      // Add system prompt if developer mode is enabled and system prompt exists
-      if (isDeveloperMode && systemPrompt.trim()) {
-        ollamaMessages.push({ role: 'system', content: systemPrompt.trim() });
-      }
-
-      // Add chat history
-      ollamaMessages.push(
-        ...chatHistory.map((message) => ({
-          role: message.role,
-          content: message.content,
-          thinking: message.thinking,
-          tool_calls: message.toolCalls as OllamaToolCall[],
-          images: message.images,
-        })),
-        {
-          role: 'user',
-          content: message,
-          thinking: '',
-          tool_calls: [],
-          images: [],
-        }
-      );
-
-      let ollamaFormattedTools: OllamaTool[] = [];
-      if (hasTools && modelSupportsTools) {
-        // If no tools are selected, return all tools (current behavior)
-        if (selectedTools.length === 0) {
-          ollamaFormattedTools = convertMCPServerToolsToOllamaTools(allAvailableTools);
-        } else {
-          ollamaFormattedTools = convertMCPServerToolsToOllamaTools(selectedTools);
-        }
-      }
-
-      const response = await chat(currentChatSessionId, ollamaMessages, ollamaFormattedTools);
-
-      let accumulatedContent = '';
-      let finalMessage: OllamaMessage | null = null;
-      const accumulatedToolCalls: OllamaToolCall[] = [];
-
-      // Stream the initial response
-      for await (const part of response) {
-        if (abortController.signal.aborted) {
-          break;
-        }
-
-        if (part.message?.content) {
-          accumulatedContent += part.message.content;
-          get().updateStreamingMessage(aiMsgId, accumulatedContent);
-        }
-
-        // Collect tool calls from any streaming chunk
-        if (part.message?.tool_calls) {
-          accumulatedToolCalls.push(...part.message.tool_calls);
-        }
-
-        if (part.done) {
-          finalMessage = part.message;
-          break;
-        }
-      }
-
-      // Handle tool calls if present and mark message as executing tools
-      if (accumulatedToolCalls.length > 0) {
-        set((state) => ({
-          chats: state.chats.map((chat) =>
-            chat.session_id === currentChatSessionId
-              ? {
-                  ...chat,
-                  messages: chat.messages.map((message) =>
-                    message.id === aiMsgId
-                      ? {
-                          ...message,
-                          isToolExecuting: true,
-                          content: accumulatedContent,
-                        }
-                      : message
-                  ),
-                }
-              : chat
-          ),
-        }));
-
-        const toolResults = await executeToolsAndCollectResults(accumulatedToolCalls, ollamaMessages, finalMessage);
-        set((state) => ({
-          chats: state.chats.map((chat) =>
-            chat.session_id === currentChatSessionId
-              ? {
-                  ...chat,
-                  messages: chat.messages.map((message) =>
-                    message.id === aiMsgId
-                      ? {
-                          ...message,
-                          isToolExecuting: false,
-                          toolCalls: toolResults,
-                        }
-                      : message
-                  ),
-                }
-              : chat
-          ),
-        }));
-
-        // Get final response from model after tool execution
-        if (toolResults.some((tr) => tr.status === ToolCallStatus.Completed)) {
-          const finalResponse = await chat(currentChatSessionId, ollamaMessages, ollamaFormattedTools);
-
-          let finalContent = '';
-          for await (const part of finalResponse) {
-            if (abortController.signal.aborted) {
-              break;
-            }
-
-            if (part.message?.content) {
-              finalContent += part.message.content;
-              get().updateStreamingMessage(aiMsgId, accumulatedContent + '\n\n' + finalContent);
-            }
-
-            if (part.done) {
-              set((state) => ({
-                chats: state.chats.map((chat) =>
-                  chat.session_id === currentChatSessionId
-                    ? {
-                        ...chat,
-                        messages: chat.messages.map((message) =>
-                          message.id === aiMsgId
-                            ? {
-                                ...message,
-                                content: accumulatedContent + '\n\n' + finalContent,
-                                isStreaming: false,
-                                isThinkingStreaming: false,
-                              }
-                            : message
-                        ),
-                      }
-                    : chat
-                ),
-              }));
-              break;
-            }
-          }
-        }
-      } else {
-        // No tool calls, just finalize the message
-        set((state) => ({
-          chats: state.chats.map((chat) =>
-            chat.session_id === currentChatSessionId
-              ? {
-                  ...chat,
-                  messages: chat.messages.map((message) =>
-                    message.id === aiMsgId
-                      ? {
-                          ...message,
-                          isStreaming: false,
-                          isThinkingStreaming: false,
-                        }
-                      : message
-                  ),
-                }
-              : chat
-          ),
-        }));
-      }
-
-      set({ streamingMessageId: null, abortController: null });
-    } catch (error: any) {
-      // Handle abort specifically
-      if (error.name === 'AbortError' || abortController?.signal.aborted) {
-        set((state) => ({
-          chats: state.chats.map((chat) =>
-            chat.session_id === currentChatSessionId
-              ? {
-                  ...chat,
-                  messages: chat.messages.map((message) =>
-                    message.id === aiMsgId ? markChatMessageAsCancelled(message) : message
-                  ),
-                }
-              : chat
-          ),
-        }));
-      } else {
-        set((state) => ({
-          chats: state.chats.map((chat) =>
-            chat.session_id === currentChatSessionId
-              ? {
-                  ...chat,
-                  messages: chat.messages.map((message) =>
-                    message.id === aiMsgId
-                      ? {
-                          ...message,
-                          content: `Error: ${error instanceof Error ? error.message : 'An unknown error occurred'}`,
-                          isStreaming: false,
-                          isThinkingStreaming: false,
-                        }
-                      : message
-                  ),
-                }
-              : chat
-          ),
-        }));
-      }
-      set({ streamingMessageId: null, abortController: null });
-    }
-  },
-
-  initializeStore: async () => {
-    /**
-     * Load chats on initialization, establish WebSocket connection, and listen for chat title updates
-     */
-    get().loadChats();
-
-    try {
-      await websocketService.connect();
-      listenForChatTitleUpdates();
-    } catch (error) {
-      console.error('Failed to establish WebSocket connection:', error);
-    }
-  },
-
-  getStatus: () => {
-    const { streamingMessageId } = get();
-    if (streamingMessageId) {
-      return ChatMessageStatus.Streaming;
-    }
-    return ChatMessageStatus.Ready;
-  },
-
-  setStatus: (status: ChatMessageStatus) => {
-    set({ status });
-  },
->>>>>>> 89ed7d27
 }));
 
 // Initialize the chat store on mount
