import { Message as OllamaMessage, ToolCall as OllamaToolCall } from 'ollama/browser';
import { create } from 'zustand';

import type { ToolContext } from '../components/kibo/ai-input';
import { ChatMessage, ToolCallInfo } from '../types';
import { useDeveloperModeStore } from './developer-mode-store';
import { useMCPServersStore } from './mcp-servers-store';
import { useOllamaStore } from './ollama-store';
import { convertOllamaToolNameToServerAndToolName, convertSelectedOrAllToolsToOllamaTools } from './ollama-store/utils';

interface ParsedContent {
  thinking: string;
  response: string;
  isThinkingStreaming: boolean;
}

interface ChatState {
  chatHistory: ChatMessage[];
  streamingMessageId: string | null;
  abortController: AbortController | null;
}

interface ChatActions {
  sendChatMessage: (message: string) => Promise<void>;
  clearChatHistory: () => void;
  cancelStreaming: () => void;
  updateStreamingMessage: (messageId: string, content: string) => void;
}

type ChatStore = ChatState & ChatActions;

export function checkModelSupportsTools(model: string): boolean {
  return (
    model.includes('functionary') ||
    model.includes('mistral') ||
    model.includes('command') ||
    (model.includes('qwen') && !model.includes('0.6b')) ||
    model.includes('hermes') ||
    model.includes('llama3.1') ||
    model.includes('llama-3.1') ||
    model.includes('phi') ||
    model.includes('granite')
  );
}

export function addCancellationText(content: string): string {
  return content.includes('[Cancelled]') ? content : content + ' [Cancelled]';
}

export function markMessageAsCancelled(message: ChatMessage): ChatMessage {
  return {
    ...message,
    isStreaming: false,
    isToolExecuting: false,
    isThinkingStreaming: false,
    content: addCancellationText(message.content),
  };
}

export function parseThinkingContent(content: string): ParsedContent {
  if (!content) {
    return { thinking: '', response: '', isThinkingStreaming: false };
  }

  const thinkRegex = /<think>([\s\S]*?)<\/think>/g;

  let thinking = '';
  let response = content;
  let isThinkingStreaming = false;

  const completedMatches = [...content.matchAll(thinkRegex)];
  const completedThinking = completedMatches.map((match) => match[1]).join('\n\n');

  let contentWithoutCompleted = content.replace(thinkRegex, '');

  const incompleteMatch = contentWithoutCompleted.match(/<think>([\s\S]*)$/);

  if (incompleteMatch) {
    const incompleteThinking = incompleteMatch[1];
    const beforeIncomplete = contentWithoutCompleted.substring(0, contentWithoutCompleted.indexOf('<think>'));

    thinking = completedThinking ? `${completedThinking}\n\n${incompleteThinking}` : incompleteThinking;
    response = beforeIncomplete.trim();
    isThinkingStreaming = true;
  } else {
    thinking = completedThinking;
    response = contentWithoutCompleted.trim();
    isThinkingStreaming = false;
  }

  return {
    thinking,
    response,
    isThinkingStreaming,
  };
}

const executeToolsAndCollectResults = async (
  toolCalls: OllamaToolCall[],
  ollamaMessages: OllamaMessage[],
  finalMessage: OllamaMessage | null
) => {
  const { executeTool } = useMCPServersStore.getState();

  const toolResults: ToolCallInfo[] = [];
  for (const toolCall of toolCalls) {
    const functionName = toolCall.function.name;
    const args = toolCall.function.arguments;
    const [serverName, toolName] = convertOllamaToolNameToServerAndToolName(functionName);

    try {
      const result = await executeTool(serverName, {
        name: toolName,
        arguments: args,
      });
      const toolResultContent = typeof result === 'string' ? result : JSON.stringify(result);

      toolResults.push({
        id: functionName,
        serverName,
        toolName,
        arguments: args,
        result: toolResultContent,
        status: 'completed',
        executionTime: 0,
        startTime: new Date(),
        endTime: new Date(),
      });

      // Add tool result to conversation
      if (finalMessage) {
        ollamaMessages.push(finalMessage, {
          role: 'tool',
          content: toolResultContent,
        });
      }
    } catch (error) {
      toolResults.push({
        id: functionName,
        serverName,
        toolName,
        arguments: toolCall.function.arguments,
        result: '',
        error: error instanceof Error ? error.message : String(error),
        status: 'error',
        executionTime: 0,
        startTime: new Date(),
        endTime: new Date(),
      });
    }
  }

  return toolResults;
};

export const useChatStore = create<ChatStore>((set, get) => ({
  // State
  chatHistory: [],
  streamingMessageId: null,
  abortController: null,

  // Actions
  clearChatHistory: () => {
    set({ chatHistory: [] });
  },

  cancelStreaming: () => {
    try {
      const { abortController, streamingMessageId } = get();
      if (abortController) {
        abortController.abort();
        set({ abortController: null });
      }

      // Reset state immediately
      set({ streamingMessageId: null });

      // Clear any stuck execution states from the currently streaming message
      set((state) => ({
        chatHistory: state.chatHistory.map((msg) =>
          msg.id === streamingMessageId || msg.isStreaming || msg.isToolExecuting
            ? {
                ...msg,
                isStreaming: false,
                isToolExecuting: false,
                isThinkingStreaming: false,
              }
            : msg
        ),
      }));
    } catch (error) {
      // Still reset state even if cancellation failed
      set({ streamingMessageId: null });

      const { streamingMessageId } = get();
      set((state) => ({
        chatHistory: state.chatHistory.map((msg) =>
          msg.id === streamingMessageId || msg.isStreaming || msg.isToolExecuting ? markMessageAsCancelled(msg) : msg
        ),
      }));
    }
  },

  updateStreamingMessage: (messageId: string, content: string) => {
    const parsed = parseThinkingContent(content);
    set((state) => ({
      chatHistory: state.chatHistory.map((msg) =>
        msg.id === messageId && msg.isStreaming
          ? {
              ...msg,
              content: parsed.response,
              thinkingContent: parsed.thinking,
              isThinkingStreaming: parsed.isThinkingStreaming,
            }
          : msg
      ),
    }));
  },

<<<<<<< HEAD
  sendChatMessage: async (message: string, selectedTools?: ToolContext[]) => {
    const { chat, selectedModel, ollamaClient } = useOllamaStore.getState();
=======
  sendChatMessage: async (message: string) => {
    const { chat, selectedModel } = useOllamaStore.getState();
>>>>>>> 266724ec
    const allTools = useMCPServersStore.getState().allAvailableTools();
    const { isDeveloperMode, systemPrompt } = useDeveloperModeStore.getState();

    if (!message.trim()) {
      return;
    }

    const modelSupportsTools = checkModelSupportsTools(selectedModel);
    const hasTools = Object.keys(allTools).length > 0;
    const aiMsgId = (Date.now() + 1).toString();
    const abortController = new AbortController();

    set((state) => ({
      streamingMessageId: aiMsgId,
      abortController,
      chatHistory: [
        ...state.chatHistory,
        {
          id: Date.now().toString(),
          role: 'user',
          content: message,
          timestamp: new Date(),
        },
        {
          id: aiMsgId,
          role: 'assistant',
          content: '',
          thinkingContent: '',
          timestamp: new Date(),
          isStreaming: true,
          isThinkingStreaming: false,
        },
      ],
    }));

    try {
      // Add warning if tools are available but model doesn't support them
      if (hasTools && !modelSupportsTools) {
        set((state) => ({
          chatHistory: [
            ...state.chatHistory,
            {
              id: (Date.now() + Math.random()).toString(),
              role: 'system',
              content: `⚠️ MCP tools are available but ${selectedModel} doesn't support tool calling. Consider using functionary-small-v3.2 or another tool-enabled model.`,
              timestamp: new Date(),
            },
          ],
        }));
      }

      // Prepare chat history for Ollama SDK
      const chatHistory = get().chatHistory.filter((msg) => msg.role === 'user' || msg.role === 'assistant');
      const ollamaMessages: OllamaMessage[] = [];

      // Add system prompt if developer mode is enabled and system prompt exists
      if (isDeveloperMode && systemPrompt.trim()) {
        ollamaMessages.push({ role: 'system', content: systemPrompt.trim() });
      }

      // Add chat history
      ollamaMessages.push(
        ...chatHistory.map((msg) => ({
          role: msg.role as 'user' | 'assistant',
          content: msg.content,
        })),
        { role: 'user', content: message }
      );

      const ollamaFormattedTools =
        hasTools && modelSupportsTools ? convertSelectedOrAllToolsToOllamaTools(selectedTools, allTools) : [];
      const response = await chat(ollamaMessages, ollamaFormattedTools);

      let accumulatedContent = '';
      let finalMessage: OllamaMessage | null = null;
      const accumulatedToolCalls: OllamaToolCall[] = [];

      // Stream the initial response
      for await (const part of response) {
        if (abortController.signal.aborted) {
          break;
        }

        if (part.message?.content) {
          accumulatedContent += part.message.content;
          get().updateStreamingMessage(aiMsgId, accumulatedContent);
        }

        // Collect tool calls from any streaming chunk
        if (part.message?.tool_calls) {
          accumulatedToolCalls.push(...part.message.tool_calls);
        }

        if (part.done) {
          finalMessage = part.message;
          break;
        }
      }

      // Handle tool calls if present and mark message as executing tools
      if (accumulatedToolCalls.length > 0) {
        set((state) => ({
          chatHistory: state.chatHistory.map((msg) =>
            msg.id === aiMsgId
              ? {
                  ...msg,
                  isToolExecuting: true,
                  content: accumulatedContent,
                }
              : msg
          ),
        }));

        const toolResults = await executeToolsAndCollectResults(accumulatedToolCalls, ollamaMessages, finalMessage);
        set((state) => ({
          chatHistory: state.chatHistory.map((msg) =>
            msg.id === aiMsgId
              ? {
                  ...msg,
                  isToolExecuting: false,
                  toolCalls: toolResults,
                }
              : msg
          ),
        }));

        // Get final response from model after tool execution
        if (toolResults.some((tr) => tr.status === 'completed')) {
          const finalResponse = await chat(ollamaMessages);

          let finalContent = '';
          for await (const part of finalResponse) {
            if (abortController.signal.aborted) {
              break;
            }

            if (part.message?.content) {
              finalContent += part.message.content;
              get().updateStreamingMessage(aiMsgId, accumulatedContent + '\n\n' + finalContent);
            }

            if (part.done) {
              set((state) => ({
                chatHistory: state.chatHistory.map((msg) =>
                  msg.id === aiMsgId
                    ? {
                        ...msg,
                        content: accumulatedContent + '\n\n' + finalContent,
                        isStreaming: false,
                        isThinkingStreaming: false,
                      }
                    : msg
                ),
              }));
              break;
            }
          }
        }
      } else {
        // No tool calls, just finalize the message
        set((state) => ({
          chatHistory: state.chatHistory.map((msg) =>
            msg.id === aiMsgId
              ? {
                  ...msg,
                  isStreaming: false,
                  isThinkingStreaming: false,
                }
              : msg
          ),
        }));
      }

      set({ streamingMessageId: null, abortController: null });
    } catch (error: any) {
      // Handle abort specifically
      if (error.name === 'AbortError' || abortController?.signal.aborted) {
        set((state) => ({
          chatHistory: state.chatHistory.map((msg) => (msg.id === aiMsgId ? markMessageAsCancelled(msg) : msg)),
        }));
      } else {
        set((state) => ({
          chatHistory: state.chatHistory.map((msg) =>
            msg.id === aiMsgId
              ? {
                  ...msg,
                  content: `Error: ${error instanceof Error ? error.message : 'An unknown error occurred'}`,
                  isStreaming: false,
                  isThinkingStreaming: false,
                }
              : msg
          ),
        }));
      }
      set({ streamingMessageId: null, abortController: null });
    }
  },
}));

// Computed selectors
export const useIsStreaming = () => useChatStore((state) => state.streamingMessageId !== null);<|MERGE_RESOLUTION|>--- conflicted
+++ resolved
@@ -217,13 +217,9 @@
     }));
   },
 
-<<<<<<< HEAD
   sendChatMessage: async (message: string, selectedTools?: ToolContext[]) => {
     const { chat, selectedModel, ollamaClient } = useOllamaStore.getState();
-=======
-  sendChatMessage: async (message: string) => {
-    const { chat, selectedModel } = useOllamaStore.getState();
->>>>>>> 266724ec
+
     const allTools = useMCPServersStore.getState().allAvailableTools();
     const { isDeveloperMode, systemPrompt } = useDeveloperModeStore.getState();
 
