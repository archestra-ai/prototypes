import { AbortableAsyncIterator } from 'ollama';
import { ChatResponse, ModelResponse, Ollama, Message as OllamaMessage, Tool as OllamaTool } from 'ollama/browser';
import { create } from 'zustand';

import { ARCHESTRA_SERVER_OLLAMA_PROXY_URL } from '@/consts';
import { OllamaLocalStorage } from '@/lib/local-storage';

import type { MCPServerTools } from '../mcp-servers-store';
import { AVAILABLE_MODELS } from './available_models';

const ollamaClient = new Ollama({ host: ARCHESTRA_SERVER_OLLAMA_PROXY_URL });

interface OllamaState {
  installedModels: ModelResponse[];
  downloadProgress: Record<string, number>;
  loadingInstalledModels: boolean;
  loadingInstalledModelsError: Error | null;
  selectedModel: string;
  modelsBeingDownloaded: Set<string>;
}

interface OllamaActions {
  downloadModel: (fullModelName: string) => Promise<void>;
  fetchInstalledModels: () => Promise<void>;
  setSelectedModel: (model: string) => void;
  chat: (messages: OllamaMessage[], tools?: OllamaTool[]) => Promise<AbortableAsyncIterator<ChatResponse>>;
}

type OllamaStore = OllamaState & OllamaActions;

export const convertServerAndToolNameToOllamaToolName = (serverName: string, toolName: string): string =>
  `${serverName}_${toolName}`;

export const convertOllamaToolNameToServerAndToolName = (ollamaToolName: string) =>
  ollamaToolName.split('_') as [string, string];

export const convertMCPServerToolsToOllamaTools = (mcpServerTools: MCPServerTools): OllamaTool[] => {
  return Object.entries(mcpServerTools).flatMap(([serverName, tools]) =>
    tools.map((tool) => ({
      type: 'function',
      function: {
        name: convertServerAndToolNameToOllamaToolName(serverName, tool.name),
        description: tool.description || `Tool from ${serverName}`,
        parameters: tool.inputSchema as OllamaTool['function']['parameters'],
      },
    }))
  );
};

export const useOllamaStore = create<OllamaStore>((set, get) => ({
  // State
  installedModels: [],
  downloadProgress: {},
  loadingInstalledModels: false,
  loadingInstalledModelsError: null,
  selectedModel: OllamaLocalStorage.getSelectedModel() || '',
  modelsBeingDownloaded: new Set(),

  // Actions
  fetchInstalledModels: async () => {
    const { selectedModel } = get();

    try {
      set({ loadingInstalledModels: true, loadingInstalledModelsError: null });
      const { models } = await ollamaClient.list();
      set({ installedModels: models });

      const firstInstalledModel = models[0];
      if (!selectedModel && firstInstalledModel && firstInstalledModel.model) {
        get().setSelectedModel(firstInstalledModel.model);
      }
    } catch (error) {
      set({ loadingInstalledModelsError: error as Error });
    } finally {
      set({ loadingInstalledModels: false });
    }
  },

  downloadModel: async (fullModelName: string) => {
    try {
      // Update progress and downloading set
      set((state) => ({
        downloadProgress: { ...state.downloadProgress, [fullModelName]: 0.1 },
        modelsBeingDownloaded: new Set([...state.modelsBeingDownloaded, fullModelName]),
      }));

      const response = await ollamaClient.pull({
        model: fullModelName,
        stream: true,
      });

      for await (const progress of response) {
        if (progress.total > 0) {
          const percentage = Math.round((progress.completed / progress.total) * 100);
          set((state) => ({
            downloadProgress: {
              ...state.downloadProgress,
              [fullModelName]: percentage,
            },
          }));
        }
      }

      await get().fetchInstalledModels();
    } catch (error) {
      console.error(`Failed to download model ${fullModelName}:`, error);
    } finally {
      set((state) => {
        const newModelsBeingDownloaded = new Set(state.modelsBeingDownloaded);
        newModelsBeingDownloaded.delete(fullModelName);

        const newDownloadProgress = { ...state.downloadProgress };
        delete newDownloadProgress[fullModelName];

        return {
          modelsBeingDownloaded: newModelsBeingDownloaded,
          downloadProgress: newDownloadProgress,
        };
      });
    }
  },

  setSelectedModel: (model: string) => {
    OllamaLocalStorage.setSelectedModel(model);
    set({ selectedModel: model });
  },

<<<<<<< HEAD
  chat: async (messages: OllamaMessage[], tools: OllamaTool[] = []) => {
    let { ollamaClient } = get();

    // Initialize Ollama if not already initialized
    if (!ollamaClient) {
      await get().initializeOllama();
      ollamaClient = get().ollamaClient;
    }

    if (!ollamaClient) {
      throw new Error('Failed to initialize Ollama client');
    }

=======
  chat: (messages: OllamaMessage[], tools: OllamaTool[] = []) => {
>>>>>>> 266724ec
    return ollamaClient.chat({
      model: get().selectedModel,
      messages,
      tools,
      stream: true,
      options: {
        temperature: 0.7,
        top_p: 0.95,
        top_k: 40,
        num_predict: 32768,
      },
    });
  },
}));

<<<<<<< HEAD
// Initialize Ollama on store creation
if (typeof window !== 'undefined') {
  useOllamaStore.getState().initializeOllama().catch(console.error);
}
=======
// Fetch installed models on store creation
useOllamaStore.getState().fetchInstalledModels();
>>>>>>> 266724ec

// Computed values as selectors
export const useAvailableModels = () => AVAILABLE_MODELS;
export const useAllAvailableModelLabels = () => {
  return Array.from(new Set(AVAILABLE_MODELS.flatMap((model) => model.labels)));
};<|MERGE_RESOLUTION|>--- conflicted
+++ resolved
@@ -125,23 +125,7 @@
     set({ selectedModel: model });
   },
 
-<<<<<<< HEAD
   chat: async (messages: OllamaMessage[], tools: OllamaTool[] = []) => {
-    let { ollamaClient } = get();
-
-    // Initialize Ollama if not already initialized
-    if (!ollamaClient) {
-      await get().initializeOllama();
-      ollamaClient = get().ollamaClient;
-    }
-
-    if (!ollamaClient) {
-      throw new Error('Failed to initialize Ollama client');
-    }
-
-=======
-  chat: (messages: OllamaMessage[], tools: OllamaTool[] = []) => {
->>>>>>> 266724ec
     return ollamaClient.chat({
       model: get().selectedModel,
       messages,
@@ -157,15 +141,8 @@
   },
 }));
 
-<<<<<<< HEAD
-// Initialize Ollama on store creation
-if (typeof window !== 'undefined') {
-  useOllamaStore.getState().initializeOllama().catch(console.error);
-}
-=======
 // Fetch installed models on store creation
 useOllamaStore.getState().fetchInstalledModels();
->>>>>>> 266724ec
 
 // Computed values as selectors
 export const useAvailableModels = () => AVAILABLE_MODELS;
