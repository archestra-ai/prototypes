--- conflicted
+++ resolved
@@ -152,29 +152,11 @@
 
       const response = await getInstalledMcpServers();
 
-<<<<<<< HEAD
-      if (response.data) {
-        // Convert from generated type to internal McpServerDefinition type
-        const installedMCPServers = response.data.map(
-          (server: McpServer): McpServerDefinition => ({
-            name: server.name,
-            server_config: JSON.parse(server.server_config),
-            meta: server.meta ? JSON.parse(server.meta) : undefined,
-          })
-        );
-
-=======
       if ('data' in response && response.data) {
->>>>>>> c9895ae9
         // Add servers and connect to them
         for (const server of response.data) {
           get().addMCPServerToInstalledMCPServers(server);
         }
-<<<<<<< HEAD
-      }
-    } catch (error) {
-      set({ errorLoadingInstalledMCPServers: error instanceof Error ? error.message : String(error) });
-=======
       } else if ('error' in response) {
         const errorMessage = typeof response.error === 'string' ? response.error : JSON.stringify(response.error);
         throw new Error(errorMessage);
@@ -182,7 +164,6 @@
     } catch (error) {
       const errorMessage = error instanceof Error ? error.message : String(error);
       set({ errorLoadingInstalledMCPServers: errorMessage });
->>>>>>> c9895ae9
     } finally {
       set({ loadingInstalledMCPServers: false });
     }
