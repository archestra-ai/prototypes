--- conflicted
+++ resolved
@@ -1,30 +1,4 @@
-<<<<<<< HEAD
-import { invoke } from '@tauri-apps/api/core';
-import { Bot, Bug, ChevronRight, Download, MessageCircle, Plus, Settings } from 'lucide-react';
-import * as React from 'react';
-import { useState } from 'react';
-
-import { SiteHeader } from './components/SiteHeader';
-import { ToolHoverCard } from './components/ToolHoverCard';
-import { ToolContext } from './components/kibo/ai-input';
-import { Input } from './components/ui/input';
-import {
-  Sidebar,
-  SidebarContent,
-  SidebarGroup,
-  SidebarGroupContent,
-  SidebarGroupLabel,
-  SidebarInset,
-  SidebarMenu,
-  SidebarMenuButton,
-  SidebarMenuItem,
-  SidebarProvider,
-} from './components/ui/sidebar';
-import { formatToolName } from './lib/format-tool-name';
-=======
 import Sidebar from './components/Sidebar';
-import { SidebarInset } from './components/ui/sidebar';
->>>>>>> def9f3aa
 import ChatPage from './pages/ChatPage';
 import ConnectorCatalogPage from './pages/ConnectorCatalogPage';
 import LLMProvidersPage from './pages/LLMProvidersPage';
@@ -32,66 +6,8 @@
 import { useNavigationStore } from './stores/navigation-store';
 import { NavigationViewKey } from './types';
 
-<<<<<<< HEAD
-    // For now, all tools from available servers are considered enabled
-    // In the future, this could check individual tool availability/permissions
-    const newTool: ToolContext = {
-      serverName,
-      toolName,
-      enabled: true,
-      description: toolInfo?.description,
-    };
-
-    // Check if tool is already selected
-    const isAlreadySelected = selectedTools.some(
-      (tool) => tool.serverName === serverName && tool.toolName === toolName
-    );
-
-    if (!isAlreadySelected) {
-      setSelectedTools((prev) => [...prev, newTool]);
-    }
-  };
-
-  const handleToolRemove = (toolToRemove: ToolContext) => {
-    setSelectedTools((prev) =>
-      prev.filter((tool) => !(tool.serverName === toolToRemove.serverName && tool.toolName === toolToRemove.toolName))
-    );
-  };
-
-  const handleOpenDevtools = async () => {
-    try {
-      await invoke('open_devtools');
-    } catch (error) {
-      console.error('Failed to open devtools:', error);
-    }
-  };
-
-  const navigationItems = [
-    {
-      title: 'Chat',
-      icon: MessageCircle,
-      key: 'chat' as const,
-    },
-    {
-      title: 'LLM Providers',
-      icon: Download,
-      key: 'llm-providers' as const,
-    },
-    {
-      title: 'Connectors',
-      icon: Bot,
-      key: 'mcp' as const,
-    },
-    {
-      title: 'Settings',
-      icon: Settings,
-      key: 'settings' as const,
-    },
-  ];
-=======
 export default function App() {
   const { activeView, activeSubView } = useNavigationStore();
->>>>>>> def9f3aa
 
   const renderContent = () => {
     switch (activeView) {
@@ -110,205 +26,7 @@
 
   return (
     <div className="[--header-height:2.25rem] h-screen flex flex-col">
-<<<<<<< HEAD
-      <SidebarProvider className="flex flex-col flex-1">
-        <SiteHeader
-          title={navigationItems.find((item) => item.key === activeView)?.title}
-          breadcrumbs={
-            activeView === 'llm-providers' && activeSubView
-              ? [
-                  navigationItems.find((item) => item.key === activeView)?.title || '',
-                  activeSubView.charAt(0).toUpperCase() + activeSubView.slice(1),
-                ]
-              : [navigationItems.find((item) => item.key === activeView)?.title || '']
-          }
-        />
-        <div className="flex flex-1 overflow-hidden">
-          <Sidebar
-            collapsible="icon"
-            className="border-r top-[var(--header-height)] h-[calc(100svh-var(--header-height))]"
-          >
-            <SidebarContent>
-              <SidebarGroup>
-                <SidebarGroupContent>
-                  <SidebarMenu>
-                    {navigationItems.map((item) => (
-                      <React.Fragment key={item.key}>
-                        <SidebarMenuItem>
-                          <SidebarMenuButton
-                            onClick={() => {
-                              setActiveView(item.key);
-                              // TODO: when we add more LLM providers, we need to add a proper sub-navigation here
-                              if (item.key === 'llm-providers') {
-                                setActiveSubView('ollama');
-                              }
-                            }}
-                            isActive={activeView === item.key}
-                            tooltip={item.title}
-                          >
-                            <item.icon className="h-4 w-4" />
-                            <span>{item.title}</span>
-                          </SidebarMenuButton>
-                        </SidebarMenuItem>
-                        {item.key === 'llm-providers' && activeView === 'llm-providers' && (
-                          <SidebarMenuItem className="ml-6 group-data-[collapsible=icon]:hidden">
-                            <SidebarMenuButton
-                              onClick={() => setActiveSubView('ollama')}
-                              isActive={activeSubView === 'ollama'}
-                              size="sm"
-                              className="text-sm"
-                            >
-                              <span>Ollama</span>
-                            </SidebarMenuButton>
-                          </SidebarMenuItem>
-                        )}
-                      </React.Fragment>
-                    ))}
-                  </SidebarMenu>
-                </SidebarGroupContent>
-              </SidebarGroup>
-
-              {/* Tools Group - Only show when on chat page */}
-              {activeView === 'chat' && (
-                <SidebarGroup className="group-data-[collapsible=icon]:hidden">
-                  <SidebarGroupLabel>Tools</SidebarGroupLabel>
-                  <SidebarGroupContent>
-                    {/* Search Input */}
-                    {Object.keys(allTools).length > 0 && (
-                      <div className="px-4 pb-2">
-                        <Input
-                          placeholder="Search tools..."
-                          value={searchQuery}
-                          onChange={(e) => setSearchQuery(e.target.value)}
-                          className="h-7 text-xs"
-                        />
-                      </div>
-                    )}
-                    <SidebarMenu>
-                      {loadingInstalledMCPServers ? (
-                        <SidebarMenuItem>
-                          <div className="flex items-center gap-2 px-2 py-1.5">
-                            <div className="h-3 w-3 animate-spin rounded-full border border-muted-foreground border-t-transparent" />
-                            <span className="text-xs text-muted-foreground">Loading...</span>
-                          </div>
-                        </SidebarMenuItem>
-                      ) : Object.keys(allTools).length === 0 ? (
-                        <SidebarMenuItem>
-                          <SidebarMenuButton size="sm" className="justify-start text-muted-foreground">
-                            <Plus className="h-4 w-4" />
-                            <span>Add more</span>
-                          </SidebarMenuButton>
-                        </SidebarMenuItem>
-                      ) : Object.keys(filteredTools).length === 0 ? (
-                        <SidebarMenuItem>
-                          <div className="px-2 py-1.5 text-xs text-muted-foreground">
-                            No tools found matching "{searchQuery}"
-                          </div>
-                        </SidebarMenuItem>
-                      ) : (
-                        <>
-                          {Object.entries(filteredTools).map(([serverName, tools]) => (
-                            <React.Fragment key={serverName}>
-                              {/* Server Header */}
-                              <SidebarMenuItem>
-                                <div className="flex items-center gap-2 px-2 py-1.5 bg-muted/50 rounded-md">
-                                  {serverName.toLowerCase() === 'gmail' && (
-                                    <div className="w-4 h-4 bg-red-500 rounded-sm flex items-center justify-center">
-                                      <span className="text-white text-[10px] font-bold">M</span>
-                                    </div>
-                                  )}
-                                  {serverName.toLowerCase() === 'slack' && (
-                                    <div className="w-4 h-4 bg-purple-500 rounded-sm flex items-center justify-center">
-                                      <span className="text-white text-[10px] font-bold">#</span>
-                                    </div>
-                                  )}
-                                  {!['gmail', 'slack'].includes(serverName.toLowerCase()) && (
-                                    <div className="w-4 h-4 bg-blue-500 rounded-sm flex items-center justify-center">
-                                      <span className="text-white text-[10px] font-bold">
-                                        {serverName.charAt(0).toUpperCase()}
-                                      </span>
-                                    </div>
-                                  )}
-                                  <span className="text-sm font-medium capitalize">{serverName}</span>
-                                </div>
-                              </SidebarMenuItem>
-
-                              {/* Tools under this server */}
-                              {tools.map((tool, idx) => (
-                                <SidebarMenuItem key={`${serverName}-${idx}`}>
-                                  <ToolHoverCard
-                                    tool={{
-                                      serverName,
-                                      toolName: tool.name,
-                                      enabled: true,
-                                      description: tool.description,
-                                    }}
-                                    side="right"
-                                    align="start"
-                                    showInstructions={true}
-                                    instructionText="Click to add to context"
-                                  >
-                                    <div className="w-full">
-                                      <SidebarMenuButton
-                                        size="sm"
-                                        className="justify-between text-sm w-full"
-                                        onClick={() => handleToolClick(serverName, tool.name)}
-                                      >
-                                        <div className="flex items-center gap-2">
-                                          <div className="w-2 h-2 bg-green-500 rounded-full" />
-                                          <span>{formatToolName(tool.name)}</span>
-                                        </div>
-                                        <ChevronRight className="h-3 w-3 text-muted-foreground" />
-                                      </SidebarMenuButton>
-                                    </div>
-                                  </ToolHoverCard>
-                                </SidebarMenuItem>
-                              ))}
-                            </React.Fragment>
-                          ))}
-
-                          {/* Add more button - only show if not searching or if no search results */}
-                          {(!searchQuery.trim() || Object.keys(filteredTools).length === 0) && (
-                            <SidebarMenuItem>
-                              <SidebarMenuButton
-                                size="sm"
-                                className="justify-start text-muted-foreground"
-                                onClick={() => setActiveView('mcp')}
-                              >
-                                <Plus className="h-4 w-4" />
-                                <span>Add more</span>
-                              </SidebarMenuButton>
-                            </SidebarMenuItem>
-                          )}
-                        </>
-                      )}
-                    </SidebarMenu>
-                  </SidebarGroupContent>
-                </SidebarGroup>
-              )}
-            </SidebarContent>
-          </Sidebar>
-          <SidebarInset className="overflow-hidden">
-            <main className="flex-1 space-y-4 overflow-y-auto">{renderContent()}</main>
-          </SidebarInset>
-        </div>
-      </SidebarProvider>
-
-      {/* Debug/DevTools Button */}
-      <button
-        onClick={handleOpenDevtools}
-        className="fixed bottom-4 right-4 p-2 bg-gray-200 hover:bg-gray-300 dark:bg-gray-700 dark:hover:bg-gray-600 text-gray-600 dark:text-gray-400 rounded-md shadow-sm transition-colors z-50 opacity-70 hover:opacity-100"
-        title="Open DevTools"
-      >
-        <Bug className="h-4 w-4" />
-      </button>
-=======
-      <Sidebar>
-        <SidebarInset className="overflow-hidden h-full">
-          <main className={`flex-1 space-y-4 p-4 h-full${overflowClassName}`}>{renderContent()}</main>
-        </SidebarInset>
-      </Sidebar>
->>>>>>> def9f3aa
+      <Sidebar>{renderContent()}</Sidebar>
     </div>
   );
 }