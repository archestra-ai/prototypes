--- conflicted
+++ resolved
@@ -125,7 +125,6 @@
             </SidebarGroupContent>
           </SidebarGroup>
         </SidebarContent>
-<<<<<<< HEAD
         <SidebarFooter className="p-4 group-data-[collapsible=icon]:p-2">
           <div className="flex items-center gap-3 group-data-[collapsible=icon]:justify-center">
             <div className="flex items-center gap-2 group-data-[collapsible=icon]:hidden">
@@ -138,12 +137,10 @@
               className="group-data-[collapsible=icon]:scale-75"
             />
             <Code className="h-4 w-4 text-muted-foreground hidden group-data-[collapsible=icon]:block" />
-=======
-        <SidebarFooter className="p-4">
-          <div className="space-y-2">
-            <p className="text-xs text-muted-foreground px-2">Theme</p>
-            <ThemeSwitcher />
->>>>>>> 448f85cf
+            <div className="space-y-2">
+              <p className="text-xs text-muted-foreground px-2">Theme</p>
+              <ThemeSwitcher />
+            </div>
           </div>
         </SidebarFooter>
       </Sidebar>
