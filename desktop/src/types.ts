--- conflicted
+++ resolved
@@ -54,40 +54,7 @@
   endTime: Date | null;
 }
 
-<<<<<<< HEAD
-// ChatMessage interface for v5 SDK
-export interface ChatMessage {
-  id: string;
-  role: string;
-  content: string;
-  thinkingContent?: string;
-  timestamp: Date;
-  isStreaming?: boolean;
-  isThinkingStreaming?: boolean;
-  toolCalls?: ToolCall[];
-  isToolExecuting?: boolean;
-  isFromAgent?: boolean;
-  agentMetadata?: {
-    planId?: string;
-    stepId?: string;
-    reasoningText?: {
-      id: string;
-      type: 'planning' | 'decision' | 'evaluation' | 'adaptation';
-      content: string;
-      alternatives?: Array<{
-        id: string;
-        description: string;
-      }>;
-    };
-    memorySnapshot?: string;
-    isAgentGenerated: boolean;
-  };
-}
-
-export enum ChatInteractionStatus {
-=======
 export enum ChatMessageStatus {
->>>>>>> 89ed7d27
   Submitted = 'submitted',
   Streaming = 'streaming',
   Ready = 'ready',
