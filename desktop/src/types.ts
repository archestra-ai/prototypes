--- conflicted
+++ resolved
@@ -49,7 +49,7 @@
   endTime?: Date;
 }
 
-<<<<<<< HEAD
+// ChatMessage interface for v5 SDK
 export interface ChatMessage {
   id: string;
   role: string;
@@ -76,7 +76,8 @@
     memorySnapshot?: string;
     isAgentGenerated: boolean;
   };
-=======
+}
+
 export enum ChatInteractionStatus {
   Submitted = 'submitted',
   Streaming = 'streaming',
@@ -127,5 +128,4 @@
   title: string;
   icon: LucideIcon;
   key: NavigationViewKey;
->>>>>>> def9f3aa
 }