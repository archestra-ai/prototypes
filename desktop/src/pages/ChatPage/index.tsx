import { ChevronDown, ChevronRight } from 'lucide-react';
import { useState } from 'react';

import { AgentControlPanel, AgentModeIndicator, ReasoningPanel } from '@/components/agent';
import { Card, CardContent, CardHeader, CardTitle } from '@/components/ui/card';
<<<<<<< HEAD
import { Collapsible, CollapsibleContent, CollapsibleTrigger } from '@/components/ui/collapsible';
=======
import { Label } from '@/components/ui/label';
import { Textarea } from '@/components/ui/textarea';
import { useDeveloperModeStore } from '@/stores/developer-mode-store';
>>>>>>> 266724ec

import MCPServers from '../SettingsPage/MCPServers';
import ChatHistory from './ChatHistory';
import ChatInput from './ChatInput';

interface ChatPageProps {}

export default function ChatPage(_props: ChatPageProps) {
<<<<<<< HEAD
  const [showAgentControls, setShowAgentControls] = useState(false);

  return (
    <div className="flex flex-col h-full overflow-hidden space-y-4">
      {/* Agent Control Panel - Collapsible */}
      <Collapsible open={showAgentControls} onOpenChange={setShowAgentControls}>
        <Card>
          <CollapsibleTrigger asChild>
            <CardHeader className="cursor-pointer hover:bg-muted/50 transition-colors">
              <div className="flex items-center justify-between">
                <div className="flex items-center gap-2">
                  {showAgentControls ? <ChevronDown className="h-4 w-4" /> : <ChevronRight className="h-4 w-4" />}
                  <CardTitle>Agent Controls</CardTitle>
                </div>
                <AgentModeIndicator />
              </div>
            </CardHeader>
          </CollapsibleTrigger>
          <CollapsibleContent>
            <CardContent>
              <AgentControlPanel />
              <ReasoningPanel />
            </CardContent>
          </CollapsibleContent>
        </Card>
      </Collapsible>

      {/* Main Chat Interface - Full Width */}
      <div className="flex flex-col flex-1 min-h-0">
        <Card className="flex flex-col flex-1">
          <CardHeader>
            <CardTitle>Chat</CardTitle>
          </CardHeader>
          <CardContent className="flex flex-col flex-1 gap-4 min-h-0">
            <div className="flex-1 min-h-0">
              <ChatHistory />
            </div>
            <div className="flex-shrink-0">
              <ChatInput />
            </div>
          </CardContent>
        </Card>
=======
  const { isDeveloperMode, systemPrompt, setSystemPrompt } = useDeveloperModeStore();

  return (
    <div className="flex flex-col h-full">
      {/* Chat History - Takes all available space and scrolls */}
      <div className="flex-1 min-h-0">
        <ChatHistory />
      </div>

      {/* Developer Mode Section - Fixed at bottom when enabled */}
      {isDeveloperMode && (
        <div className="flex-shrink-0 px-4 pb-2">
          <div className="space-y-2 p-3 bg-muted/30 rounded-md border border-muted">
            <Label htmlFor="system-prompt" className="text-sm font-medium text-muted-foreground">
              System Prompt
            </Label>
            <Textarea
              id="system-prompt"
              value={systemPrompt}
              onChange={(e) => setSystemPrompt(e.target.value)}
              placeholder="Enter system prompt for the AI assistant..."
              className="min-h-20 resize-none"
            />
          </div>
        </div>
      )}

      {/* Chat Input - Always at bottom */}
      <div className="flex-shrink-0 p-4 bg-background">
        <ChatInput />
>>>>>>> 266724ec
      </div>
    </div>
  );
}<|MERGE_RESOLUTION|>--- conflicted
+++ resolved
@@ -3,13 +3,10 @@
 
 import { AgentControlPanel, AgentModeIndicator, ReasoningPanel } from '@/components/agent';
 import { Card, CardContent, CardHeader, CardTitle } from '@/components/ui/card';
-<<<<<<< HEAD
 import { Collapsible, CollapsibleContent, CollapsibleTrigger } from '@/components/ui/collapsible';
-=======
 import { Label } from '@/components/ui/label';
 import { Textarea } from '@/components/ui/textarea';
 import { useDeveloperModeStore } from '@/stores/developer-mode-store';
->>>>>>> 266724ec
 
 import MCPServers from '../SettingsPage/MCPServers';
 import ChatHistory from './ChatHistory';
@@ -18,8 +15,8 @@
 interface ChatPageProps {}
 
 export default function ChatPage(_props: ChatPageProps) {
-<<<<<<< HEAD
   const [showAgentControls, setShowAgentControls] = useState(false);
+  const { isDeveloperMode, systemPrompt, setSystemPrompt } = useDeveloperModeStore();
 
   return (
     <div className="flex flex-col h-full overflow-hidden space-y-4">
@@ -56,43 +53,30 @@
             <div className="flex-1 min-h-0">
               <ChatHistory />
             </div>
+
+            {/* Developer Mode Section */}
+            {isDeveloperMode && (
+              <div className="flex-shrink-0">
+                <div className="space-y-2 p-3 bg-muted/30 rounded-md border border-muted">
+                  <Label htmlFor="system-prompt" className="text-sm font-medium text-muted-foreground">
+                    System Prompt
+                  </Label>
+                  <Textarea
+                    id="system-prompt"
+                    value={systemPrompt}
+                    onChange={(e) => setSystemPrompt(e.target.value)}
+                    placeholder="Enter system prompt for the AI assistant..."
+                    className="min-h-20 resize-none"
+                  />
+                </div>
+              </div>
+            )}
+
             <div className="flex-shrink-0">
               <ChatInput />
             </div>
           </CardContent>
         </Card>
-=======
-  const { isDeveloperMode, systemPrompt, setSystemPrompt } = useDeveloperModeStore();
-
-  return (
-    <div className="flex flex-col h-full">
-      {/* Chat History - Takes all available space and scrolls */}
-      <div className="flex-1 min-h-0">
-        <ChatHistory />
-      </div>
-
-      {/* Developer Mode Section - Fixed at bottom when enabled */}
-      {isDeveloperMode && (
-        <div className="flex-shrink-0 px-4 pb-2">
-          <div className="space-y-2 p-3 bg-muted/30 rounded-md border border-muted">
-            <Label htmlFor="system-prompt" className="text-sm font-medium text-muted-foreground">
-              System Prompt
-            </Label>
-            <Textarea
-              id="system-prompt"
-              value={systemPrompt}
-              onChange={(e) => setSystemPrompt(e.target.value)}
-              placeholder="Enter system prompt for the AI assistant..."
-              className="min-h-20 resize-none"
-            />
-          </div>
-        </div>
-      )}
-
-      {/* Chat Input - Always at bottom */}
-      <div className="flex-shrink-0 p-4 bg-background">
-        <ChatInput />
->>>>>>> 266724ec
       </div>
     </div>
   );
