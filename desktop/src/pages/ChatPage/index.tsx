import { ChevronDown, ChevronRight } from 'lucide-react';
import { useEffect, useState } from 'react';

import { AgentControlPanel, AgentModeIndicator, ReasoningPanel, TaskProgress } from '@/components/agent';
import { Card, CardContent, CardHeader, CardTitle } from '@/components/ui/card';
import { Collapsible, CollapsibleContent, CollapsibleTrigger } from '@/components/ui/collapsible';
import { ChatProvider } from '@/providers/chat-provider';
import { useChatStore } from '@/stores/chat-store';

import ChatHistory from './ChatHistory';
import ChatInput from './ChatInput';
import SystemPrompt from './SystemPrompt';

interface ChatPageProps {}

export default function ChatPage(_props: ChatPageProps) {
  const [showAgentControls, setShowAgentControls] = useState(false);
  const { loadChats } = useChatStore();

  // Load chats when component mounts
  useEffect(() => {
    loadChats();
  }, [loadChats]);

  return (
<<<<<<< HEAD
    <ChatProvider>
      <div className="flex flex-col h-full">
        {/* Agent Control Panel - Collapsible */}
        <div className="flex-shrink-0 px-4 pt-4">
          <Collapsible open={showAgentControls} onOpenChange={setShowAgentControls}>
            <Card>
              <CollapsibleTrigger asChild>
                <CardHeader className="cursor-pointer hover:bg-muted/50 transition-colors">
                  <div className="flex items-center justify-between">
                    <div className="flex items-center gap-2">
                      {showAgentControls ? <ChevronDown className="h-4 w-4" /> : <ChevronRight className="h-4 w-4" />}
                      <CardTitle>Agent Controls</CardTitle>
                    </div>
                    <AgentModeIndicator />
                  </div>
                </CardHeader>
              </CollapsibleTrigger>
              <CollapsibleContent>
                <CardContent>
                  <AgentControlPanel />
                  <TaskProgress className="mt-4" />
                  <ReasoningPanel />
                </CardContent>
              </CollapsibleContent>
            </Card>
          </Collapsible>
        </div>

        {/* Main Chat Section */}
        <div className="flex-1 min-h-0 px-4 pb-4 mt-4">
          <Card className="h-full flex flex-col">
            <CardHeader>
              <CardTitle>Chat</CardTitle>
            </CardHeader>
            <CardContent className="flex-1 overflow-hidden flex flex-col p-0">
              <div className="flex-1 overflow-hidden min-h-0">
                <ChatHistory />
              </div>

              <SystemPrompt />

              {/* Chat Input - Always at bottom */}
              <div className="flex-shrink-0 p-4">
                <ChatInput />
              </div>
            </CardContent>
          </Card>
        </div>
=======
    <div className="flex flex-col h-full gap-2 max-w-full overflow-hidden">
      <div className="flex-1 min-h-0 overflow-hidden max-w-full">
        <ChatHistory />
      </div>
      <SystemPrompt />
      <div className="flex-shrink-0">
        <ChatInput />
>>>>>>> 89ed7d27
      </div>
    </ChatProvider>
  );
}<|MERGE_RESOLUTION|>--- conflicted
+++ resolved
@@ -1,9 +1,5 @@
-import { ChevronDown, ChevronRight } from 'lucide-react';
-import { useEffect, useState } from 'react';
+import { useEffect } from 'react';
 
-import { AgentControlPanel, AgentModeIndicator, ReasoningPanel, TaskProgress } from '@/components/agent';
-import { Card, CardContent, CardHeader, CardTitle } from '@/components/ui/card';
-import { Collapsible, CollapsibleContent, CollapsibleTrigger } from '@/components/ui/collapsible';
 import { ChatProvider } from '@/providers/chat-provider';
 import { useChatStore } from '@/stores/chat-store';
 
@@ -14,7 +10,6 @@
 interface ChatPageProps {}
 
 export default function ChatPage(_props: ChatPageProps) {
-  const [showAgentControls, setShowAgentControls] = useState(false);
   const { loadChats } = useChatStore();
 
   // Load chats when component mounts
@@ -23,64 +18,15 @@
   }, [loadChats]);
 
   return (
-<<<<<<< HEAD
     <ChatProvider>
-      <div className="flex flex-col h-full">
-        {/* Agent Control Panel - Collapsible */}
-        <div className="flex-shrink-0 px-4 pt-4">
-          <Collapsible open={showAgentControls} onOpenChange={setShowAgentControls}>
-            <Card>
-              <CollapsibleTrigger asChild>
-                <CardHeader className="cursor-pointer hover:bg-muted/50 transition-colors">
-                  <div className="flex items-center justify-between">
-                    <div className="flex items-center gap-2">
-                      {showAgentControls ? <ChevronDown className="h-4 w-4" /> : <ChevronRight className="h-4 w-4" />}
-                      <CardTitle>Agent Controls</CardTitle>
-                    </div>
-                    <AgentModeIndicator />
-                  </div>
-                </CardHeader>
-              </CollapsibleTrigger>
-              <CollapsibleContent>
-                <CardContent>
-                  <AgentControlPanel />
-                  <TaskProgress className="mt-4" />
-                  <ReasoningPanel />
-                </CardContent>
-              </CollapsibleContent>
-            </Card>
-          </Collapsible>
+      <div className="flex flex-col h-full gap-2 max-w-full overflow-hidden">
+        <div className="flex-1 min-h-0 overflow-hidden max-w-full">
+          <ChatHistory />
         </div>
-
-        {/* Main Chat Section */}
-        <div className="flex-1 min-h-0 px-4 pb-4 mt-4">
-          <Card className="h-full flex flex-col">
-            <CardHeader>
-              <CardTitle>Chat</CardTitle>
-            </CardHeader>
-            <CardContent className="flex-1 overflow-hidden flex flex-col p-0">
-              <div className="flex-1 overflow-hidden min-h-0">
-                <ChatHistory />
-              </div>
-
-              <SystemPrompt />
-
-              {/* Chat Input - Always at bottom */}
-              <div className="flex-shrink-0 p-4">
-                <ChatInput />
-              </div>
-            </CardContent>
-          </Card>
+        <SystemPrompt />
+        <div className="flex-shrink-0">
+          <ChatInput />
         </div>
-=======
-    <div className="flex flex-col h-full gap-2 max-w-full overflow-hidden">
-      <div className="flex-1 min-h-0 overflow-hidden max-w-full">
-        <ChatHistory />
-      </div>
-      <SystemPrompt />
-      <div className="flex-shrink-0">
-        <ChatInput />
->>>>>>> 89ed7d27
       </div>
     </ChatProvider>
   );
