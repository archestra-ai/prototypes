--- conflicted
+++ resolved
@@ -1,38 +1,21 @@
-<<<<<<< HEAD
 import { ChevronDown, ChevronRight } from 'lucide-react';
 import { useState } from 'react';
 
 import { AgentControlPanel, AgentModeIndicator, ReasoningPanel } from '@/components/agent';
-import { ToolContext } from '@/components/kibo/ai-input';
 import { Card, CardContent, CardHeader, CardTitle } from '@/components/ui/card';
 import { Collapsible, CollapsibleContent, CollapsibleTrigger } from '@/components/ui/collapsible';
-import { Label } from '@/components/ui/label';
-import { Textarea } from '@/components/ui/textarea';
 import { ChatProvider } from '@/providers/chat-provider';
-import { useDeveloperModeStore } from '@/stores/developer-mode-store';
 
-=======
->>>>>>> def9f3aa
 import ChatHistory from './ChatHistory';
 import ChatInput from './ChatInput';
 import SystemPrompt from './SystemPrompt';
 
-<<<<<<< HEAD
-interface ChatPageProps {
-  selectedTools?: ToolContext[];
-  onToolRemove?: (tool: ToolContext) => void;
-}
-
-export default function ChatPage({ selectedTools, onToolRemove }: ChatPageProps) {
-  const [showAgentControls, setShowAgentControls] = useState(false);
-  const { isDeveloperMode, systemPrompt, setSystemPrompt } = useDeveloperModeStore();
-=======
 interface ChatPageProps {}
->>>>>>> def9f3aa
 
 export default function ChatPage(_props: ChatPageProps) {
+  const [showAgentControls, setShowAgentControls] = useState(false);
+
   return (
-<<<<<<< HEAD
     <ChatProvider>
       <div className="flex flex-col h-full">
         {/* Agent Control Panel - Collapsible */}
@@ -71,39 +54,15 @@
                 <ChatHistory />
               </div>
 
-              {isDeveloperMode && (
-                <div className="flex-shrink-0 px-4 pb-2">
-                  <div className="space-y-2 p-3 bg-muted/30 rounded-md border border-muted">
-                    <Label htmlFor="system-prompt" className="text-sm font-medium text-muted-foreground">
-                      System Prompt
-                    </Label>
-                    <Textarea
-                      id="system-prompt"
-                      value={systemPrompt}
-                      onChange={(e) => setSystemPrompt(e.target.value)}
-                      placeholder="Enter system prompt for the AI assistant..."
-                      className="min-h-20 resize-none"
-                    />
-                  </div>
-                </div>
-              )}
+              <SystemPrompt />
 
               {/* Chat Input - Always at bottom */}
               <div className="flex-shrink-0 p-4">
-                <ChatInput selectedTools={selectedTools} onToolRemove={onToolRemove} />
+                <ChatInput />
               </div>
             </CardContent>
           </Card>
         </div>
-=======
-    <div className="flex flex-col h-full gap-2">
-      <div className="flex-1 min-h-0 overflow-hidden">
-        <ChatHistory />
-      </div>
-      <SystemPrompt />
-      <div className="flex-shrink-0">
-        <ChatInput />
->>>>>>> def9f3aa
       </div>
     </ChatProvider>
   );
