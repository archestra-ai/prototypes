--- conflicted
+++ resolved
@@ -2,12 +2,8 @@
 import { useEffect, useState } from 'react';
 
 import { Badge } from '@/components/ui/badge';
-<<<<<<< HEAD
 import { Collapsible, CollapsibleContent, CollapsibleTrigger } from '@/components/ui/collapsible';
-import { ToolCallInfo, ToolCallStatus } from '@/types';
-=======
 import { ToolCall, ToolCallStatus } from '@/types';
->>>>>>> b11fcb61
 
 interface ToolCallIndicatorProps {
   toolCalls: ToolCall[];
@@ -80,7 +76,7 @@
                     className="text-xs text-green-700 dark:text-green-300 bg-green-100 dark:bg-green-900/30 p-2 rounded border-l-2 border-green-400"
                   >
                     <div className="font-medium mb-1">
-                      {call.serverName}.{call.toolName}
+                      {call.serverName}.{call.name}
                     </div>
                     <div className="font-mono text-green-600 dark:text-green-400 whitespace-pre-wrap break-words max-w-full">
                       {call.result}
