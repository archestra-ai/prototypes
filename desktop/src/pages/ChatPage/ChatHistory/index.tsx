import { Brain, Loader2, WifiOff } from 'lucide-react';
import { useCallback, useEffect, useRef, useState } from 'react';

import { ChatMessage } from '@/components/chat';
import { ScrollArea } from '@/components/ui/scroll-area';
<<<<<<< HEAD
import { useChatContext } from '@/providers/chat-provider';
import { useAgentStore } from '@/stores/agent-store';
=======
import { cn } from '@/lib/utils/tailwind';
import { useChatStore } from '@/stores/chat-store';
import { ChatInteraction } from '@/types';

import { AssistantInteraction, OtherInteraction, ToolInteraction, UserInteraction } from './Interactions';
>>>>>>> b11fcb61

const CHAT_SCROLL_AREA_ID = 'chat-scroll-area';
const CHAT_SCROLL_AREA_SELECTOR = `#${CHAT_SCROLL_AREA_ID} [data-radix-scroll-area-viewport]`;

interface ChatHistoryProps {}

<<<<<<< HEAD
export default function ChatHistory(_props: ChatHistoryProps) {
  // Use the shared chat context
  const chat = useChatContext();
  const { messages, status, error } = chat;

  const isLoading = status === 'streaming' || status === 'submitted';

  // Debug logging
  useEffect(() => {
    console.log('[ChatHistory] Messages:', messages.length, 'Status:', status);
  }, [messages.length, status]);

  const { mode: agentMode, currentObjective, reasoningMode } = useAgentStore();
=======
interface InteractionProps {
  interaction: ChatInteraction;
}

const Interaction = ({ interaction }: InteractionProps) => {
  switch (interaction.role) {
    case 'user':
      return <UserInteraction interaction={interaction} />;
    case 'assistant':
      return <AssistantInteraction interaction={interaction} />;
    case 'tool':
      return <ToolInteraction interaction={interaction} />;
    default:
      return <OtherInteraction interaction={interaction} />;
  }
};

const getInteractionClassName = (interaction: ChatInteraction) => {
  switch (interaction.role) {
    case 'user':
      return 'bg-primary/10 border border-primary/20 ml-8';
    case 'assistant':
      return 'bg-secondary/50 border border-secondary mr-8';
    // NOTE: we can probably delete this.. this isn't a real role returned by ollama?
    // case ChatInteractionRole.Error:
    //   return 'bg-destructive/10 border border-destructive/20 text-destructive';
    case 'system':
      return 'bg-yellow-500/10 border border-yellow-500/20 text-yellow-600';
    case 'tool':
      return 'bg-blue-500/10 border border-blue-500/20 text-blue-600';
    default:
      return 'bg-muted border';
  }
};

export default function ChatHistory(_props: ChatHistoryProps) {
  const { getCurrentChat } = useChatStore();
>>>>>>> b11fcb61
  const [shouldAutoScroll, setShouldAutoScroll] = useState(true);
  const scrollAreaRef = useRef<HTMLElement | null>(null);
  const isScrollingRef = useRef(false);
  const scrollTimeoutRef = useRef<NodeJS.Timeout | null>(null);
  const currentChat = getCurrentChat();

  // Scroll to bottom when new messages are added or content changes
  const scrollToBottom = useCallback(() => {
    if (scrollAreaRef.current && shouldAutoScroll && !isScrollingRef.current) {
      scrollAreaRef.current.scrollTo({
        top: scrollAreaRef.current.scrollHeight,
        behavior: 'smooth',
      });
    }
  }, [shouldAutoScroll]);

  const checkIfAtBottom = useCallback(() => {
    if (!scrollAreaRef.current) {
      return false;
    }
    const { scrollTop, scrollHeight, clientHeight } = scrollAreaRef.current;

    // Consider "at bottom" to be within 10px of the bottom
    const isAtBottom = scrollHeight - scrollTop - clientHeight < 10;
    return isAtBottom;
  }, []);

  const handleScroll = useCallback(() => {
    // Mark that user is scrolling
    isScrollingRef.current = true;

    // Clear existing timeout
    if (scrollTimeoutRef.current) {
      clearTimeout(scrollTimeoutRef.current);
    }

    // Debounce the scroll end detection
    scrollTimeoutRef.current = setTimeout(() => {
      isScrollingRef.current = false;
      const isAtBottom = checkIfAtBottom();
      setShouldAutoScroll(isAtBottom);
    }, 150); // 150ms debounce
  }, [checkIfAtBottom]);

  // Set up scroll area ref and scroll listener
  useEffect(() => {
    const scrollArea = document.querySelector(CHAT_SCROLL_AREA_SELECTOR);
    if (scrollArea) {
      scrollAreaRef.current = scrollArea as HTMLElement;
      scrollArea.addEventListener('scroll', handleScroll, { passive: true });

      return () => {
        scrollArea.removeEventListener('scroll', handleScroll);
      };
    }
  }, [handleScroll]);

  // Scroll to bottom when messages change (if auto-scroll is enabled)
  useEffect(() => {
    // Small delay to ensure DOM is updated
    const timeoutId = setTimeout(scrollToBottom, 50);
    return () => clearTimeout(timeoutId);
  }, [messages, scrollToBottom]);

  // Clean up timeout on unmount
  useEffect(() => {
    return () => {
      if (scrollTimeoutRef.current) {
        clearTimeout(scrollTimeoutRef.current);
      }
    };
  }, []);

  // Get the last message for streaming indicator
  const lastMessage = messages[messages.length - 1];
  const isLastMessageStreaming = isLoading && lastMessage?.role === 'assistant';

  return (
    <ScrollArea id={CHAT_SCROLL_AREA_ID} className="h-full w-full border rounded-lg">
<<<<<<< HEAD
      <div className="px-6 py-4">
        {/* Connection Status */}
        {error && (
          <div className="mb-2 flex items-center gap-2 text-xs text-red-600">
            <WifiOff className="h-3 w-3" /> Connection error: {error.message}
          </div>
        )}

        {/* Agent Mode Indicator */}
        {agentMode !== 'idle' && (
          <div className="mb-2 flex items-center gap-2 text-xs">
            <Brain className="h-3 w-3" />
            <span className="capitalize">{agentMode}</span>
          </div>
        )}

        {/* Current Objective */}
        {currentObjective && agentMode !== 'idle' && (
          <div className="mb-4 rounded-lg border border-blue-200 bg-blue-50 p-4 dark:border-blue-800 dark:bg-blue-950">
            <div className="flex items-start gap-2">
              <Brain className="mt-0.5 h-4 w-4 flex-shrink-0 text-blue-600 dark:text-blue-400" />
              <div className="flex-1">
                <p className="text-sm font-medium text-blue-900 dark:text-blue-100">Current Objective</p>
                <p className="mt-1 text-sm text-blue-700 dark:text-blue-300">{currentObjective}</p>
              </div>
            </div>
          </div>
        )}

        {/* Chat Messages */}
        <div className="space-y-4">
          {messages.length === 0 ? (
            <div className="text-center text-muted-foreground py-8">No messages yet. Start a conversation!</div>
          ) : (
            messages.map((message, index) => {
              return (
                <ChatMessage
                  key={message.id}
                  message={message}
                  showReasoning={reasoningMode === 'verbose'}
                  isStreaming={isLastMessageStreaming && index === messages.length - 1}
                />
              );
            })
          )}
        </div>

        {/* Loading indicator when no messages are streaming yet */}
        {isLoading && (!lastMessage || lastMessage.role !== 'assistant') && (
          <div className="flex items-center gap-2 p-4">
            <Loader2 className="h-4 w-4 animate-spin" />
            <span className="text-sm text-muted-foreground">Thinking...</span>
=======
      <div className="p-4 space-y-4">
        {currentChat?.interactions.map((interaction) => (
          <div key={interaction.id} className={cn('p-3 rounded-lg', getInteractionClassName(interaction))}>
            <div className="text-xs font-medium mb-1 opacity-70 capitalize">{interaction.role}</div>
            <Interaction interaction={interaction} />
>>>>>>> b11fcb61
          </div>
        )}
      </div>
    </ScrollArea>
  );
}<|MERGE_RESOLUTION|>--- conflicted
+++ resolved
@@ -1,39 +1,17 @@
-import { Brain, Loader2, WifiOff } from 'lucide-react';
 import { useCallback, useEffect, useRef, useState } from 'react';
 
-import { ChatMessage } from '@/components/chat';
 import { ScrollArea } from '@/components/ui/scroll-area';
-<<<<<<< HEAD
-import { useChatContext } from '@/providers/chat-provider';
-import { useAgentStore } from '@/stores/agent-store';
-=======
 import { cn } from '@/lib/utils/tailwind';
 import { useChatStore } from '@/stores/chat-store';
 import { ChatInteraction } from '@/types';
 
 import { AssistantInteraction, OtherInteraction, ToolInteraction, UserInteraction } from './Interactions';
->>>>>>> b11fcb61
 
 const CHAT_SCROLL_AREA_ID = 'chat-scroll-area';
 const CHAT_SCROLL_AREA_SELECTOR = `#${CHAT_SCROLL_AREA_ID} [data-radix-scroll-area-viewport]`;
 
 interface ChatHistoryProps {}
 
-<<<<<<< HEAD
-export default function ChatHistory(_props: ChatHistoryProps) {
-  // Use the shared chat context
-  const chat = useChatContext();
-  const { messages, status, error } = chat;
-
-  const isLoading = status === 'streaming' || status === 'submitted';
-
-  // Debug logging
-  useEffect(() => {
-    console.log('[ChatHistory] Messages:', messages.length, 'Status:', status);
-  }, [messages.length, status]);
-
-  const { mode: agentMode, currentObjective, reasoningMode } = useAgentStore();
-=======
 interface InteractionProps {
   interaction: ChatInteraction;
 }
@@ -71,7 +49,6 @@
 
 export default function ChatHistory(_props: ChatHistoryProps) {
   const { getCurrentChat } = useChatStore();
->>>>>>> b11fcb61
   const [shouldAutoScroll, setShouldAutoScroll] = useState(true);
   const scrollAreaRef = useRef<HTMLElement | null>(null);
   const isScrollingRef = useRef(false);
@@ -118,9 +95,9 @@
 
   // Set up scroll area ref and scroll listener
   useEffect(() => {
-    const scrollArea = document.querySelector(CHAT_SCROLL_AREA_SELECTOR);
+    const scrollArea = document.querySelector(CHAT_SCROLL_AREA_SELECTOR) as HTMLElement;
     if (scrollArea) {
-      scrollAreaRef.current = scrollArea as HTMLElement;
+      scrollAreaRef.current = scrollArea;
       scrollArea.addEventListener('scroll', handleScroll, { passive: true });
 
       return () => {
@@ -129,90 +106,21 @@
     }
   }, [handleScroll]);
 
-  // Scroll to bottom when messages change (if auto-scroll is enabled)
+  // Trigger scroll when chat changes (only if shouldAutoScroll is true)
   useEffect(() => {
-    // Small delay to ensure DOM is updated
     const timeoutId = setTimeout(scrollToBottom, 50);
     return () => clearTimeout(timeoutId);
-  }, [messages, scrollToBottom]);
-
-  // Clean up timeout on unmount
-  useEffect(() => {
-    return () => {
-      if (scrollTimeoutRef.current) {
-        clearTimeout(scrollTimeoutRef.current);
-      }
-    };
-  }, []);
-
-  // Get the last message for streaming indicator
-  const lastMessage = messages[messages.length - 1];
-  const isLastMessageStreaming = isLoading && lastMessage?.role === 'assistant';
+  }, [currentChat, scrollToBottom]);
 
   return (
     <ScrollArea id={CHAT_SCROLL_AREA_ID} className="h-full w-full border rounded-lg">
-<<<<<<< HEAD
-      <div className="px-6 py-4">
-        {/* Connection Status */}
-        {error && (
-          <div className="mb-2 flex items-center gap-2 text-xs text-red-600">
-            <WifiOff className="h-3 w-3" /> Connection error: {error.message}
-          </div>
-        )}
-
-        {/* Agent Mode Indicator */}
-        {agentMode !== 'idle' && (
-          <div className="mb-2 flex items-center gap-2 text-xs">
-            <Brain className="h-3 w-3" />
-            <span className="capitalize">{agentMode}</span>
-          </div>
-        )}
-
-        {/* Current Objective */}
-        {currentObjective && agentMode !== 'idle' && (
-          <div className="mb-4 rounded-lg border border-blue-200 bg-blue-50 p-4 dark:border-blue-800 dark:bg-blue-950">
-            <div className="flex items-start gap-2">
-              <Brain className="mt-0.5 h-4 w-4 flex-shrink-0 text-blue-600 dark:text-blue-400" />
-              <div className="flex-1">
-                <p className="text-sm font-medium text-blue-900 dark:text-blue-100">Current Objective</p>
-                <p className="mt-1 text-sm text-blue-700 dark:text-blue-300">{currentObjective}</p>
-              </div>
-            </div>
-          </div>
-        )}
-
-        {/* Chat Messages */}
-        <div className="space-y-4">
-          {messages.length === 0 ? (
-            <div className="text-center text-muted-foreground py-8">No messages yet. Start a conversation!</div>
-          ) : (
-            messages.map((message, index) => {
-              return (
-                <ChatMessage
-                  key={message.id}
-                  message={message}
-                  showReasoning={reasoningMode === 'verbose'}
-                  isStreaming={isLastMessageStreaming && index === messages.length - 1}
-                />
-              );
-            })
-          )}
-        </div>
-
-        {/* Loading indicator when no messages are streaming yet */}
-        {isLoading && (!lastMessage || lastMessage.role !== 'assistant') && (
-          <div className="flex items-center gap-2 p-4">
-            <Loader2 className="h-4 w-4 animate-spin" />
-            <span className="text-sm text-muted-foreground">Thinking...</span>
-=======
       <div className="p-4 space-y-4">
         {currentChat?.interactions.map((interaction) => (
           <div key={interaction.id} className={cn('p-3 rounded-lg', getInteractionClassName(interaction))}>
             <div className="text-xs font-medium mb-1 opacity-70 capitalize">{interaction.role}</div>
             <Interaction interaction={interaction} />
->>>>>>> b11fcb61
           </div>
-        )}
+        ))}
       </div>
     </ScrollArea>
   );
