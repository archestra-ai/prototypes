--- conflicted
+++ resolved
@@ -1,4 +1,3 @@
-<<<<<<< HEAD
 import { Brain, Loader2, WifiOff } from 'lucide-react';
 import { useCallback, useEffect, useRef, useState } from 'react';
 
@@ -6,55 +5,13 @@
 import { ScrollArea } from '@/components/ui/scroll-area';
 import { useChatContext } from '@/providers/chat-provider';
 import { useAgentStore } from '@/stores/agent-store';
-=======
-import { useCallback, useEffect, useRef, useState } from 'react';
-
-import { ScrollArea } from '@/components/ui/scroll-area';
-import { cn } from '@/lib/utils/tailwind';
-import { useChatStore } from '@/stores/chat-store';
-import { ChatInteractionRole } from '@/types';
-
-import { AssistantInteraction, OtherInteraction, ToolInteraction, UserInteraction } from './Interactions';
->>>>>>> def9f3aa
 
 const CHAT_SCROLL_AREA_ID = 'chat-scroll-area';
 const CHAT_SCROLL_AREA_SELECTOR = `#${CHAT_SCROLL_AREA_ID} [data-radix-scroll-area-viewport]`;
 
 interface ChatHistoryProps {}
 
-// TODO: update this type...
-const Interaction = ({ interaction }: { interaction: any }) => {
-  switch (interaction.content.role) {
-    case ChatInteractionRole.User:
-      return <UserInteraction interaction={interaction} />;
-    case ChatInteractionRole.Assistant:
-      return <AssistantInteraction interaction={interaction} />;
-    case ChatInteractionRole.Tool:
-      return <ToolInteraction interaction={interaction} />;
-    default:
-      return <OtherInteraction interaction={interaction} />;
-  }
-};
-
-const getInteractionClassName = (interaction: any) => {
-  switch (interaction.content.role) {
-    case ChatInteractionRole.User:
-      return 'bg-primary/10 border border-primary/20 ml-8';
-    case ChatInteractionRole.Assistant:
-      return 'bg-secondary/50 border border-secondary mr-8';
-    case ChatInteractionRole.Error:
-      return 'bg-destructive/10 border border-destructive/20 text-destructive';
-    case ChatInteractionRole.System:
-      return 'bg-yellow-500/10 border border-yellow-500/20 text-yellow-600';
-    case ChatInteractionRole.Tool:
-      return 'bg-blue-500/10 border border-blue-500/20 text-blue-600';
-    default:
-      return 'bg-muted border';
-  }
-};
-
 export default function ChatHistory(_props: ChatHistoryProps) {
-<<<<<<< HEAD
   // Use the shared chat context
   const chat = useChatContext();
   const { messages, status, error } = chat;
@@ -67,9 +24,6 @@
   }, [messages.length, status]);
 
   const { mode: agentMode, currentObjective, reasoningMode } = useAgentStore();
-=======
-  const { currentChat } = useChatStore();
->>>>>>> def9f3aa
   const [shouldAutoScroll, setShouldAutoScroll] = useState(true);
   const scrollAreaRef = useRef<HTMLElement | null>(null);
   const isScrollingRef = useRef(false);
@@ -126,16 +80,11 @@
     }
   }, [handleScroll]);
 
-<<<<<<< HEAD
   // Scroll to bottom when messages change (if auto-scroll is enabled)
-=======
-  // Trigger scroll when chat changes (only if shouldAutoScroll is true)
->>>>>>> def9f3aa
   useEffect(() => {
     // Small delay to ensure DOM is updated
     const timeoutId = setTimeout(scrollToBottom, 50);
     return () => clearTimeout(timeoutId);
-<<<<<<< HEAD
   }, [messages, scrollToBottom]);
 
   // Clean up timeout on unmount
@@ -152,7 +101,7 @@
   const isLastMessageStreaming = isLoading && lastMessage?.role === 'assistant';
 
   return (
-    <ScrollArea id={CHAT_SCROLL_AREA_ID} className="h-full w-full">
+    <ScrollArea id={CHAT_SCROLL_AREA_ID} className="h-full w-full border rounded-lg">
       <div className="px-6 py-4">
         {/* Connection Status */}
         {error && (
@@ -206,18 +155,6 @@
           <div className="flex items-center gap-2 p-4">
             <Loader2 className="h-4 w-4 animate-spin" />
             <span className="text-sm text-muted-foreground">Thinking...</span>
-=======
-  }, [currentChat, scrollToBottom]);
-
-  return (
-    <ScrollArea id={CHAT_SCROLL_AREA_ID} className="h-full w-full border rounded-lg">
-      <div className="p-4 space-y-4">
-        {/* TODO: update this type... */}
-        {currentChat.interactions.map((interaction: any) => (
-          <div key={interaction.id} className={cn('p-3 rounded-lg', getInteractionClassName(interaction))}>
-            <div className="text-xs font-medium mb-1 opacity-70 capitalize">{interaction.content.role}</div>
-            <Interaction interaction={interaction} />
->>>>>>> def9f3aa
           </div>
         )}
       </div>
