'use client';

import { FileText } from 'lucide-react';
import React, { useCallback, useState } from 'react';

import ToolPill from '@/components/ToolPill';
import {
  AIInput,
  AIInputButton,
  AIInputModelSelect,
  AIInputModelSelectContent,
  AIInputModelSelectItem,
  AIInputModelSelectTrigger,
  AIInputModelSelectValue,
  AIInputSubmit,
  AIInputTextarea,
  AIInputToolbar,
  AIInputTools,
} from '@/components/kibo/ai-input';
import { Tooltip, TooltipContent, TooltipProvider, TooltipTrigger } from '@/components/ui/tooltip';
<<<<<<< HEAD
import { useChatContext } from '@/providers/chat-provider';
import { useAgentStore } from '@/stores/agent-store';
=======
import { cn } from '@/lib/utils/tailwind';
import { useChatStore } from '@/stores/chat-store';
>>>>>>> def9f3aa
import { useDeveloperModeStore } from '@/stores/developer-mode-store';
import { useMCPServersStore } from '@/stores/mcp-servers-store';
import { useOllamaStore } from '@/stores/ollama-store';
import { ChatInteractionStatus } from '@/types';

interface ChatInputProps {}

<<<<<<< HEAD
export default function ChatInput({ selectedTools = [], onToolRemove }: ChatInputProps) {
  // Manage input state locally since v5 doesn't provide it
  const [input, setInput] = useState('');

  // Use the shared chat context
  const { sendMessage, status, stop: cancelStreaming, setMessages } = useChatContext();

  const { isDeveloperMode, toggleDeveloperMode } = useDeveloperModeStore();
  const isStreaming = status === 'streaming' || status === 'submitted';

  const { installedModels, loadingInstalledModels, loadingInstalledModelsError, selectedModel, setSelectedModel } =
    useOllamaStore();

  const { isAgentActive, mode: agentMode } = useAgentStore();

  const disabled = isStreaming || (isAgentActive && agentMode === 'initializing');
  const canSend = !disabled && input.trim().length > 0 && selectedModel !== null;

  // Fetch installed models when component mounts
  useEffect(() => {
    useOllamaStore.getState().fetchInstalledModels();
  }, []);

  const onSubmit = async (e?: React.FormEvent<HTMLFormElement>) => {
    if (e) {
      e.preventDefault();
    }

    if (!input.trim() || disabled || !selectedModel) {
      return;
    }

    // Handle special commands
    const trimmedInput = input.trim();

    // Handle agent commands
    if (trimmedInput.startsWith('/agent')) {
      const objective = trimmedInput.substring(6).trim();

      if (!objective) {
        // Send the message as-is, let backend handle the error
        await sendMessage({ text: trimmedInput });
        setInput('');
        return;
      }

      // Activate agent state locally
      const { activateAgent } = useAgentStore.getState();
      await activateAgent(objective);
    } else if (trimmedInput === '/stop' && isAgentActive) {
      // Stop agent locally
      const { stopAgent } = useAgentStore.getState();
      stopAgent();
    }

    // For all messages (including agent commands), send through SSE
    // The backend will handle the actual processing
    console.log('[ChatInput] Sending message:', trimmedInput);
    try {
      // Prepare the body data for the backend
      const body: any = {
        model: selectedModel,
        // Convert tools to tool names if any
        tools: selectedTools?.map((tool) => `${tool.serverName}_${tool.toolName}`) || [],
      };

      // Add agent context if this is an agent command
      if (trimmedInput.startsWith('/agent')) {
        const objective = trimmedInput.substring(6).trim();
        if (objective) {
          body.agent_context = {
            mode: 'autonomous',
            objective: objective,
            activate: true,
          };
        }
      } else if (trimmedInput === '/stop' && isAgentActive) {
        body.agent_context = {
          mode: 'stop',
        };
      }

      // For v5, sendMessage expects an object with text property
      const result = await sendMessage({
        text: trimmedInput,
        metadata: body,
      });
      console.log('[ChatInput] Message sent successfully, result:', result);
    } catch (error) {
      console.error('[ChatInput] Error sending message:', error);
    }
    setInput(''); // Clear input after sending
  };

  const handleInputChange = (e: React.ChangeEvent<HTMLTextAreaElement>) => {
    setInput(e.target.value);
  };
=======
export default function ChatInput(_props: ChatInputProps) {
  const { sendChatMessage, cancelStreaming, getStatus, setStatus } = useChatStore();
  const { selectedTools } = useMCPServersStore();
  const { isDeveloperMode, toggleDeveloperMode } = useDeveloperModeStore();
  const { installedModels, loadingInstalledModels, loadingInstalledModelsError, selectedModel, setSelectedModel } =
    useOllamaStore();

  const status = getStatus();
  const isStreaming = status === ChatInteractionStatus.Streaming;
  const [message, setMessage] = useState('');
  const hasSelectedTools = Object.keys(selectedTools).length > 0;

  const handleSubmit = useCallback(
    async (e?: React.FormEvent<HTMLFormElement>) => {
      if (e) {
        e.preventDefault();
      }

      setStatus(ChatInteractionStatus.Submitted);

      try {
        let finalMessage = message.trim();

        // Add tool context to the message if tools are selected
        if (hasSelectedTools) {
          const toolContexts = selectedTools.map(({ name, serverName }) => `Use ${name} from ${serverName}`).join(', ');
          finalMessage = `${toolContexts}. ${finalMessage}`;
        }

        setMessage('');
        await sendChatMessage(finalMessage);
        setStatus(ChatInteractionStatus.Ready);
      } catch (error) {
        setStatus(ChatInteractionStatus.Error);
        setTimeout(() => setStatus(ChatInteractionStatus.Ready), 2000);
      }
    },
    [hasSelectedTools, message, sendChatMessage, selectedTools]
  );
>>>>>>> def9f3aa

  const handleKeyDown = (e: React.KeyboardEvent<HTMLTextAreaElement>) => {
    if (e.key === 'Enter') {
      if (e.metaKey || e.ctrlKey) {
        e.preventDefault();
        const textarea = e.currentTarget;
        const start = textarea.selectionStart;
        const end = textarea.selectionEnd;
        const newValue = input.substring(0, start) + '\n' + input.substring(end);

        setInput(newValue);

        // Move cursor position after the new line
        setTimeout(() => {
          textarea.selectionStart = textarea.selectionEnd = start + 1;
        }, 0);
      } else if (!e.shiftKey) {
        e.preventDefault();
        if (!disabled && canSend) {
          onSubmit();
        }
      }
    }
  };

  const handleModelChange = (modelName: string) => {
    setSelectedModel(modelName);
<<<<<<< HEAD
    setMessages([]); // Clear chat history when changing models
=======
>>>>>>> def9f3aa
  };

  return (
    <TooltipProvider>
<<<<<<< HEAD
      <div className="space-y-2">
        <AIInput onSubmit={onSubmit} className="bg-inherit">
          <AIInputContextPills tools={selectedTools} onRemoveTool={onToolRemove || (() => {})} />
          <AIInputTextarea
            value={input}
            onChange={handleInputChange}
            onKeyDown={handleKeyDown}
            placeholder={
              disabled
                ? isStreaming
                  ? 'Waiting for response...'
                  : 'Agent is initializing...'
                : 'What would you like to know?'
            }
            disabled={disabled}
            minHeight={48}
            maxHeight={164}
          />
          <AIInputToolbar>
            <AIInputTools>
              <AIInputModelSelect
                defaultValue={selectedModel}
                value={selectedModel}
                onValueChange={handleModelChange}
                disabled={loadingInstalledModels || !!loadingInstalledModelsError}
              >
                <AIInputModelSelectTrigger>
                  <AIInputModelSelectValue
                    placeholder={
                      loadingInstalledModels
                        ? 'Loading models...'
                        : loadingInstalledModelsError
                          ? 'Error loading models'
                          : installedModels.length === 0
                            ? 'No models found'
                            : 'Select a model'
                    }
                  />
                </AIInputModelSelectTrigger>
                <AIInputModelSelectContent>
                  {installedModels.map((model) => (
                    <AIInputModelSelectItem key={model.name} value={model.name}>
                      {model.name}
                    </AIInputModelSelectItem>
                  ))}
                </AIInputModelSelectContent>
              </AIInputModelSelect>
              <Tooltip>
                <TooltipTrigger asChild>
                  <AIInputButton onClick={toggleDeveloperMode} className={isDeveloperMode ? 'bg-primary/20' : ''}>
                    <FileText size={16} />
                  </AIInputButton>
                </TooltipTrigger>
                <TooltipContent>
                  <span>Toggle system prompt</span>
                </TooltipContent>
              </Tooltip>
            </AIInputTools>
            <AIInputSubmit
              status={isStreaming ? 'streaming' : 'ready'}
              onClick={isStreaming ? cancelStreaming : undefined}
              disabled={!canSend}
            />
          </AIInputToolbar>
        </AIInput>
      </div>
=======
      <AIInput onSubmit={handleSubmit} className="bg-inherit">
        <div className={cn('flex flex-wrap gap-2 p-3 pb-0')}>
          {selectedTools.map((tool, index) => (
            <ToolPill key={`${tool.serverName}-${tool.toolName}-${index}`} tool={tool} />
          ))}
        </div>
        <AIInputTextarea
          value={message}
          onChange={(e) => setMessage(e.target.value)}
          onKeyDown={handleKeyDown}
          placeholder="What would you like to know?"
          disabled={!selectedModel}
          minHeight={48}
          maxHeight={164}
        />
        <AIInputToolbar>
          <AIInputTools>
            <AIInputModelSelect
              defaultValue={selectedModel}
              value={selectedModel}
              onValueChange={handleModelChange}
              disabled={loadingInstalledModels || !!loadingInstalledModelsError}
            >
              <AIInputModelSelectTrigger>
                <AIInputModelSelectValue
                  placeholder={
                    loadingInstalledModels
                      ? 'Loading models...'
                      : loadingInstalledModelsError
                        ? 'Error loading models'
                        : installedModels.length === 0
                          ? 'No models found'
                          : 'Select a model'
                  }
                />
              </AIInputModelSelectTrigger>
              <AIInputModelSelectContent>
                {installedModels.map((model) => (
                  <AIInputModelSelectItem key={model.name} value={model.name}>
                    {model.name}
                  </AIInputModelSelectItem>
                ))}
              </AIInputModelSelectContent>
            </AIInputModelSelect>
            <Tooltip>
              <TooltipTrigger asChild>
                <AIInputButton onClick={toggleDeveloperMode} className={isDeveloperMode ? 'bg-primary/20' : ''}>
                  <FileText size={16} />
                </AIInputButton>
              </TooltipTrigger>
              <TooltipContent>
                <span>Toggle system prompt</span>
              </TooltipContent>
            </Tooltip>
          </AIInputTools>
          <AIInputSubmit
            status={status}
            onClick={cancelStreaming}
            // only disable if there's no message, and we're not streaming
            // if we're streaming, we want to allow the user to cancel the streaming
            disabled={!message.trim() && !isStreaming}
          />
        </AIInputToolbar>
      </AIInput>
>>>>>>> def9f3aa
    </TooltipProvider>
  );
}<|MERGE_RESOLUTION|>--- conflicted
+++ resolved
@@ -1,7 +1,7 @@
 'use client';
 
 import { FileText } from 'lucide-react';
-import React, { useCallback, useState } from 'react';
+import React, { useCallback, useEffect, useState } from 'react';
 
 import ToolPill from '@/components/ToolPill';
 import {
@@ -17,14 +17,11 @@
   AIInputToolbar,
   AIInputTools,
 } from '@/components/kibo/ai-input';
+import { ToolContext } from '@/components/kibo/ai-input';
 import { Tooltip, TooltipContent, TooltipProvider, TooltipTrigger } from '@/components/ui/tooltip';
-<<<<<<< HEAD
+import { cn } from '@/lib/utils/tailwind';
 import { useChatContext } from '@/providers/chat-provider';
 import { useAgentStore } from '@/stores/agent-store';
-=======
-import { cn } from '@/lib/utils/tailwind';
-import { useChatStore } from '@/stores/chat-store';
->>>>>>> def9f3aa
 import { useDeveloperModeStore } from '@/stores/developer-mode-store';
 import { useMCPServersStore } from '@/stores/mcp-servers-store';
 import { useOllamaStore } from '@/stores/ollama-store';
@@ -32,13 +29,37 @@
 
 interface ChatInputProps {}
 
-<<<<<<< HEAD
-export default function ChatInput({ selectedTools = [], onToolRemove }: ChatInputProps) {
+// AIInputContextPills component for displaying selected tools
+interface AIInputContextPillsProps {
+  tools: ToolContext[];
+  onRemoveTool: (tool: ToolContext) => void;
+}
+
+function AIInputContextPills({ tools, onRemoveTool }: AIInputContextPillsProps) {
+  if (!tools || tools.length === 0) return null;
+
+  return (
+    <div className={cn('flex flex-wrap gap-2 p-3 pb-0')}>
+      {tools.map((tool, index) => (
+        <ToolPill
+          key={`${tool.serverName}-${tool.toolName}-${index}`}
+          tool={tool}
+          onRemove={() => onRemoveTool(tool)}
+        />
+      ))}
+    </div>
+  );
+}
+
+export default function ChatInput(_props: ChatInputProps) {
   // Manage input state locally since v5 doesn't provide it
   const [input, setInput] = useState('');
 
   // Use the shared chat context
   const { sendMessage, status, stop: cancelStreaming, setMessages } = useChatContext();
+
+  // Get selected tools from store
+  const { selectedTools } = useMCPServersStore();
 
   const { isDeveloperMode, toggleDeveloperMode } = useDeveloperModeStore();
   const isStreaming = status === 'streaming' || status === 'submitted';
@@ -130,47 +151,10 @@
   const handleInputChange = (e: React.ChangeEvent<HTMLTextAreaElement>) => {
     setInput(e.target.value);
   };
-=======
-export default function ChatInput(_props: ChatInputProps) {
-  const { sendChatMessage, cancelStreaming, getStatus, setStatus } = useChatStore();
-  const { selectedTools } = useMCPServersStore();
-  const { isDeveloperMode, toggleDeveloperMode } = useDeveloperModeStore();
-  const { installedModels, loadingInstalledModels, loadingInstalledModelsError, selectedModel, setSelectedModel } =
-    useOllamaStore();
-
-  const status = getStatus();
-  const isStreaming = status === ChatInteractionStatus.Streaming;
-  const [message, setMessage] = useState('');
-  const hasSelectedTools = Object.keys(selectedTools).length > 0;
-
-  const handleSubmit = useCallback(
-    async (e?: React.FormEvent<HTMLFormElement>) => {
-      if (e) {
-        e.preventDefault();
-      }
-
-      setStatus(ChatInteractionStatus.Submitted);
-
-      try {
-        let finalMessage = message.trim();
-
-        // Add tool context to the message if tools are selected
-        if (hasSelectedTools) {
-          const toolContexts = selectedTools.map(({ name, serverName }) => `Use ${name} from ${serverName}`).join(', ');
-          finalMessage = `${toolContexts}. ${finalMessage}`;
-        }
-
-        setMessage('');
-        await sendChatMessage(finalMessage);
-        setStatus(ChatInteractionStatus.Ready);
-      } catch (error) {
-        setStatus(ChatInteractionStatus.Error);
-        setTimeout(() => setStatus(ChatInteractionStatus.Ready), 2000);
-      }
-    },
-    [hasSelectedTools, message, sendChatMessage, selectedTools]
-  );
->>>>>>> def9f3aa
+
+  const handleToolRemove = (tool: ToolContext) => {
+    useMCPServersStore.getState().toggleSelectedTool(tool.serverName, tool.toolName);
+  };
 
   const handleKeyDown = (e: React.KeyboardEvent<HTMLTextAreaElement>) => {
     if (e.key === 'Enter') {
@@ -198,18 +182,14 @@
 
   const handleModelChange = (modelName: string) => {
     setSelectedModel(modelName);
-<<<<<<< HEAD
     setMessages([]); // Clear chat history when changing models
-=======
->>>>>>> def9f3aa
   };
 
   return (
     <TooltipProvider>
-<<<<<<< HEAD
       <div className="space-y-2">
         <AIInput onSubmit={onSubmit} className="bg-inherit">
-          <AIInputContextPills tools={selectedTools} onRemoveTool={onToolRemove || (() => {})} />
+          <AIInputContextPills tools={selectedTools} onRemoveTool={handleToolRemove} />
           <AIInputTextarea
             value={input}
             onChange={handleInputChange}
@@ -273,72 +253,6 @@
           </AIInputToolbar>
         </AIInput>
       </div>
-=======
-      <AIInput onSubmit={handleSubmit} className="bg-inherit">
-        <div className={cn('flex flex-wrap gap-2 p-3 pb-0')}>
-          {selectedTools.map((tool, index) => (
-            <ToolPill key={`${tool.serverName}-${tool.toolName}-${index}`} tool={tool} />
-          ))}
-        </div>
-        <AIInputTextarea
-          value={message}
-          onChange={(e) => setMessage(e.target.value)}
-          onKeyDown={handleKeyDown}
-          placeholder="What would you like to know?"
-          disabled={!selectedModel}
-          minHeight={48}
-          maxHeight={164}
-        />
-        <AIInputToolbar>
-          <AIInputTools>
-            <AIInputModelSelect
-              defaultValue={selectedModel}
-              value={selectedModel}
-              onValueChange={handleModelChange}
-              disabled={loadingInstalledModels || !!loadingInstalledModelsError}
-            >
-              <AIInputModelSelectTrigger>
-                <AIInputModelSelectValue
-                  placeholder={
-                    loadingInstalledModels
-                      ? 'Loading models...'
-                      : loadingInstalledModelsError
-                        ? 'Error loading models'
-                        : installedModels.length === 0
-                          ? 'No models found'
-                          : 'Select a model'
-                  }
-                />
-              </AIInputModelSelectTrigger>
-              <AIInputModelSelectContent>
-                {installedModels.map((model) => (
-                  <AIInputModelSelectItem key={model.name} value={model.name}>
-                    {model.name}
-                  </AIInputModelSelectItem>
-                ))}
-              </AIInputModelSelectContent>
-            </AIInputModelSelect>
-            <Tooltip>
-              <TooltipTrigger asChild>
-                <AIInputButton onClick={toggleDeveloperMode} className={isDeveloperMode ? 'bg-primary/20' : ''}>
-                  <FileText size={16} />
-                </AIInputButton>
-              </TooltipTrigger>
-              <TooltipContent>
-                <span>Toggle system prompt</span>
-              </TooltipContent>
-            </Tooltip>
-          </AIInputTools>
-          <AIInputSubmit
-            status={status}
-            onClick={cancelStreaming}
-            // only disable if there's no message, and we're not streaming
-            // if we're streaming, we want to allow the user to cancel the streaming
-            disabled={!message.trim() && !isStreaming}
-          />
-        </AIInputToolbar>
-      </AIInput>
->>>>>>> def9f3aa
     </TooltipProvider>
   );
 }