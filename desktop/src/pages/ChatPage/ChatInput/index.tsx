'use client';

import { Tool } from '@modelcontextprotocol/sdk/types.js';
import { ChevronDown, MicIcon, PaperclipIcon, Settings, Wrench } from 'lucide-react';
import { useEffect, useState } from 'react';

import {
  AIInput,
  AIInputButton,
  AIInputModelSelect,
  AIInputModelSelectContent,
  AIInputModelSelectItem,
  AIInputModelSelectTrigger,
  AIInputModelSelectValue,
  AIInputSubmit,
  AIInputTextarea,
  AIInputToolbar,
  AIInputTools,
} from '@/components/kibo/ai-input';
import { Badge } from '@/components/ui/badge';
import { Collapsible, CollapsibleContent, CollapsibleTrigger } from '@/components/ui/collapsible';
import { Tooltip, TooltipContent, TooltipProvider, TooltipTrigger } from '@/components/ui/tooltip';
import { useAgentStore } from '@/stores/agent-store';
import { useChatStore, useIsStreaming } from '@/stores/chat-store';
import { useMCPServersStore } from '@/stores/mcp-servers-store';
import { useOllamaStore } from '@/stores/ollama-store';

interface ChatInputProps {}

export default function ChatInput(_props: ChatInputProps) {
  const { installedMCPServers, loadingInstalledMCPServers } = useMCPServersStore();
  const { isChatLoading, sendChatMessage, clearChatHistory, cancelStreaming } = useChatStore();
  const isStreaming = useIsStreaming();

  const { installedModels, loadingInstalledModels, loadingInstalledModelsError, selectedModel, setSelectedModel } =
    useOllamaStore();

  const { isAgentActive, mode: agentMode } = useAgentStore();

  const [message, setMessage] = useState('');
  const [status, setStatus] = useState<'submitted' | 'streaming' | 'ready' | 'error'>('ready');
  const [isToolsMenuOpen, setIsToolsMenuOpen] = useState(false);

  const disabled = isStreaming || isChatLoading || (isAgentActive && agentMode === 'initializing');

  useEffect(() => {
    if (isStreaming) {
      setStatus('streaming');
    } else {
      setStatus('ready');
    }
  }, [isStreaming]);

  // Subscribe to agent state changes
  useEffect(() => {
    if (isAgentActive && agentMode === 'completed') {
      setStatus('ready');
    }
  }, [isAgentActive, agentMode]);

  const handleSubmit = async (e?: React.FormEvent<HTMLFormElement>) => {
    if (e) {
      e.preventDefault();
    }

    if (!message.trim() || disabled || !selectedModel) {
      return;
    }

    const trimmedMessage = message.trim();

    // Since agent is always active, all messages go through agent-aware chat
    setStatus('submitted');

    try {
<<<<<<< HEAD
      await sendChatMessage(trimmedMessage, selectedModel);
=======
>>>>>>> d462b370
      setMessage('');
      await sendChatMessage(message.trim(), selectedModel);
      setStatus('ready');
    } catch (error) {
      setStatus('error');
      setTimeout(() => setStatus('ready'), 2000);
    }
  };

  const handleKeyDown = (e: React.KeyboardEvent<HTMLTextAreaElement>) => {
    if (e.key === 'Enter') {
      if (e.metaKey || e.ctrlKey) {
        e.preventDefault();
        const textarea = e.currentTarget;
        const start = textarea.selectionStart;
        const end = textarea.selectionEnd;
        const newMessage = message.substring(0, start) + '\n' + message.substring(end);
        setMessage(newMessage);

        setTimeout(() => {
          textarea.setSelectionRange(start + 1, start + 1);
        }, 0);
      } else {
        e.preventDefault();
        handleSubmit();
      }
    }
  };

  const handleModelChange = (modelName: string) => {
    setSelectedModel(modelName);
    clearChatHistory();
  };

  // Group tools by server
  const toolsByServer = installedMCPServers.reduce(
    (acc, mcpServer) => {
      acc[mcpServer.name] = mcpServer.tools;
      return acc;
    },
    {} as Record<string, Tool[]>
  );
  const totalNumberOfTools = installedMCPServers.reduce((acc, mcpServer) => acc + mcpServer.tools.length, 0);

  return (
    <TooltipProvider>
      <div className="space-y-2">
        {isToolsMenuOpen && (totalNumberOfTools > 0 || loadingInstalledMCPServers) && (
          <div className="border rounded-lg p-3 bg-muted/50">
            {loadingInstalledMCPServers ? (
              <div className="flex items-center gap-2">
                <div className="h-4 w-4 animate-spin rounded-full border-2 border-primary border-t-transparent" />
                <span className="text-sm text-muted-foreground">Loading available tools...</span>
              </div>
            ) : (
              <div className="space-y-2">
                <div className="flex items-center gap-2 mb-3">
                  <Wrench className="h-4 w-4 text-blue-600" />
                  <span className="text-sm font-medium">Available Tools</span>
                  <Badge variant="secondary" className="text-xs">
                    Total: {totalNumberOfTools}
                  </Badge>
                </div>
                {Object.entries(toolsByServer).map(([serverName, tools]) => (
                  <Collapsible key={serverName}>
                    <CollapsibleTrigger className="flex items-center justify-between p-2 hover:bg-muted rounded cursor-pointer w-full">
                      <div className="flex items-center gap-2">
                        <span className="text-sm font-medium">{serverName}</span>
                        <Badge variant="outline" className="text-xs">
                          {tools.length} tool{tools.length !== 1 ? 's' : ''}
                        </Badge>
                      </div>
                      <ChevronDown className="h-4 w-4 transition-transform" />
                    </CollapsibleTrigger>
                    <CollapsibleContent>
                      <div className="ml-4 space-y-1">
                        {tools.map((tool, idx) => (
                          <Tooltip key={idx}>
                            <TooltipTrigger asChild>
                              <div className="p-2 hover:bg-muted rounded text-sm cursor-help">
                                <span className="font-mono text-primary">{tool.name}</span>
                                {tool.description && (
                                  <div className="text-muted-foreground text-xs mt-1">{tool.description}</div>
                                )}
                              </div>
                            </TooltipTrigger>
                            <TooltipContent className="max-w-sm">
                              <div className="space-y-1">
                                <div className="font-medium">{tool.name}</div>
                                {tool.description && (
                                  <div className="text-sm text-muted-foreground">{tool.description}</div>
                                )}
                              </div>
                            </TooltipContent>
                          </Tooltip>
                        ))}
                      </div>
                    </CollapsibleContent>
                  </Collapsible>
                ))}
              </div>
            )}
          </div>
        )}

        <AIInput onSubmit={handleSubmit} className="bg-inherit">
          <AIInputTextarea
            value={message}
            onChange={(e) => setMessage(e.target.value)}
            onKeyDown={handleKeyDown}
            placeholder="What would you like to know?"
            disabled={disabled}
            minHeight={48}
            maxHeight={164}
          />
          <AIInputToolbar>
            <AIInputTools>
              <AIInputModelSelect
                defaultValue={selectedModel}
                value={selectedModel}
                onValueChange={handleModelChange}
                disabled={loadingInstalledModels || !!loadingInstalledModelsError}
              >
                <AIInputModelSelectTrigger>
                  <AIInputModelSelectValue
                    placeholder={
                      loadingInstalledModels
                        ? 'Loading models...'
                        : loadingInstalledModelsError
                          ? 'Error loading models'
                          : installedModels.length === 0
                            ? 'No models found'
                            : 'Select a model'
                    }
                  />
                </AIInputModelSelectTrigger>
                <AIInputModelSelectContent>
                  {installedModels.map((model) => (
                    <AIInputModelSelectItem key={model.name} value={model.name}>
                      {model.name}
                    </AIInputModelSelectItem>
                  ))}
                </AIInputModelSelectContent>
              </AIInputModelSelect>

              <AIInputButton>
                <PaperclipIcon size={16} />
              </AIInputButton>
              <AIInputButton>
                <MicIcon size={16} />
              </AIInputButton>
              {(totalNumberOfTools > 0 || loadingInstalledMCPServers) && (
                <Tooltip>
                  <TooltipTrigger asChild>
                    <AIInputButton
                      onClick={() => setIsToolsMenuOpen(!isToolsMenuOpen)}
                      className={isToolsMenuOpen ? 'bg-primary/20' : ''}
                    >
                      <Settings size={16} />
                    </AIInputButton>
                  </TooltipTrigger>
                  <TooltipContent>
                    <span>
                      {loadingInstalledMCPServers ? 'Loading tools...' : `${totalNumberOfTools} tools available`}
                    </span>
                  </TooltipContent>
                </Tooltip>
              )}
            </AIInputTools>
            <AIInputSubmit
              status={status}
              disabled={disabled || (!message.trim() && status !== 'streaming')}
              onClick={status === 'streaming' ? cancelStreaming : undefined}
            />
          </AIInputToolbar>
        </AIInput>
      </div>
    </TooltipProvider>
  );
}<|MERGE_RESOLUTION|>--- conflicted
+++ resolved
@@ -73,12 +73,8 @@
     setStatus('submitted');
 
     try {
-<<<<<<< HEAD
+      setMessage('');
       await sendChatMessage(trimmedMessage, selectedModel);
-=======
->>>>>>> d462b370
-      setMessage('');
-      await sendChatMessage(message.trim(), selectedModel);
       setStatus('ready');
     } catch (error) {
       setStatus('error');
